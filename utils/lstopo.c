/*
 * Copyright © 2009 CNRS
 * Copyright © 2009-2012 Inria.  All rights reserved.
 * Copyright © 2009-2012 Université Bordeaux 1
 * Copyright © 2009-2011 Cisco Systems, Inc.  All rights reserved.
 * See COPYING in top-level directory.
 */

#include <private/autogen/config.h>
#include <hwloc.h>
#ifdef HWLOC_LINUX_SYS
#include <hwloc/linux.h>
#endif /* HWLOC_LINUX_SYS */

#include <stdlib.h>
#include <stdio.h>
#include <string.h>
#ifdef HAVE_DIRENT_H
#include <dirent.h>
#endif
#include <fcntl.h>
#include <assert.h>

#ifdef LSTOPO_HAVE_GRAPHICS
#ifdef HWLOC_HAVE_CAIRO
#include <cairo.h>
#endif
#endif

#ifdef HAVE_SETLOCALE
#include <locale.h>
#endif

#include "lstopo.h"
#include "misc.h"

int logical = -1;
hwloc_obj_type_t show_only = (hwloc_obj_type_t) -1;
int show_cpuset = 0;
int taskset = 0;
unsigned int fontsize = 10;
unsigned int gridsize = 10;
enum lstopo_orient_e force_orient[HWLOC_OBJ_TYPE_MAX];
unsigned int legend = 1;
unsigned int top = 0;
int pid_number = -1;
hwloc_pid_t pid;

FILE *open_file(const char *filename, const char *mode)
{
  const char *extn;

  if (!filename)
    return stdout;

  extn = strrchr(filename, '.');
  if (filename[0] == '-' && extn == filename + 1)
    return stdout;

  return fopen(filename, mode);
}

static hwloc_obj_t insert_task(hwloc_topology_t topology, hwloc_cpuset_t cpuset, const char * name)
{
  hwloc_obj_t obj;

  hwloc_bitmap_and(cpuset, cpuset, hwloc_topology_get_topology_cpuset(topology));
  if (hwloc_bitmap_iszero(cpuset))
    return NULL;

  /* try to insert at exact position */
  obj = hwloc_topology_insert_misc_object_by_cpuset(topology, cpuset, name);
  if (!obj) {
    /* try to insert in a larger parent */
    char *s;
    hwloc_bitmap_asprintf(&s, cpuset);
    obj = hwloc_get_obj_covering_cpuset(topology, cpuset);
    if (obj) {
      obj = hwloc_topology_insert_misc_object_by_parent(topology, obj, name);
      fprintf(stderr, "Inserted process `%s' below parent larger than cpuset %s\n", name, s);
    } else {
      fprintf(stderr, "Failed to insert process `%s' with cpuset %s\n", name, s);
    }
    free(s);
  }

  return obj;
}

static void add_process_objects(hwloc_topology_t topology)
{
#ifdef HAVE_DIRENT_H
  hwloc_obj_t root;
  hwloc_bitmap_t cpuset;
#ifdef HWLOC_LINUX_SYS
  hwloc_bitmap_t task_cpuset;
#endif /* HWLOC_LINUX_SYS */
  DIR *dir;
  struct dirent *dirent;
  const struct hwloc_topology_support *support;

  root = hwloc_get_root_obj(topology);

  support = hwloc_topology_get_support(topology);

  if (!support->cpubind->get_thisproc_cpubind)
    return;

  dir  = opendir("/proc");
  if (!dir)
    return;
  cpuset = hwloc_bitmap_alloc();
#ifdef HWLOC_LINUX_SYS
  task_cpuset = hwloc_bitmap_alloc();
#endif /* HWLOC_LINUX_SYS */

  while ((dirent = readdir(dir))) {
    long local_pid_number;
    hwloc_pid_t local_pid;
    char *end;
    char name[64];
    int proc_cpubind;

    local_pid_number = strtol(dirent->d_name, &end, 10);
    if (*end)
      /* Not a number */
      continue;

    snprintf(name, sizeof(name), "%ld", local_pid_number);

    local_pid = hwloc_pid_from_number(local_pid_number, 0);

    proc_cpubind = hwloc_get_proc_cpubind(topology, local_pid, cpuset, 0) != -1;

#ifdef HWLOC_LINUX_SYS
    {
      /* Get the process name */
      char *path;
      unsigned pathlen = 6 + strlen(dirent->d_name) + 1 + 7 + 1;
      char cmd[64], *c;
      int file;
      ssize_t n;

      path = malloc(pathlen);
      snprintf(path, pathlen, "/proc/%s/cmdline", dirent->d_name);
      file = open(path, O_RDONLY);
      free(path);

      if (file >= 0) {
        n = read(file, cmd, sizeof(cmd) - 1);
        close(file);

        if (n <= 0)
          /* Ignore kernel threads and errors */
          continue;

        cmd[n] = 0;
        if ((c = strchr(cmd, ' ')))
          *c = 0;
        snprintf(name, sizeof(name), "%ld %s", local_pid_number, cmd);
      }
    }

    {
      /* Get threads */
      char *path;
      unsigned pathlen = 6+strlen(dirent->d_name) + 1 + 4 + 1;
      DIR *task_dir;
      struct dirent *task_dirent;

      path = malloc(pathlen);
      snprintf(path, pathlen, "/proc/%s/task", dirent->d_name);
      task_dir = opendir(path);
      free(path);

      if (task_dir) {
        while ((task_dirent = readdir(task_dir))) {
          long local_tid;
          char *task_end;
          char task_name[64];

          local_tid = strtol(task_dirent->d_name, &task_end, 10);
          if (*task_end)
            /* Not a number, or the main task */
            continue;

          if (hwloc_linux_get_tid_cpubind(topology, local_tid, task_cpuset))
            continue;

          if (proc_cpubind && hwloc_bitmap_isequal(task_cpuset, cpuset))
            continue;

          snprintf(task_name, sizeof(task_name), "%s %li", name, local_tid);

          insert_task(topology, task_cpuset, task_name);
        }
        closedir(task_dir);
      }
    }
#endif /* HWLOC_LINUX_SYS */

    if (!proc_cpubind)
      continue;

    if (hwloc_bitmap_isincluded(root->cpuset, cpuset))
      continue;

    insert_task(topology, cpuset, name);
  }

  hwloc_bitmap_free(cpuset);
#ifdef HWLOC_LINUX_SYS
  hwloc_bitmap_free(task_cpuset);
#endif /* HWLOC_LINUX_SYS */
  closedir(dir);
#endif /* HAVE_DIRENT_H */
}

void usage(const char *name, FILE *where)
{
  fprintf (where, "Usage: %s [ options ] ... [ filename.format ]\n\n", name);
  fprintf (where, "See lstopo(1) for more details.\n\n");
  fprintf (where, "Supported output file formats: console, txt, fig"
#ifdef LSTOPO_HAVE_GRAPHICS
#if CAIRO_HAS_PDF_SURFACE
		  ", pdf"
#endif /* CAIRO_HAS_PDF_SURFACE */
#if CAIRO_HAS_PS_SURFACE
		  ", ps"
#endif /* CAIRO_HAS_PS_SURFACE */
#if CAIRO_HAS_PNG_FUNCTIONS
		  ", png"
#endif /* CAIRO_HAS_PNG_FUNCTIONS */
#if CAIRO_HAS_SVG_SURFACE
		  ", svg"
#endif /* CAIRO_HAS_SVG_SURFACE */
#endif /* LSTOPO_HAVE_GRAPHICS */
		  ", xml, synthetic"
		  "\n");
  fprintf (where, "\nFormatting options:\n");
  fprintf (where, "  -l --logical          Display hwloc logical object indexes\n");
  fprintf (where, "                        (default for console output)\n");
  fprintf (where, "  -p --physical         Display physical object indexes\n");
  fprintf (where, "                        (default for graphical output)\n");
  fprintf (where, "Output options:\n");
  fprintf (where, "  --output-format <format>\n");
  fprintf (where, "  --of <format>         Force the output to use the given format\n");
  fprintf (where, "Textual output options:\n");
  fprintf (where, "  --only <type>         Only show objects of the given type in the textual output\n");
  fprintf (where, "  -v --verbose          Include additional details\n");
  fprintf (where, "  -s --silent           Reduce the amount of details to show\n");
  fprintf (where, "  -c --cpuset           Show the cpuset of each object\n");
  fprintf (where, "  -C --cpuset-only      Only show the cpuset of each object\n");
  fprintf (where, "  --taskset             Show taskset-specific cpuset strings\n");
  fprintf (where, "Object filtering options:\n");
  fprintf (where, "  --ignore <type>       Ignore objects of the given type\n");
  fprintf (where, "  --no-caches           Do not show caches\n");
  fprintf (where, "  --no-useless-caches   Do not show caches which do not have a hierarchical\n"
                  "                        impact\n");
  fprintf (where, "  --no-icaches          Do not show instruction caches\n");
  fprintf (where, "  --merge               Do not show levels that do not have a hierarchical\n"
                  "                        impact\n");
  fprintf (where, "  --restrict <cpuset>   Restrict the topology to processors listed in <cpuset>\n");
  fprintf (where, "  --restrict binding    Restrict the topology to the current process binding\n");
#ifdef HWLOC_HAVE_LIBPCI
  fprintf (where, "  --no-io               Do not show any I/O device or bridge\n");
  fprintf (where, "  --no-bridges          Do not any I/O bridge except hostbridges\n");
  fprintf (where, "  --whole-io            Show all I/O devices and bridges\n");
#endif
#ifdef HWLOC_HAVE_CUDART
  fprintf (where, "  --whole-accelerators  Show all cores in accelerators\n");
#endif
  fprintf (where, "Input options:\n");
  hwloc_utils_input_format_usage(where, 6);
  fprintf (where, "  --thissystem          Assume that the input topology provides the topology\n"
		  "                        for the system on which we are running\n");
  fprintf (where, "  --pid <pid>           Detect topology as seen by process <pid>\n");
  fprintf (where, "  --whole-system        Do not consider administration limitations\n");
  fprintf (where, "Graphical output options:\n");
  fprintf (where, "  --fontsize 10         Set size of text font\n");
  fprintf (where, "  --gridsize 10         Set size of margin between elements\n");
  fprintf (where, "  --horiz[=<type,...>]  Horizontal graphical layout instead of nearly 4/3 ratio\n");
  fprintf (where, "  --vert[=<type,...>]   Vertical graphical layout instead of nearly 4/3 ratio\n");
  fprintf (where, "  --no-legend           Remove the text legend at the bottom\n");
  fprintf (where, "Miscellaneous options:\n");
  fprintf (where, "  --ps --top            Display processes within the hierarchy\n");
  fprintf (where, "  --version             Report version and exit\n");
}

enum output_format {
  LSTOPO_OUTPUT_DEFAULT,
  LSTOPO_OUTPUT_CONSOLE,
  LSTOPO_OUTPUT_SYNTHETIC,
  LSTOPO_OUTPUT_TEXT,
  LSTOPO_OUTPUT_FIG,
  LSTOPO_OUTPUT_PNG,
  LSTOPO_OUTPUT_PDF,
  LSTOPO_OUTPUT_PS,
  LSTOPO_OUTPUT_SVG,
  LSTOPO_OUTPUT_XML
};

static enum output_format
parse_output_format(const char *name, char *callname)
{
  if (!hwloc_strncasecmp(name, "default", 3))
    return LSTOPO_OUTPUT_DEFAULT;
  else if (!hwloc_strncasecmp(name, "console", 3))
    return LSTOPO_OUTPUT_CONSOLE;
  else if (!strcasecmp(name, "synthetic"))
    return LSTOPO_OUTPUT_SYNTHETIC;
  else if (!strcasecmp(name, "txt"))
    return LSTOPO_OUTPUT_TEXT;
  else if (!strcasecmp(name, "fig"))
    return LSTOPO_OUTPUT_FIG;
  else if (!strcasecmp(name, "png"))
    return LSTOPO_OUTPUT_PNG;
  else if (!strcasecmp(name, "pdf"))
    return LSTOPO_OUTPUT_PDF;
  else if (!strcasecmp(name, "ps"))
    return LSTOPO_OUTPUT_PS;
  else if (!strcasecmp(name, "svg"))
    return LSTOPO_OUTPUT_SVG;
  else if (!strcasecmp(name, "xml"))
    return LSTOPO_OUTPUT_XML;

  fprintf(stderr, "file format `%s' not supported\n", name);
  usage(callname, stderr);
  exit(EXIT_FAILURE);
}

#define LSTOPO_VERBOSE_MODE_DEFAULT 1

int
main (int argc, char *argv[])
{
  int err;
  int verbose_mode = LSTOPO_VERBOSE_MODE_DEFAULT;
  hwloc_topology_t topology;
  const char *filename = NULL;
  unsigned long flags = HWLOC_TOPOLOGY_FLAG_IO_DEVICES | HWLOC_TOPOLOGY_FLAG_IO_BRIDGES | HWLOC_TOPOLOGY_FLAG_ICACHES;
  int merge = 0;
  int ignorecache = 0;
  char * callname;
  char * input = NULL;
  enum hwloc_utils_input_format input_format = HWLOC_UTILS_INPUT_DEFAULT;
  enum output_format output_format = LSTOPO_OUTPUT_DEFAULT;
  char *restrictstring = NULL;
  int opt;
  unsigned i;

  for(i=0; i<HWLOC_OBJ_TYPE_MAX; i++)
    force_orient[i] = LSTOPO_ORIENT_NONE;
  force_orient[HWLOC_OBJ_PU] = LSTOPO_ORIENT_HORIZ;
  force_orient[HWLOC_OBJ_CACHE] = LSTOPO_ORIENT_HORIZ;
  force_orient[HWLOC_OBJ_NODE] = LSTOPO_ORIENT_HORIZ;

  /* enable verbose backends */
  putenv("HWLOC_XML_VERBOSE=1");
  putenv("HWLOC_SYNTHETIC_VERBOSE=1");

#ifdef HAVE_SETLOCALE
  setlocale(LC_ALL, "");
#endif

  callname = strrchr(argv[0], '/');
  if (!callname)
    callname = argv[0];
  else
    callname++;
  /* skip argv[0], handle options */
  argc--;
  argv++;

  err = hwloc_topology_init (&topology);
  if (err)
    return EXIT_FAILURE;

  while (argc >= 1)
    {
      opt = 0;
      if (!strcmp (argv[0], "-v") || !strcmp (argv[0], "--verbose")) {
	verbose_mode++;
      } else if (!strcmp (argv[0], "-s") || !strcmp (argv[0], "--silent")) {
	verbose_mode--;
      } else if (!strcmp (argv[0], "-h") || !strcmp (argv[0], "--help")) {
	usage(callname, stdout);
        exit(EXIT_SUCCESS);
      } else if (!strcmp (argv[0], "-l") || !strcmp (argv[0], "--logical"))
	logical = 1;
      else if (!strcmp (argv[0], "-p") || !strcmp (argv[0], "--physical"))
	logical = 0;
      else if (!strcmp (argv[0], "-c") || !strcmp (argv[0], "--cpuset"))
	show_cpuset = 1;
      else if (!strcmp (argv[0], "-C") || !strcmp (argv[0], "--cpuset-only"))
	show_cpuset = 2;
      else if (!strcmp (argv[0], "--taskset")) {
	taskset = 1;
	if (!show_cpuset)
	  show_cpuset = 1;
      } else if (!strcmp (argv[0], "--only")) {
	if (argc < 2) {
	  usage (callname, stderr);
	  exit(EXIT_FAILURE);
	}
        show_only = hwloc_obj_type_of_string(argv[1]);
	opt = 1;
      }
      else if (!strcmp (argv[0], "--ignore")) {
	if (argc < 2) {
	  usage (callname, stderr);
	  exit(EXIT_FAILURE);
	}
        hwloc_topology_ignore_type(topology, hwloc_obj_type_of_string(argv[1]));
	opt = 1;
      }
      else if (!strcmp (argv[0], "--no-caches"))
	ignorecache = 2;
      else if (!strcmp (argv[0], "--no-useless-caches"))
	ignorecache = 1;
      else if (!strcmp (argv[0], "--no-icaches"))
	flags &= ~HWLOC_TOPOLOGY_FLAG_ICACHES;
      else if (!strcmp (argv[0], "--whole-system"))
	flags |= HWLOC_TOPOLOGY_FLAG_WHOLE_SYSTEM;
      else if (!strcmp (argv[0], "--no-io"))
	flags &= ~(HWLOC_TOPOLOGY_FLAG_IO_DEVICES | HWLOC_TOPOLOGY_FLAG_IO_BRIDGES);
      else if (!strcmp (argv[0], "--no-bridges"))
	flags &= ~(HWLOC_TOPOLOGY_FLAG_IO_BRIDGES);
      else if (!strcmp (argv[0], "--whole-io"))
	flags |= HWLOC_TOPOLOGY_FLAG_WHOLE_IO;
<<<<<<< HEAD
      else if (!strcmp (argv[1], "--whole-accelerators"))
	flags |= HWLOC_TOPOLOGY_FLAG_WHOLE_ACCELERATORS;
      else if (!strcmp (argv[1], "--merge"))
=======
      else if (!strcmp (argv[0], "--merge"))
>>>>>>> 1fb8c61b
	merge = 1;
      else if (!strcmp (argv[0], "--thissystem"))
	flags |= HWLOC_TOPOLOGY_FLAG_IS_THISSYSTEM;
      else if (!strcmp (argv[0], "--restrict")) {
	if (argc < 2) {
	  usage (callname, stderr);
	  exit(EXIT_FAILURE);
	}
	restrictstring = strdup(argv[1]);
	opt = 1;
      }

      else if (!strcmp (argv[0], "--horiz"))
	for(i=0; i<HWLOC_OBJ_TYPE_MAX; i++)
	  force_orient[i] = LSTOPO_ORIENT_HORIZ;
      else if (!strcmp (argv[0], "--vert"))
	for(i=0; i<HWLOC_OBJ_TYPE_MAX; i++)
	  force_orient[i] = LSTOPO_ORIENT_VERT;
      else if (!strncmp (argv[0], "--horiz=", 8)
	       || !strncmp (argv[0], "--vert=", 7)) {
	enum lstopo_orient_e orient = (argv[0][2] == 'h') ? LSTOPO_ORIENT_HORIZ : LSTOPO_ORIENT_VERT;
	char *tmp = argv[0] + ((argv[0][2] == 'h') ? 8 : 7);
	while (tmp) {
	  char *end = strchr(tmp, ',');
	  hwloc_obj_type_t type;
	  if (end)
	    *end = '\0';
	  type = hwloc_obj_type_of_string(tmp);
	  if (type != (hwloc_obj_type_t) -1)
	    force_orient[type] = orient;
	  if (!end)
	    break;
	  tmp = end+1;
        }
      }

      else if (!strcmp (argv[0], "--fontsize")) {
	if (argc < 2) {
	  usage (callname, stderr);
	  exit(EXIT_FAILURE);
	}
	fontsize = atoi(argv[1]);
	opt = 1;
      }
      else if (!strcmp (argv[0], "--gridsize")) {
	if (argc < 2) {
	  usage (callname, stderr);
	  exit(EXIT_FAILURE);
	}
	gridsize = atoi(argv[1]);
	opt = 1;
      }
      else if (!strcmp (argv[0], "--no-legend")) {
	legend = 0;
      }

      else if (hwloc_utils_lookup_input_option(argv, argc, &opt,
					       &input, &input_format,
					       callname)) {
	/* nothing to do anymore */

      } else if (!strcmp (argv[0], "--pid")) {
	if (argc < 2) {
	  usage (callname, stderr);
	  exit(EXIT_FAILURE);
	}
	pid_number = atoi(argv[1]); opt = 1;
      } else if (!strcmp (argv[0], "--ps") || !strcmp (argv[0], "--top"))
        top = 1;
      else if (!strcmp (argv[0], "--version")) {
          printf("%s %s\n", callname, VERSION);
          exit(EXIT_SUCCESS);
      } else if (!strcmp (argv[0], "--output-format") || !strcmp (argv[0], "--of")) {
	if (argc < 2) {
	  usage (callname, stderr);
	  exit(EXIT_FAILURE);
	}
        output_format = parse_output_format(argv[1], callname);
        opt = 1;
      } else {
	if (filename) {
	  fprintf (stderr, "Unrecognized option: %s\n", argv[0]);
	  usage (callname, stderr);
	  exit(EXIT_FAILURE);
	} else
	  filename = argv[0];
      }
      argc -= opt+1;
      argv += opt+1;
    }

  if (show_only != (hwloc_obj_type_t)-1)
    merge = 0;

  hwloc_topology_set_flags(topology, flags);

  if (ignorecache > 1) {
    hwloc_topology_ignore_type(topology, HWLOC_OBJ_CACHE);
  } else if (ignorecache) {
    hwloc_topology_ignore_type_keep_structure(topology, HWLOC_OBJ_CACHE);
  }
  if (merge)
    hwloc_topology_ignore_all_keep_structure(topology);

  if (input) {
    err = hwloc_utils_enable_input_format(topology, input, input_format, verbose_mode > 1, callname);
    if (err)
      return err;
  }

  if (pid_number != -1 && pid_number != 0) {
    pid = hwloc_pid_from_number(pid_number, 0);
    if (hwloc_topology_set_pid(topology, pid)) {
      perror("Setting target pid");
      return EXIT_FAILURE;
    }
  }

  err = hwloc_topology_load (topology);
  if (err)
    return EXIT_FAILURE;

  if (top)
    add_process_objects(topology);

  if (restrictstring) {
    hwloc_bitmap_t restrictset = hwloc_bitmap_alloc();
    if (!strcmp (restrictstring, "binding")) {
      if (pid_number != -1 && pid_number != 0)
	hwloc_get_proc_cpubind(topology, pid, restrictset, HWLOC_CPUBIND_PROCESS);
      else
	hwloc_get_cpubind(topology, restrictset, HWLOC_CPUBIND_PROCESS);
    } else {
      hwloc_bitmap_sscanf(restrictset, restrictstring);
    }
    err = hwloc_topology_restrict (topology, restrictset, 0);
    if (err) {
      perror("Restricting the topology");
      /* fallthrough */
    }
    hwloc_bitmap_free(restrictset);
    free(restrictstring);
  }

  if (!filename && !strcmp(callname,"hwloc-info")) {
    /* behave kind-of plpa-info */
    filename = "-";
    verbose_mode--;
  }

  /* if the output format wasn't enforced, look at the filename */
  if (filename && output_format == LSTOPO_OUTPUT_DEFAULT) {
    if (!strcmp(filename, "-")
	|| !strcmp(filename, "/dev/stdout")) {
      output_format = LSTOPO_OUTPUT_CONSOLE;
    } else {
      char *dot = strrchr(filename, '.');
      if (dot)
        output_format = parse_output_format(dot+1, callname);
    }
  }

  /* if  the output format wasn't enforced, think a bit about what the user probably want */
  if (output_format == LSTOPO_OUTPUT_DEFAULT) {
    if (show_cpuset
        || show_only != (hwloc_obj_type_t)-1
        || verbose_mode != LSTOPO_VERBOSE_MODE_DEFAULT)
      output_format = LSTOPO_OUTPUT_CONSOLE;
  }

  if (logical == -1) {
    if (output_format == LSTOPO_OUTPUT_CONSOLE)
      logical = 1;
    else if (output_format != LSTOPO_OUTPUT_DEFAULT)
      logical = 0;
  }

  switch (output_format) {
    case LSTOPO_OUTPUT_DEFAULT:
#ifdef LSTOPO_HAVE_GRAPHICS
#if CAIRO_HAS_XLIB_SURFACE && defined HWLOC_HAVE_X11
      if (getenv("DISPLAY")) {
        if (logical == -1)
          logical = 0;
        output_x11(topology, NULL, logical, legend, verbose_mode);
      } else
#endif /* CAIRO_HAS_XLIB_SURFACE */
#ifdef HWLOC_WIN_SYS
      {
        if (logical == -1)
          logical = 0;
        output_windows(topology, NULL, logical, legend, verbose_mode);
      }
#endif
#endif /* !LSTOPO_HAVE_GRAPHICS */
#if !defined HWLOC_WIN_SYS || !defined LSTOPO_HAVE_GRAPHICS
      {
        if (logical == -1)
          logical = 1;
        output_console(topology, NULL, logical, legend, verbose_mode);
      }
#endif
      break;

    case LSTOPO_OUTPUT_CONSOLE:
      output_console(topology, filename, logical, legend, verbose_mode);
      break;
    case LSTOPO_OUTPUT_SYNTHETIC:
      output_synthetic(topology, filename, logical, legend, verbose_mode);
      break;
    case LSTOPO_OUTPUT_TEXT:
      output_text(topology, filename, logical, legend, verbose_mode);
      break;
    case LSTOPO_OUTPUT_FIG:
      output_fig(topology, filename, logical, legend, verbose_mode);
      break;
#ifdef LSTOPO_HAVE_GRAPHICS
# if CAIRO_HAS_PNG_FUNCTIONS
    case LSTOPO_OUTPUT_PNG:
      output_png(topology, filename, logical, legend, verbose_mode);
      break;
# endif /* CAIRO_HAS_PNG_FUNCTIONS */
# if CAIRO_HAS_PDF_SURFACE
    case LSTOPO_OUTPUT_PDF:
      output_pdf(topology, filename, logical, legend, verbose_mode);
      break;
# endif /* CAIRO_HAS_PDF_SURFACE */
# if CAIRO_HAS_PS_SURFACE
    case LSTOPO_OUTPUT_PS:
      output_ps(topology, filename, logical, legend, verbose_mode);
      break;
#endif /* CAIRO_HAS_PS_SURFACE */
#if CAIRO_HAS_SVG_SURFACE
    case LSTOPO_OUTPUT_SVG:
      output_svg(topology, filename, logical, legend, verbose_mode);
      break;
#endif /* CAIRO_HAS_SVG_SURFACE */
#endif /* LSTOPO_HAVE_GRAPHICS */
    case LSTOPO_OUTPUT_XML:
      output_xml(topology, filename, logical, legend, verbose_mode);
      break;
    default:
      fprintf(stderr, "file format not supported\n");
      usage(callname, stderr);
      exit(EXIT_FAILURE);
  }

  hwloc_topology_destroy (topology);

  return EXIT_SUCCESS;
}<|MERGE_RESOLUTION|>--- conflicted
+++ resolved
@@ -428,13 +428,9 @@
 	flags &= ~(HWLOC_TOPOLOGY_FLAG_IO_BRIDGES);
       else if (!strcmp (argv[0], "--whole-io"))
 	flags |= HWLOC_TOPOLOGY_FLAG_WHOLE_IO;
-<<<<<<< HEAD
-      else if (!strcmp (argv[1], "--whole-accelerators"))
+      else if (!strcmp (argv[0], "--whole-accelerators"))
 	flags |= HWLOC_TOPOLOGY_FLAG_WHOLE_ACCELERATORS;
-      else if (!strcmp (argv[1], "--merge"))
-=======
       else if (!strcmp (argv[0], "--merge"))
->>>>>>> 1fb8c61b
 	merge = 1;
       else if (!strcmp (argv[0], "--thissystem"))
 	flags |= HWLOC_TOPOLOGY_FLAG_IS_THISSYSTEM;
