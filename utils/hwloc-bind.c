--- conflicted
+++ resolved
@@ -17,19 +17,8 @@
   fprintf(where, " <location> may be a space-separated list of cpusets or objects\n");
   fprintf(where, "            as supported by the hwloc-calc utility.\n");
   fprintf(where, "Options:\n");
-<<<<<<< HEAD
-  fprintf(where, "  --cpubind\tuse following arguments for cpu binding (default)\n");
-  fprintf(where, "  --membind\tuse following arguments for memory binding (default)\n");
-  fprintf(where, "  -l --logical\ttake logical object indexes (default)\n");
-  fprintf(where, "  -p --physical\ttake physical object indexes\n");
-  fprintf(where, "  --single\tbind on a single CPU to prevent migration\n");
-  fprintf(where, "  --strict\trequire strict binding\n");
-  fprintf(where, "  --get\t\tretrieve current process binding\n");
-  fprintf(where, "  --pid <pid>\toperate on process <pid>\n");
-  fprintf(where, " --taskset\tmanipulate taskset-specific cpuset strings\n");
-  fprintf(where, "  -v\t\tverbose messages\n");
-  fprintf(where, "  --version\treport version and exit\n");
-=======
+  fprintf(where, "  --cpubind      use following arguments for cpu binding (default)\n");
+  fprintf(where, "  --membind      use following arguments for memory binding (default)\n");
   fprintf(where, "  -l --logical   Take logical object indexes (default)\n");
   fprintf(where, "  -p --physical  Take physical object indexes\n");
   fprintf(where, "  --single       Bind on a single CPU to prevent migration\n");
@@ -39,7 +28,6 @@
   fprintf(where, "  --taskset      Manipulate taskset-specific cpuset strings\n");
   fprintf(where, "  -v             Show verbose messages\n");
   fprintf(where, "  --version      Report version and exit\n");
->>>>>>> 75b51b85
 }
 
 int main(int argc, char *argv[])
