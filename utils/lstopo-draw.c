/*
 * Copyright © 2009 CNRS, INRIA, Université Bordeaux 1
 * Copyright © 2009 Cisco Systems, Inc.  All rights reserved.
 * See COPYING in top-level directory.
 */

#include <hwloc.h>

#include <stdlib.h>
#include <stdio.h>
#include <string.h>
#include <math.h>

#include "lstopo.h"

#define EPOXY_R_COLOR 0xe7
#define EPOXY_G_COLOR 0xff
#define EPOXY_B_COLOR 0xb5

#define DARK_EPOXY_R_COLOR ((EPOXY_R_COLOR * 100) / 110)
#define DARK_EPOXY_G_COLOR ((EPOXY_G_COLOR * 100) / 110)
#define DARK_EPOXY_B_COLOR ((EPOXY_B_COLOR * 100) / 110)

#define DARKER_EPOXY_R_COLOR ((DARK_EPOXY_R_COLOR * 100) / 110)
#define DARKER_EPOXY_G_COLOR ((DARK_EPOXY_G_COLOR * 100) / 110)
#define DARKER_EPOXY_B_COLOR ((DARK_EPOXY_B_COLOR * 100) / 110)

#define SOCKET_R_COLOR 0xde
#define SOCKET_G_COLOR 0xde
#define SOCKET_B_COLOR 0xde

#define MEMORY_R_COLOR 0xef
#define MEMORY_G_COLOR 0xdf
#define MEMORY_B_COLOR 0xde

#define CORE_R_COLOR 0xbe
#define CORE_G_COLOR 0xbe
#define CORE_B_COLOR 0xbe

#define THREAD_R_COLOR 0xff
#define THREAD_G_COLOR 0xff
#define THREAD_B_COLOR 0xff

#define CACHE_R_COLOR 0xff
#define CACHE_G_COLOR 0xff
#define CACHE_B_COLOR 0xff

#define MACHINE_R_COLOR EPOXY_R_COLOR
#define MACHINE_G_COLOR EPOXY_G_COLOR
#define MACHINE_B_COLOR EPOXY_B_COLOR

#define NODE_R_COLOR DARK_EPOXY_R_COLOR
#define NODE_G_COLOR DARK_EPOXY_G_COLOR
#define NODE_B_COLOR DARK_EPOXY_B_COLOR

#define SYSTEM_R_COLOR 0xff
#define SYSTEM_G_COLOR 0xff
#define SYSTEM_B_COLOR 0xff

#define MISC_R_COLOR 0xff
#define MISC_G_COLOR 0xff
#define MISC_B_COLOR 0xff

#define PCI_DEVICE_R_COLOR DARKER_EPOXY_R_COLOR
#define PCI_DEVICE_G_COLOR DARKER_EPOXY_G_COLOR
#define PCI_DEVICE_B_COLOR DARKER_EPOXY_B_COLOR

#define BRIDGE_R_COLOR 0xff
#define BRIDGE_G_COLOR 0xff
#define BRIDGE_B_COLOR 0xff

/* preferred width/height compromise */
#define RATIO (4.f/3.f)

/* PCI object height: just a box */
#define PCI_HEIGHT (fontsize ? gridsize + fontsize + gridsize : gridsize)

/* do we prefer ratio1 over ratio2? */
static int prefer_ratio(float ratio1, float ratio2) {
  float _ratio1 = (ratio1) / RATIO;
  float _ratio2 = (ratio2) / RATIO;
  if (_ratio1 < 1)
    _ratio1 = 1/_ratio1;
  if (_ratio2 < 1)
    _ratio2 = 1/_ratio2;
  return _ratio1 < _ratio2;
}

static void* null_start(void *output, int width, int height) { return output; }
static void null_declare_color(void *output, int r, int g, int b) { }
static void null_box(void *output, int r, int g, int b, unsigned depth, unsigned x, unsigned width, unsigned y, unsigned height) { }
static void null_line(void *output, int r, int g, int b, unsigned depth, unsigned x1, unsigned y1, unsigned x2, unsigned y2) { }
static void null_text(void *output, int r, int g, int b, int size, unsigned depth, unsigned x, unsigned y, const char *text) { }

static struct draw_methods null_draw_methods = {
  .start = null_start,
  .declare_color = null_declare_color,
  .box = null_box,
  .line = null_line,
  .text = null_text,
};

/*
 * foo_draw functions take a OBJ, computes which size it needs, recurse into
 * sublevels with null_draw_methods to recursively compute the needed size
 * without actually drawing anything, then draw things about OBJ (chip draw,
 * cache size information etc) at (X,Y), recurse into sublevels again to
 * actually draw things, and return in RETWIDTH and RETHEIGHT the amount of
 * space that the drawing took.
 *
 * For generic detailed comments, see the node_draw function.
 *
 * border is added around the objects
 * separator is added between objects
 */

typedef void (*foo_draw)(hwloc_topology_t topology, struct draw_methods *methods, hwloc_obj_t obj, void *output, unsigned depth, unsigned x, unsigned *retwidth, unsigned y, unsigned *retheight);

static foo_draw get_type_fun(hwloc_obj_type_t type);

/*
 * Helper to recurse into sublevels, either horizontally or vertically
 * Updates caller's totwidth/myheight and maxwidth/maxheight
 * Needs textwidth, topology, output, depth, x and y
 */

#define RECURSE_BEGIN(obj, border) do { \
  hwloc_obj_t *subobjs = obj->children; \
  unsigned numsubobjs = obj->arity; \
  unsigned width, height; \
  unsigned maxwidth, maxheight; \
  maxwidth = maxheight = 0; \
  totwidth = (border) + mywidth; \
  totheight = (border) + myheight; \
  if (numsubobjs) { \
    int i; \

#define RECURSE_FOR() \
    /* Iterate over subobjects */ \
    for (i = 0; i < numsubobjs; i++) { \

      /* Recursive call */
#define RECURSE_CALL_FUN(methods) \
      get_type_fun(subobjs[i]->type)(topology, methods, subobjs[i], output, depth-1, x + totwidth, &width, y + totheight, &height) \

#define RECURSE_END_HORIZ(separator, border) \
      /* Add the subobject's width and separator */ \
      totwidth += width + (separator); \
      /* Update maximum height */ \
      if (height > maxheight) \
	maxheight = height; \
    } \
    \
    /* Remove spurious separator on the right */ \
    totwidth -= (separator); \
    \
    /* Make sure there is width for the heading text */ \
    /* Add subobjects height */ \
    totheight += maxheight; \
    /* And add border below */ \
    totheight += (border); \
    /* Add border on the right */ \
    totwidth += (border); \
  } \
  if (totwidth < textwidth) \
    totwidth = textwidth; \
  /* Update returned values */ \
  *retwidth = totwidth; \
  *retheight = totheight; \
} while(0)

#define RECURSE_END_VERT(separator, border) \
      /* Add the subobject's height and separator */ \
      totheight += height + (separator); \
      if (width > maxwidth) \
      /* Update maximum width */ \
	maxwidth = width; \
    } \
    /* Remove spurious separator at the bottom */ \
    totheight -= (separator); \
    /* Add subobjects width */ \
    totwidth += maxwidth; \
    /* And add border on the right */ \
    totwidth += (border); \
    /* Add border at the bottom */ \
    totheight = totheight + (border); \
  } \
  \
  /* Make sure there is width for the heading text */ \
  if (totwidth < textwidth) \
    totwidth = textwidth; \
  /* Update returned values */ \
  *retwidth = totwidth; \
  *retheight = totheight; \
} while(0)

/* Pack objects horizontally */
#define RECURSE_HORIZ(obj, methods, separator, border) \
  RECURSE_BEGIN(obj, border) \
  RECURSE_FOR() \
    RECURSE_CALL_FUN(methods); \
  RECURSE_END_HORIZ(separator, border)

/* Pack objects vertically */
#define RECURSE_VERT(obj, methods, separator, border) \
  RECURSE_BEGIN(obj, border) \
  RECURSE_FOR() \
    RECURSE_CALL_FUN(methods); \
  RECURSE_END_VERT(separator, border)

#define RECURSE_RECT_BEGIN(obj, methods, separator, border) \
RECURSE_BEGIN(obj, border) \
<<<<<<< HEAD
    /* Total width for subobjects */ \
    unsigned obj_totwidth = 0, obj_totheight = 0; \
    /* Total area for subobjects */ \
    unsigned area = 0; \
=======
    unsigned obj_maxwidth = 0, obj_maxheight = 0; \
    unsigned area; \
    float idealtotheight; \
    unsigned rows, columns; \
    float under_ratio, over_ratio; \
>>>>>>> 66c13517
    RECURSE_FOR() \
      RECURSE_CALL_FUN(&null_draw_methods); \
      obj_totwidth += width + (separator); \
      obj_totheight += height + (separator); \
      area += (width + (separator)) * (height + (separator)); \
    } \
<<<<<<< HEAD
    /* Average object size */ \
    unsigned obj_avgwidth = obj_totwidth / numsubobjs; \
    unsigned obj_avgheight = obj_totheight / numsubobjs; \
    /* Ideal total height for spreading that area with RATIO */ \
    float idealtotheight = sqrt(area/RATIO); \
    /* approximation of number of rows */ \
    unsigned rows = idealtotheight / obj_avgheight; \
    unsigned columns = rows ? (numsubobjs + rows - 1) / rows : 1; \
    /* Ratio obtained by underestimation */ \
    float under_ratio = (float) (columns * obj_avgwidth) / (rows * obj_avgheight); \
=======
    /* Total area for subobjects */ \
    area = (obj_maxwidth + (separator)) * (obj_maxheight + (separator)) * numsubobjs; \
    /* Ideal total height for spreading that area with RATIO */ \
    idealtotheight = sqrtf(area/RATIO); \
    /* Underestimated number of rows */ \
    rows = idealtotheight / (obj_maxheight + (separator)); \
    columns = rows ? (numsubobjs + rows - 1) / rows : 1; \
    /* Ratio obtained by underestimation */ \
    under_ratio = (float) (columns * (obj_maxwidth + (separator))) / (rows * (obj_maxheight + (separator))); \
>>>>>>> 66c13517
    \
    /* try to overestimate too */ \
    rows++; \
    columns = (numsubobjs + rows - 1) / rows; \
    /* Ratio obtained by overestimation */ \
<<<<<<< HEAD
    float over_ratio = (float) (columns * obj_avgwidth) / (rows * obj_avgheight); \
=======
    over_ratio = (float) (columns * (obj_maxwidth + (separator))) / (rows * (obj_maxheight + (separator))); \
>>>>>>> 66c13517
    /* Did we actually preferred underestimation? (good row/column fit or good ratio) */ \
    if (rows > 1 && prefer_ratio(under_ratio, over_ratio)) { \
      rows--; \
      columns = (numsubobjs + rows - 1) / rows; \
    } \
    if (force_horiz) { \
      rows =  1; \
      columns = numsubobjs; \
    } \
    if (force_vert) { \
      columns =  1; \
      rows = numsubobjs; \
    } \
    \
    maxheight = 0; \
    RECURSE_FOR() \
      /* Newline? */ \
      if (i && i%columns == 0) { \
        totwidth = (border) + mywidth; \
        /* Add the same height to all rows */ \
        totheight += maxheight + (separator); \
        maxheight = 0; \
      } \

#define RECURSE_RECT_END(obj, methods, separator, border) \
      if (totwidth + width + (separator) > maxwidth) \
        maxwidth = totwidth + width + (separator); \
      totwidth += width + (separator); \
      /* Update maximum height */ \
      if (height > maxheight) \
	maxheight = height; \
    } \
    /* Remove spurious separator on the right */ \
    maxwidth -= (separator); \
    /* Compute total width */ \
    totwidth = maxwidth + (border); \
    /* Add the last row's height and border at the bottom */ \
    totheight += maxheight + (border); \
  } \
  /* Make sure there is width for the heading text */ \
  if (totwidth < textwidth) \
    totwidth = textwidth; \
  /* Update returned values */ \
  *retwidth = totwidth; \
  *retheight = totheight; \
} while(0)

/* Pack objects in a grid */
#define RECURSE_RECT(obj, methods, separator, border) do {\
  if (obj->arity && obj->children[0]->type == HWLOC_OBJ_NODE) { \
    /* Nodes shouldn't be put with an arbitrary geometry, as NUMA distances may not be that way */ \
    int pvert = prefer_vert(topology, level, output, depth, x, y, separator); \
    if (pvert) \
      RECURSE_VERT(level, methods, separator, border); \
    else \
      RECURSE_HORIZ(level, methods, separator, border); \
  } else {\
    RECURSE_RECT_BEGIN(obj, methods, separator, border) \
    RECURSE_CALL_FUN(methods); \
    RECURSE_RECT_END(obj, methods, separator, border); \
  } \
} while (0)

/* Dynamic programming */

/* Per-object data: width and height of drawing for this object and sub-objects */
struct dyna_save {
  unsigned width;
  unsigned height;
};

/* Save the computed size */
#define DYNA_SAVE() do { \
  if (!level->userdata) { \
    struct dyna_save *save = malloc(sizeof(*save)); \
    save->width = *retwidth; \
    save->height = *retheight; \
    level->userdata = save; \
  } \
} while (0)

/* Check whether we already computed the size and we are not actually drawing, in that case return it */
#define DYNA_CHECK() do { \
  if (level->userdata && methods == &null_draw_methods) { \
    struct dyna_save *save = level->userdata; \
    *retwidth = save->width; \
    *retheight = save->height; \
    return; \
  } \
} while (0)

static int
prefer_vert(hwloc_topology_t topology, hwloc_obj_t level, void *output, unsigned depth, unsigned x, unsigned y, int separator)
{
  float horiz_ratio, vert_ratio;
  unsigned textwidth = 0;
  unsigned mywidth = 0, myheight = 0;
  unsigned totwidth, *retwidth = &totwidth, totheight, *retheight = &totheight;
  RECURSE_HORIZ(level, &null_draw_methods, separator, 0);
  horiz_ratio = (float)totwidth / totheight;
  RECURSE_VERT(level, &null_draw_methods, separator, 0);
  vert_ratio = (float)totwidth / totheight;
  return force_vert || (!force_horiz && prefer_ratio(vert_ratio, horiz_ratio));
<<<<<<< HEAD
}

static void
pci_device_draw(hwloc_topology_t topology, struct draw_methods *methods, hwloc_obj_t level, void *output, unsigned depth, unsigned x, unsigned *retwidth, unsigned y, unsigned *retheight)
{
  unsigned textwidth = 0;
  char text[64];
  int n;

  if (fontsize) {
    n = hwloc_obj_snprintf(text, sizeof(text), topology, level, "#", 0);
    textwidth = (n * fontsize * 3) / 4;
  }

  *retwidth = textwidth;
  *retheight = PCI_HEIGHT;

  methods->box(output, PCI_DEVICE_R_COLOR, PCI_DEVICE_G_COLOR, PCI_DEVICE_B_COLOR, depth, x, *retwidth, y, *retheight);

  if (fontsize)
    methods->text(output, 0, 0, 0, fontsize, depth-1, x + gridsize, y + gridsize, text);
}

static void
bridge_draw(hwloc_topology_t topology, struct draw_methods *methods, hwloc_obj_t level, void *output, unsigned depth, unsigned x, unsigned *retwidth, unsigned y, unsigned *retheight)
{
  /* Room for the box and separation from cards */
  unsigned textwidth = 12*fontsize;
  unsigned textheight = PCI_HEIGHT;
  unsigned myheight = textheight;
  unsigned mywidth = gridsize + gridsize;
  unsigned totwidth, totheight;

  DYNA_CHECK();

  /* separate text from devices */
  if (level->arity > 0)
    myheight += gridsize;

  RECURSE_VERT(level, &null_draw_methods, gridsize, gridsize);

  methods->box(output, BRIDGE_R_COLOR, BRIDGE_G_COLOR, BRIDGE_B_COLOR, depth, x, textwidth, y, textheight);

  if (fontsize) {
    char text[64];
    hwloc_obj_snprintf(text, sizeof(text), topology, level, "#", 0);
    methods->text(output, 0, 0, 0, fontsize, depth-1, x + gridsize, y + gridsize, text);
  }

  if (level->arity > 0) {
    unsigned bottom = 0;
    RECURSE_BEGIN(level, 0);
    RECURSE_FOR()
      RECURSE_CALL_FUN(methods);
      unsigned center = y + totheight + PCI_HEIGHT / 2;
      bottom = center;
      methods->line(output, 0, 0, 0, depth, x + gridsize, center, x + gridsize + gridsize, center);
    RECURSE_END_VERT(gridsize, 0);
    methods->line(output, 0, 0, 0, depth, x + gridsize, y + textheight, x + gridsize, bottom);
  } else
    RECURSE_VERT(level, methods, gridsize, 0);

  DYNA_SAVE();
=======
>>>>>>> 66c13517
}

static void
proc_draw(hwloc_topology_t topology, struct draw_methods *methods, hwloc_obj_t level, void *output, unsigned depth, unsigned x, unsigned *retwidth, unsigned y, unsigned *retheight)
{
  *retwidth = fontsize ? 4*fontsize : gridsize;
  *retheight = gridsize + (fontsize ? (fontsize + gridsize) : 0);

  methods->box(output, THREAD_R_COLOR, THREAD_G_COLOR, THREAD_B_COLOR, depth, x, *retwidth, y, *retheight);

  if (fontsize) {
    char text[64];
    hwloc_obj_snprintf(text, sizeof(text), topology, level, "#", 0);
    methods->text(output, 0, 0, 0, fontsize, depth-1, x + gridsize, y + gridsize, text);
  }
}

static void
cache_draw(hwloc_topology_t topology, struct draw_methods *methods, hwloc_obj_t level, void *output, unsigned depth, unsigned x, unsigned *retwidth, unsigned y, unsigned *retheight)
{
  unsigned myheight = gridsize + (fontsize ? (fontsize + gridsize) : 0) + gridsize, totheight;
  unsigned mywidth = 0, totwidth;
  unsigned textwidth = fontsize ? (level->os_index == -1 ? 7*fontsize : 9*fontsize) : 0;
  unsigned separator = level->attr->cache.depth > 1 ? gridsize : 0;

  DYNA_CHECK();

  /* Do not separate objects when in L1 (SMT) */
  RECURSE_HORIZ(level, &null_draw_methods, separator, 0);

  methods->box(output, CACHE_R_COLOR, CACHE_G_COLOR, CACHE_B_COLOR, depth, x, totwidth, y, myheight - gridsize);

  if (fontsize) {
    char text[64];

    hwloc_obj_snprintf(text, sizeof(text), topology, level, "#", 0);
    methods->text(output, 0, 0, 0, fontsize, depth-1, x + gridsize, y + gridsize, text);
  }

  RECURSE_HORIZ(level, methods, separator, 0);

  DYNA_SAVE();
}

static void
core_draw(hwloc_topology_t topology, struct draw_methods *methods, hwloc_obj_t level, void *output, unsigned depth, unsigned x, unsigned *retwidth, unsigned y, unsigned *retheight)
{
  unsigned myheight = (fontsize ? (fontsize + gridsize) : 0), totheight;
  unsigned mywidth = 0, totwidth;
  unsigned textwidth = 5*fontsize;

  DYNA_CHECK();

  RECURSE_HORIZ(level, &null_draw_methods, 0, gridsize);

  methods->box(output, CORE_R_COLOR, CORE_G_COLOR, CORE_B_COLOR, depth, x, totwidth, y, totheight);

  if (fontsize) {
    char text[64];
    hwloc_obj_snprintf(text, sizeof(text), topology, level, "#", 0);
    methods->text(output, 0, 0, 0, fontsize, depth-1, x + gridsize, y + gridsize, text);
  }

  RECURSE_HORIZ(level, methods, 0, gridsize);

  DYNA_SAVE();
}

static void
socket_draw(hwloc_topology_t topology, struct draw_methods *methods, hwloc_obj_t level, void *output, unsigned depth, unsigned x, unsigned *retwidth, unsigned y, unsigned *retheight)
{
  unsigned myheight = (fontsize ? (fontsize + gridsize) : 0), totheight;
  unsigned mywidth = 0, totwidth;
  unsigned textwidth = 6*fontsize;

  DYNA_CHECK();

  RECURSE_RECT(level, &null_draw_methods, gridsize, gridsize);

  methods->box(output, SOCKET_R_COLOR, SOCKET_G_COLOR, SOCKET_B_COLOR, depth, x, totwidth, y, totheight);

  if (fontsize) {
    char text[64];
    hwloc_obj_snprintf(text, sizeof(text), topology, level, "#", 0);
    methods->text(output, 0, 0, 0, fontsize, depth-1, x + gridsize, y + gridsize, text);
  }

  RECURSE_RECT(level, methods, gridsize, gridsize);

  DYNA_SAVE();
}

static void
node_draw(hwloc_topology_t topology, struct draw_methods *methods, hwloc_obj_t level, void *output, unsigned depth, unsigned x, unsigned *retwidth, unsigned y, unsigned *retheight)
{
  /* Reserve room for the heading memory box and separator */
  unsigned myheight = (fontsize ? (gridsize + fontsize) : 0) + gridsize + gridsize;
  /* Currently filled height */
  unsigned totheight;
  /* Nothing on the left */
  unsigned mywidth = 0;
  /* Currently filled width */
  unsigned totwidth;
  /* Width of the heading text, thus minimal width */
  unsigned textwidth = 11*fontsize;

  /* Check whether dynamic programming can save us time */
  DYNA_CHECK();

  /* Compute the size needed by sublevels */
  RECURSE_HORIZ(level, &null_draw_methods, gridsize, gridsize);

  /* Draw the epoxy box */
  methods->box(output, NODE_R_COLOR, NODE_G_COLOR, NODE_B_COLOR, depth, x, totwidth, y, totheight);
  /* Draw the memory box */
  methods->box(output, MEMORY_R_COLOR, MEMORY_G_COLOR, MEMORY_B_COLOR, depth-1, x + gridsize, totwidth - 2 * gridsize, y + gridsize, myheight - gridsize);

  if (fontsize) {
    char text[64];
    /* Output text */
    hwloc_obj_snprintf(text, sizeof(text), topology, level, "#", 0);
    methods->text(output, 0, 0, 0, fontsize, depth-2, x + 2 * gridsize, y + 2 * gridsize, text);
  }

  /* Restart, now really drawing sublevels */
  RECURSE_HORIZ(level, methods, gridsize, gridsize);

  /* Save result for dynamic programming */
  DYNA_SAVE();
}

static void
machine_draw(hwloc_topology_t topology, struct draw_methods *methods, hwloc_obj_t level, void *output, unsigned depth, unsigned x, unsigned *retwidth, unsigned y, unsigned *retheight)
{
  unsigned myheight = (fontsize ? (fontsize + gridsize) : 0), totheight;
  unsigned mywidth = 0, totwidth;
  unsigned textwidth = 11*fontsize;

  DYNA_CHECK();

  RECURSE_RECT(level, &null_draw_methods, gridsize, gridsize);

  methods->box(output, MACHINE_R_COLOR, MACHINE_G_COLOR, MACHINE_B_COLOR, depth, x, totwidth, y, totheight);

  if (fontsize) {
    char text[64];
    hwloc_obj_snprintf(text, sizeof(text), topology, level, "#", 0);
    methods->text(output, 0, 0, 0, fontsize, depth-1, x + gridsize, y + gridsize, text);
  }

  RECURSE_RECT(level, methods, gridsize, gridsize);

  DYNA_SAVE();
}

static void
system_draw(hwloc_topology_t topology, struct draw_methods *methods, hwloc_obj_t level, void *output, unsigned depth, unsigned x, unsigned *retwidth, unsigned y, unsigned *retheight)
{
  unsigned myheight = (fontsize ? (fontsize + gridsize) : 0), totheight;
  unsigned mywidth = 0, totwidth;
  unsigned textwidth = 10*fontsize;
  int vert = prefer_vert(topology, level, output, depth, x, y, gridsize);

  DYNA_CHECK();

  if (level->arity > 1 && level->children[0]->type == HWLOC_OBJ_MACHINE) {
    /* network of machines, either horizontal or vertical */
    if (vert) {
      mywidth += gridsize;
      RECURSE_VERT(level, &null_draw_methods, gridsize, gridsize);
    } else
      RECURSE_HORIZ(level, &null_draw_methods, gridsize, gridsize);
  } else
    RECURSE_RECT(level, &null_draw_methods, gridsize, gridsize);

  methods->box(output, SYSTEM_R_COLOR, SYSTEM_G_COLOR, SYSTEM_B_COLOR, depth, x, totwidth, y, totheight);

  if (fontsize) {
    char text[64];
    hwloc_obj_snprintf(text, sizeof(text), topology, level, "#", 0);
    methods->text(output, 0, 0, 0, fontsize, depth-1, x + gridsize, y + gridsize, text);
  }

  if (level->arity > 1 && level->children[0]->type == HWLOC_OBJ_MACHINE) {
    if (vert) {
      unsigned top = 0, bottom = 0;
      unsigned center;
      RECURSE_BEGIN(level, gridsize)
      RECURSE_FOR()
	RECURSE_CALL_FUN(methods);
        center = y + totheight + height / 2;
	if (!top)
	  top = center;
	bottom = center;
	methods->line(output, 0, 0, 0, depth, x + mywidth, center, x + mywidth + gridsize, center);
      RECURSE_END_VERT(gridsize, gridsize);

      if (level->arity > 1 && level->children[0]->type == HWLOC_OBJ_MACHINE)
	methods->line(output, 0, 0, 0, depth, x + mywidth, top, x + mywidth, bottom);
    } else {
      unsigned left = 0, right = 0;
      unsigned center;
      RECURSE_BEGIN(level, gridsize)
      RECURSE_FOR()
	RECURSE_CALL_FUN(methods);
        center = x + totwidth + width / 2;
	if (!left)
	  left = center;
	right = center;
	methods->line(output, 0, 0, 0, depth, center, y + myheight, center, y + myheight + gridsize);
      RECURSE_END_HORIZ(gridsize, gridsize);

      if (level->arity > 1 && level->children[0]->type == HWLOC_OBJ_MACHINE)
	methods->line(output, 0, 0, 0, depth, left, y + myheight, right, y + myheight);
    }
  } else
    RECURSE_RECT(level, methods, gridsize, gridsize);

  DYNA_SAVE();
}

static void
misc_draw(hwloc_topology_t topology, struct draw_methods *methods, hwloc_obj_t level, void *output, unsigned depth, unsigned x, unsigned *retwidth, unsigned y, unsigned *retheight)
{
  unsigned myheight = (fontsize ? (fontsize + gridsize) : 0), totheight;
  unsigned mywidth = 0, totwidth;
  unsigned textwidth = 0;
  char text[64];
  int n;

  DYNA_CHECK();

  if (fontsize) {
    n = hwloc_obj_snprintf(text, sizeof(text), topology, level, "#", 0);
    textwidth = (n * fontsize * 3) / 4;
  }

  RECURSE_RECT(level, &null_draw_methods, gridsize, gridsize);

  methods->box(output, MISC_R_COLOR, MISC_G_COLOR, MISC_B_COLOR, depth, x, totwidth, y, totheight);

  if (fontsize)
    methods->text(output, 0, 0, 0, fontsize, depth-1, x + gridsize, y + gridsize, text);

  RECURSE_RECT(level, methods, gridsize, gridsize);

  DYNA_SAVE();
}

static void
fig(hwloc_topology_t topology, struct draw_methods *methods, hwloc_obj_t level, void *output, unsigned depth, unsigned x, unsigned y)
{
  unsigned totwidth, totheight;

  system_draw(topology, methods, level, output, depth, x, &totwidth, y, &totheight);
}

/*
 * given a type, return a pointer FUN to the function that draws it.
 */
static foo_draw
get_type_fun(hwloc_obj_type_t type)
{
  switch (type) {
    case HWLOC_OBJ_SYSTEM: return system_draw;
    case HWLOC_OBJ_MACHINE: return machine_draw;
    case HWLOC_OBJ_NODE: return node_draw;
    case HWLOC_OBJ_SOCKET: return socket_draw;
    case HWLOC_OBJ_CACHE: return cache_draw;
    case HWLOC_OBJ_CORE: return core_draw;
    case HWLOC_OBJ_PROC: return proc_draw;
    case HWLOC_OBJ_PCI_DEVICE: return pci_device_draw;
    case HWLOC_OBJ_BRIDGE: return bridge_draw;
    default:
    case HWLOC_OBJ_MISC: return misc_draw;
  }
}

/*
 * Dummy drawing methods to get the bounding box.
 */

struct coords {
  int x;
  int y;
};

static void
getmax_box(void *output, int r, int g, int b, unsigned depth, unsigned x, unsigned width, unsigned y, unsigned height)
{
  struct coords *coords = output;

  if (x + width > coords->x)
    coords->x = x + width;
  if (y + height > coords->y)
    coords->y = y + height;
}

static void
getmax_line(void *output, int r, int g, int b, unsigned depth, unsigned x1, unsigned y1, unsigned x2, unsigned y2)
{
  struct coords *coords = output;

  if (x2 > coords->x)
    coords->x = x2;
  if (y2 > coords->y)
    coords->y = y2;
}

static struct draw_methods getmax_draw_methods = {
  .start = null_start,
  .declare_color = null_declare_color,
  .box = getmax_box,
  .line = getmax_line,
  .text = null_text,
};

void *
output_draw_start(struct draw_methods *methods, hwloc_topology_t topology, void *output)
{
  struct coords coords = { .x = 0, .y = 0};
  fig(topology, &getmax_draw_methods, hwloc_get_system_obj(topology), &coords, 100, 0, 0);
  output = methods->start(output, coords.x, coords.y);
  methods->declare_color(output, 0, 0, 0);
  methods->declare_color(output, NODE_R_COLOR, NODE_G_COLOR, NODE_B_COLOR);
  methods->declare_color(output, SOCKET_R_COLOR, SOCKET_G_COLOR, SOCKET_B_COLOR);
  methods->declare_color(output, MEMORY_R_COLOR, MEMORY_G_COLOR, MEMORY_B_COLOR);
  methods->declare_color(output, CORE_R_COLOR, CORE_G_COLOR, CORE_B_COLOR);
  methods->declare_color(output, THREAD_R_COLOR, THREAD_G_COLOR, THREAD_B_COLOR);
  methods->declare_color(output, CACHE_R_COLOR, CACHE_G_COLOR, CACHE_B_COLOR);
  methods->declare_color(output, MACHINE_R_COLOR, MACHINE_G_COLOR, MACHINE_B_COLOR);
  methods->declare_color(output, SYSTEM_R_COLOR, SYSTEM_G_COLOR, SYSTEM_B_COLOR);
  methods->declare_color(output, MISC_R_COLOR, MISC_G_COLOR, MISC_B_COLOR);
  methods->declare_color(output, PCI_DEVICE_R_COLOR, PCI_DEVICE_G_COLOR, PCI_DEVICE_B_COLOR);
  methods->declare_color(output, BRIDGE_R_COLOR, BRIDGE_G_COLOR, BRIDGE_B_COLOR);
  return output;
}

void
output_draw(struct draw_methods *methods, hwloc_topology_t topology, void *output)
{
	fig(topology, methods, hwloc_get_system_obj(topology), output, 100, 0, 0);
}<|MERGE_RESOLUTION|>--- conflicted
+++ resolved
@@ -210,56 +210,36 @@
 
 #define RECURSE_RECT_BEGIN(obj, methods, separator, border) \
 RECURSE_BEGIN(obj, border) \
-<<<<<<< HEAD
     /* Total width for subobjects */ \
     unsigned obj_totwidth = 0, obj_totheight = 0; \
+    unsigned obj_avgwidth, obj_avgheight; \
     /* Total area for subobjects */ \
     unsigned area = 0; \
-=======
-    unsigned obj_maxwidth = 0, obj_maxheight = 0; \
-    unsigned area; \
     float idealtotheight; \
     unsigned rows, columns; \
     float under_ratio, over_ratio; \
->>>>>>> 66c13517
     RECURSE_FOR() \
       RECURSE_CALL_FUN(&null_draw_methods); \
       obj_totwidth += width + (separator); \
       obj_totheight += height + (separator); \
       area += (width + (separator)) * (height + (separator)); \
     } \
-<<<<<<< HEAD
     /* Average object size */ \
-    unsigned obj_avgwidth = obj_totwidth / numsubobjs; \
-    unsigned obj_avgheight = obj_totheight / numsubobjs; \
-    /* Ideal total height for spreading that area with RATIO */ \
-    float idealtotheight = sqrt(area/RATIO); \
-    /* approximation of number of rows */ \
-    unsigned rows = idealtotheight / obj_avgheight; \
-    unsigned columns = rows ? (numsubobjs + rows - 1) / rows : 1; \
-    /* Ratio obtained by underestimation */ \
-    float under_ratio = (float) (columns * obj_avgwidth) / (rows * obj_avgheight); \
-=======
-    /* Total area for subobjects */ \
-    area = (obj_maxwidth + (separator)) * (obj_maxheight + (separator)) * numsubobjs; \
+    obj_avgwidth = obj_totwidth / numsubobjs; \
+    obj_avgheight = obj_totheight / numsubobjs; \
     /* Ideal total height for spreading that area with RATIO */ \
     idealtotheight = sqrtf(area/RATIO); \
-    /* Underestimated number of rows */ \
-    rows = idealtotheight / (obj_maxheight + (separator)); \
+    /* approximation of number of rows */ \
+    rows = idealtotheight / obj_avgheight; \
     columns = rows ? (numsubobjs + rows - 1) / rows : 1; \
     /* Ratio obtained by underestimation */ \
-    under_ratio = (float) (columns * (obj_maxwidth + (separator))) / (rows * (obj_maxheight + (separator))); \
->>>>>>> 66c13517
+    under_ratio = (float) (columns * obj_avgwidth) / (rows * obj_avgheight); \
     \
     /* try to overestimate too */ \
     rows++; \
     columns = (numsubobjs + rows - 1) / rows; \
     /* Ratio obtained by overestimation */ \
-<<<<<<< HEAD
-    float over_ratio = (float) (columns * obj_avgwidth) / (rows * obj_avgheight); \
-=======
-    over_ratio = (float) (columns * (obj_maxwidth + (separator))) / (rows * (obj_maxheight + (separator))); \
->>>>>>> 66c13517
+    over_ratio = (float) (columns * obj_avgwidth) / (rows * obj_avgheight); \
     /* Did we actually preferred underestimation? (good row/column fit or good ratio) */ \
     if (rows > 1 && prefer_ratio(under_ratio, over_ratio)) { \
       rows--; \
@@ -363,7 +343,6 @@
   RECURSE_VERT(level, &null_draw_methods, separator, 0);
   vert_ratio = (float)totwidth / totheight;
   return force_vert || (!force_horiz && prefer_ratio(vert_ratio, horiz_ratio));
-<<<<<<< HEAD
 }
 
 static void
@@ -427,8 +406,6 @@
     RECURSE_VERT(level, methods, gridsize, 0);
 
   DYNA_SAVE();
-=======
->>>>>>> 66c13517
 }
 
 static void
