/*
 * Copyright © 2009 CNRS, INRIA, Université Bordeaux 1
 * Copyright © 2009 Cisco Systems, Inc.  All rights reserved.
 * See COPYING in top-level directory.
 */

#include <private/config.h>
#include <private/private.h>
#include <hwloc.h>

#include <stdlib.h>
#include <stdio.h>
#include <string.h>
#include <math.h>

#include "lstopo.h"

#define EPOXY_R_COLOR 0xe7
#define EPOXY_G_COLOR 0xff
#define EPOXY_B_COLOR 0xb5

#define DARK_EPOXY_R_COLOR ((EPOXY_R_COLOR * 100) / 110)
#define DARK_EPOXY_G_COLOR ((EPOXY_G_COLOR * 100) / 110)
#define DARK_EPOXY_B_COLOR ((EPOXY_B_COLOR * 100) / 110)

#define DARKER_EPOXY_R_COLOR ((DARK_EPOXY_R_COLOR * 100) / 110)
#define DARKER_EPOXY_G_COLOR ((DARK_EPOXY_G_COLOR * 100) / 110)
#define DARKER_EPOXY_B_COLOR ((DARK_EPOXY_B_COLOR * 100) / 110)

#define SOCKET_R_COLOR 0xde
#define SOCKET_G_COLOR 0xde
#define SOCKET_B_COLOR 0xde

#define MEMORY_R_COLOR 0xef
#define MEMORY_G_COLOR 0xdf
#define MEMORY_B_COLOR 0xde

#define CORE_R_COLOR 0xbe
#define CORE_G_COLOR 0xbe
#define CORE_B_COLOR 0xbe

#define THREAD_R_COLOR 0xff
#define THREAD_G_COLOR 0xff
#define THREAD_B_COLOR 0xff

#define RUNNING_R_COLOR 0
#define RUNNING_G_COLOR 0xff
#define RUNNING_B_COLOR 0

#define FORBIDDEN_R_COLOR 0xff
#define FORBIDDEN_G_COLOR 0
#define FORBIDDEN_B_COLOR 0

#define OFFLINE_R_COLOR 0
#define OFFLINE_G_COLOR 0
#define OFFLINE_B_COLOR 0

#define CACHE_R_COLOR 0xff
#define CACHE_G_COLOR 0xff
#define CACHE_B_COLOR 0xff

#define MACHINE_R_COLOR EPOXY_R_COLOR
#define MACHINE_G_COLOR EPOXY_G_COLOR
#define MACHINE_B_COLOR EPOXY_B_COLOR

#define NODE_R_COLOR DARK_EPOXY_R_COLOR
#define NODE_G_COLOR DARK_EPOXY_G_COLOR
#define NODE_B_COLOR DARK_EPOXY_B_COLOR

#define SYSTEM_R_COLOR 0xff
#define SYSTEM_G_COLOR 0xff
#define SYSTEM_B_COLOR 0xff

#define MISC_R_COLOR 0xff
#define MISC_G_COLOR 0xff
#define MISC_B_COLOR 0xff

#define PCI_DEVICE_R_COLOR DARKER_EPOXY_R_COLOR
#define PCI_DEVICE_G_COLOR DARKER_EPOXY_G_COLOR
#define PCI_DEVICE_B_COLOR DARKER_EPOXY_B_COLOR

#define OS_DEVICE_R_COLOR 0xde
#define OS_DEVICE_G_COLOR 0xde
#define OS_DEVICE_B_COLOR 0xde

#define BRIDGE_R_COLOR 0xff
#define BRIDGE_G_COLOR 0xff
#define BRIDGE_B_COLOR 0xff

/* preferred width/height compromise */
#define RATIO (4.f/3.f)

/* PCI object height: just a box */
#define PCI_HEIGHT (fontsize ? gridsize + fontsize + gridsize : gridsize)

/* do we prefer ratio1 over ratio2? */
static int prefer_ratio(float ratio1, float ratio2) {
  float _ratio1 = (ratio1) / RATIO;
  float _ratio2 = (ratio2) / RATIO;
  if (_ratio1 < 1)
    _ratio1 = 1/_ratio1;
  if (_ratio2 < 1)
    _ratio2 = 1/_ratio2;
  return _ratio1 < _ratio2;
}

static void* null_start(void *output, int width __hwloc_attribute_unused, int height __hwloc_attribute_unused) { return output; }
static void null_declare_color(void *output __hwloc_attribute_unused, int r __hwloc_attribute_unused, int g __hwloc_attribute_unused, int b __hwloc_attribute_unused) { }
static void null_box(void *output __hwloc_attribute_unused, int r __hwloc_attribute_unused, int g __hwloc_attribute_unused, int b __hwloc_attribute_unused, unsigned depth __hwloc_attribute_unused, unsigned x __hwloc_attribute_unused, unsigned width __hwloc_attribute_unused, unsigned y __hwloc_attribute_unused, unsigned height __hwloc_attribute_unused) { }
static void null_line(void *output __hwloc_attribute_unused, int r __hwloc_attribute_unused, int g __hwloc_attribute_unused, int b __hwloc_attribute_unused, unsigned depth __hwloc_attribute_unused, unsigned x1 __hwloc_attribute_unused, unsigned y1 __hwloc_attribute_unused, unsigned x2 __hwloc_attribute_unused, unsigned y2 __hwloc_attribute_unused) { }
static void null_text(void *output __hwloc_attribute_unused, int r __hwloc_attribute_unused, int g __hwloc_attribute_unused, int b __hwloc_attribute_unused, int size __hwloc_attribute_unused, unsigned depth __hwloc_attribute_unused, unsigned x __hwloc_attribute_unused, unsigned y __hwloc_attribute_unused, const char *text __hwloc_attribute_unused) { }

static struct draw_methods null_draw_methods = {
  .start = null_start,
  .declare_color = null_declare_color,
  .box = null_box,
  .line = null_line,
  .text = null_text,
};

/*
 * foo_draw functions take a OBJ, computes which size it needs, recurse into
 * sublevels with null_draw_methods to recursively compute the needed size
 * without actually drawing anything, then draw things about OBJ (chip draw,
 * cache size information etc) at (X,Y), recurse into sublevels again to
 * actually draw things, and return in RETWIDTH and RETHEIGHT the amount of
 * space that the drawing took.
 *
 * For generic detailed comments, see the node_draw function.
 *
 * border is added around the objects
 * separator is added between objects
 */

typedef void (*foo_draw)(hwloc_topology_t topology, struct draw_methods *methods, int logical, hwloc_obj_t obj, void *output, unsigned depth, unsigned x, unsigned *retwidth, unsigned y, unsigned *retheight);

static foo_draw get_type_fun(hwloc_obj_type_t type);

/*
 * Helper to recurse into sublevels, either horizontally or vertically
 * Updates caller's totwidth/myheight and maxwidth/maxheight
 * Needs textwidth, topology, output, depth, x and y
 */

#define RECURSE_BEGIN(obj, border) do { \
  hwloc_obj_t *subobjs = obj->children; \
  unsigned numsubobjs = obj->arity; \
  unsigned width, height; \
  unsigned maxwidth __hwloc_attribute_unused, maxheight __hwloc_attribute_unused; \
  maxwidth = maxheight = 0; \
  totwidth = (border) + mywidth; \
  totheight = (border) + myheight; \
  if (numsubobjs) { \
    unsigned i; \

#define RECURSE_FOR() \
    /* Iterate over subobjects */ \
    for (i = 0; i < numsubobjs; i++) { \

      /* Recursive call */
#define RECURSE_CALL_FUN(methods) \
      get_type_fun(subobjs[i]->type)(topology, methods, logical, subobjs[i], output, depth-1, x + totwidth, &width, y + totheight, &height) \

#define RECURSE_END_HORIZ(separator, border) \
      /* Add the subobject's width and separator */ \
      totwidth += width + (separator); \
      /* Update maximum height */ \
      if (height > maxheight) \
	maxheight = height; \
    } \
    \
    /* Remove spurious separator on the right */ \
    totwidth -= (separator); \
    \
    /* Make sure there is width for the heading text */ \
    /* Add subobjects height */ \
    totheight += maxheight; \
    /* And add border below */ \
    totheight += (border); \
    /* Add border on the right */ \
    totwidth += (border); \
  } \
  if (totwidth < textwidth) \
    totwidth = textwidth; \
  /* Update returned values */ \
  *retwidth = totwidth; \
  *retheight = totheight; \
} while(0)

#define RECURSE_END_VERT(separator, border) \
      /* Add the subobject's height and separator */ \
      totheight += height + (separator); \
      if (width > maxwidth) \
      /* Update maximum width */ \
	maxwidth = width; \
    } \
    /* Remove spurious separator at the bottom */ \
    totheight -= (separator); \
    /* Add subobjects width */ \
    totwidth += maxwidth; \
    /* And add border on the right */ \
    totwidth += (border); \
    /* Add border at the bottom */ \
    totheight = totheight + (border); \
  } \
  \
  /* Make sure there is width for the heading text */ \
  if (totwidth < textwidth) \
    totwidth = textwidth; \
  /* Update returned values */ \
  *retwidth = totwidth; \
  *retheight = totheight; \
} while(0)

/* Pack objects horizontally */
#define RECURSE_HORIZ(obj, methods, separator, border) \
  RECURSE_BEGIN(obj, border) \
  RECURSE_FOR() \
    RECURSE_CALL_FUN(methods); \
  RECURSE_END_HORIZ(separator, border)

/* Pack objects vertically */
#define RECURSE_VERT(obj, methods, separator, border) \
  RECURSE_BEGIN(obj, border) \
  RECURSE_FOR() \
    RECURSE_CALL_FUN(methods); \
  RECURSE_END_VERT(separator, border)

#define RECURSE_RECT_BEGIN(obj, methods, separator, border) \
RECURSE_BEGIN(obj, border) \
    /* Total width for subobjects */ \
    unsigned obj_totwidth = 0, obj_totheight = 0; \
    unsigned obj_avgwidth, obj_avgheight; \
    /* Total area for subobjects */ \
    unsigned area = 0; \
    float idealtotheight; \
    unsigned rows, columns; \
    float under_ratio, over_ratio; \
    RECURSE_FOR() \
      RECURSE_CALL_FUN(&null_draw_methods); \
      obj_totwidth += width + (separator); \
      obj_totheight += height + (separator); \
      area += (width + (separator)) * (height + (separator)); \
    } \
    /* Average object size */ \
    obj_avgwidth = obj_totwidth / numsubobjs; \
    obj_avgheight = obj_totheight / numsubobjs; \
    /* Ideal total height for spreading that area with RATIO */ \
    idealtotheight = sqrtf(area/RATIO); \
    /* approximation of number of rows */ \
    rows = idealtotheight / obj_avgheight; \
    columns = rows ? (numsubobjs + rows - 1) / rows : 1; \
    /* Ratio obtained by underestimation */ \
    under_ratio = (float) (columns * obj_avgwidth) / (rows * obj_avgheight); \
    \
    /* try to overestimate too */ \
    rows++; \
    columns = (numsubobjs + rows - 1) / rows; \
    /* Ratio obtained by overestimation */ \
    over_ratio = (float) (columns * obj_avgwidth) / (rows * obj_avgheight); \
    /* Did we actually preferred underestimation? (good row/column fit or good ratio) */ \
    if (rows > 1 && prefer_ratio(under_ratio, over_ratio)) { \
      rows--; \
      columns = (numsubobjs + rows - 1) / rows; \
    } \
    if (force_horiz) { \
      rows =  1; \
      columns = numsubobjs; \
    } \
    if (force_vert) { \
      columns =  1; \
      rows = numsubobjs; \
    } \
    \
    maxheight = 0; \
    RECURSE_FOR() \
      /* Newline? */ \
      if (i && i%columns == 0) { \
        totwidth = (border) + mywidth; \
        /* Add the same height to all rows */ \
        totheight += maxheight + (separator); \
        maxheight = 0; \
      } \

#define RECURSE_RECT_END(obj, methods, separator, border) \
      if (totwidth + width + (separator) > maxwidth) \
        maxwidth = totwidth + width + (separator); \
      totwidth += width + (separator); \
      /* Update maximum height */ \
      if (height > maxheight) \
	maxheight = height; \
    } \
    /* Remove spurious separator on the right */ \
    maxwidth -= (separator); \
    /* Compute total width */ \
    totwidth = maxwidth + (border); \
    /* Add the last row's height and border at the bottom */ \
    totheight += maxheight + (border); \
  } \
  /* Make sure there is width for the heading text */ \
  if (totwidth < textwidth) \
    totwidth = textwidth; \
  /* Update returned values */ \
  *retwidth = totwidth; \
  *retheight = totheight; \
} while(0)

/* Pack objects in a grid */
#define RECURSE_RECT(obj, methods, separator, border) do {\
  if (obj->arity && obj->children[0]->type == HWLOC_OBJ_NODE) { \
    /* Nodes shouldn't be put with an arbitrary geometry, as NUMA distances may not be that way */ \
    int pvert = prefer_vert(topology, logical, level, output, depth, x, y, separator); \
    if (pvert) \
      RECURSE_VERT(level, methods, separator, border); \
    else \
      RECURSE_HORIZ(level, methods, separator, border); \
  } else {\
    RECURSE_RECT_BEGIN(obj, methods, separator, border) \
    RECURSE_CALL_FUN(methods); \
    RECURSE_RECT_END(obj, methods, separator, border); \
  } \
} while (0)

/* Dynamic programming */

/* Per-object data: width and height of drawing for this object and sub-objects */
struct dyna_save {
  unsigned width;
  unsigned height;
};

/* Save the computed size */
#define DYNA_SAVE() do { \
  if (!level->userdata) { \
    struct dyna_save *save = malloc(sizeof(*save)); \
    save->width = *retwidth; \
    save->height = *retheight; \
    level->userdata = save; \
  } \
} while (0)

/* Check whether we already computed the size and we are not actually drawing, in that case return it */
#define DYNA_CHECK() do { \
  if (level->userdata && methods == &null_draw_methods) { \
    struct dyna_save *save = level->userdata; \
    *retwidth = save->width; \
    *retheight = save->height; \
    return; \
  } \
} while (0)

static int
prefer_vert(hwloc_topology_t topology, int logical, hwloc_obj_t level, void *output, unsigned depth, unsigned x, unsigned y, unsigned separator)
{
  float horiz_ratio, vert_ratio;
  unsigned textwidth = 0;
  unsigned mywidth = 0, myheight = 0;
  unsigned totwidth, *retwidth = &totwidth, totheight, *retheight = &totheight;
  RECURSE_HORIZ(level, &null_draw_methods, separator, 0);
  horiz_ratio = (float)totwidth / totheight;
  RECURSE_VERT(level, &null_draw_methods, separator, 0);
  vert_ratio = (float)totwidth / totheight;
  return force_vert || (!force_horiz && prefer_ratio(vert_ratio, horiz_ratio));
}

static int
lstopo_obj_snprintf(char *text, size_t textlen, hwloc_obj_t obj, int logical)
{
  unsigned index = logical ? obj->logical_index : obj->os_index;
  const char *indexprefix = logical ? "#" : " p#";
  char typestr[32] = "P";
  char indexstr[32]= "";
  char attrstr[256];
  size_t attrlen;
  if (obj->type != HWLOC_OBJ_PROC)
    hwloc_obj_type_snprintf(typestr, sizeof(typestr), obj, 0);
<<<<<<< HEAD
  if (index != (unsigned)-1 && obj->depth != 0
      && obj->type != HWLOC_OBJ_PCI_DEVICE
      && (obj->type != HWLOC_OBJ_BRIDGE || obj->attr->bridge.upstream_type == HWLOC_OBJ_BRIDGE_HOST))
    snprintf(indexstr, sizeof(indexstr), "#%u", index);
=======
  if (index != (unsigned)-1 && obj->depth != 0)
    snprintf(indexstr, sizeof(indexstr), "%s%u", indexprefix, index);
>>>>>>> cc279a00
  attrlen = hwloc_obj_attr_snprintf(attrstr, sizeof(attrstr), obj, " ", 0);
  if (attrlen)
    return snprintf(text, textlen, "%s%s(%s)", typestr, indexstr, attrstr);
  else
    return snprintf(text, textlen, "%s%s", typestr, indexstr);
}

static void
pci_device_draw(hwloc_topology_t topology __hwloc_attribute_unused, struct draw_methods *methods, int logical, hwloc_obj_t level, void *output, unsigned depth, unsigned x, unsigned *retwidth, unsigned y, unsigned *retheight)
{
  unsigned textwidth = gridsize;
  unsigned textheight = (fontsize ? (fontsize + gridsize) : 0);
  unsigned myheight = textheight;
  unsigned mywidth = 0;
  unsigned totwidth, totheight;
  char text[64];
  int n;

  DYNA_CHECK();

  if (fontsize) {
    n = lstopo_obj_snprintf(text, sizeof(text), level, logical);
    textwidth = (n * fontsize * 3) / 4;
  }

  RECURSE_RECT(level, &null_draw_methods, gridsize, gridsize);

  methods->box(output, PCI_DEVICE_R_COLOR, PCI_DEVICE_G_COLOR, PCI_DEVICE_B_COLOR, depth, x, *retwidth, y, *retheight);

  if (fontsize)
    methods->text(output, 0, 0, 0, fontsize, depth-1, x + gridsize, y + gridsize, text);

  RECURSE_RECT(level, methods, gridsize, gridsize);

  DYNA_SAVE();
}

static void
os_device_draw(hwloc_topology_t topology __hwloc_attribute_unused, struct draw_methods *methods, int logical __hwloc_attribute_unused, hwloc_obj_t level, void *output, unsigned depth, unsigned x, unsigned *retwidth, unsigned y, unsigned *retheight)
{
  unsigned textwidth = 0;
  unsigned totheight = gridsize;
  unsigned totwidth = gridsize;
  int n;

  if (fontsize) {
    n = strlen(level->name);
    textwidth = (n * fontsize * 3) / 4;
    totheight = gridsize + fontsize + gridsize;
    totwidth = gridsize + textwidth + gridsize;
  }

  *retwidth = totwidth;
  *retheight = totheight;

  methods->box(output, OS_DEVICE_R_COLOR, OS_DEVICE_G_COLOR, OS_DEVICE_B_COLOR, depth, x, *retwidth, y, *retheight);

  if (fontsize)
    methods->text(output, 0, 0, 0, fontsize, depth-1, x + gridsize, y + gridsize, level->name);
}

static void
bridge_draw(hwloc_topology_t topology, struct draw_methods *methods, int logical, hwloc_obj_t level, void *output, unsigned depth, unsigned x, unsigned *retwidth, unsigned y, unsigned *retheight)
{
  /* Room for the box and separation from cards */
  unsigned textwidth = gridsize + 7*fontsize + gridsize;
  unsigned textheight = PCI_HEIGHT;
  unsigned myheight = textheight;
  unsigned mywidth = gridsize + gridsize;
  unsigned totwidth, totheight;

  DYNA_CHECK();

  /* separate text from devices */
  if (level->arity > 0)
    myheight += gridsize;

  RECURSE_VERT(level, &null_draw_methods, gridsize, gridsize);

  methods->box(output, BRIDGE_R_COLOR, BRIDGE_G_COLOR, BRIDGE_B_COLOR, depth, x, textwidth, y, textheight);

  if (fontsize) {
    char text[64];
    lstopo_obj_snprintf(text, sizeof(text), level, logical);
    methods->text(output, 0, 0, 0, fontsize, depth-1, x + gridsize, y + gridsize, text);
  }

  if (level->arity > 0) {
    unsigned bottom = 0;
    RECURSE_BEGIN(level, 0);
    RECURSE_FOR()
      RECURSE_CALL_FUN(methods);
      unsigned center = y + totheight + PCI_HEIGHT / 2;
      bottom = center;
      methods->line(output, 0, 0, 0, depth, x + gridsize, center, x + gridsize + gridsize, center);
    RECURSE_END_VERT(gridsize, 0);
    methods->line(output, 0, 0, 0, depth, x + gridsize, y + textheight, x + gridsize, bottom);
  } else
    RECURSE_VERT(level, methods, gridsize, 0);

  DYNA_SAVE();
}

static void
proc_draw(hwloc_topology_t topology, struct draw_methods *methods, int logical, hwloc_obj_t level, void *output, unsigned depth, unsigned x, unsigned *retwidth, unsigned y, unsigned *retheight)
{
  *retwidth = fontsize ? 4*fontsize : gridsize;
  *retheight = gridsize + (fontsize ? (fontsize + gridsize) : 0);

  DYNA_CHECK();

  if (hwloc_cpuset_isset(level->online_cpuset, level->os_index))
    if (!hwloc_cpuset_isset(level->allowed_cpuset, level->os_index))
      methods->box(output, FORBIDDEN_R_COLOR, FORBIDDEN_G_COLOR, FORBIDDEN_B_COLOR, depth, x, *retwidth, y, *retheight);
    else {
      hwloc_cpuset_t bind;
      if (pid < 0)
        bind = hwloc_cpuset_alloc();
      else if (pid > 0)
        bind = hwloc_get_proc_cpubind(topology, pid, 0);
      else
        bind = hwloc_get_cpubind(topology, 0);
      if (bind && hwloc_cpuset_isset(bind, level->os_index))
        methods->box(output, RUNNING_R_COLOR, RUNNING_G_COLOR, RUNNING_B_COLOR, depth, x, *retwidth, y, *retheight);
      else
        methods->box(output, THREAD_R_COLOR, THREAD_G_COLOR, THREAD_B_COLOR, depth, x, *retwidth, y, *retheight);
      hwloc_cpuset_free(bind);
    }
  else
    methods->box(output, OFFLINE_R_COLOR, OFFLINE_G_COLOR, OFFLINE_B_COLOR, depth, x, *retwidth, y, *retheight);

  if (fontsize) {
    char text[64];
    lstopo_obj_snprintf(text, sizeof(text), level, logical);
    if (hwloc_cpuset_isset(level->online_cpuset, level->os_index))
      methods->text(output, 0, 0, 0, fontsize, depth-1, x + gridsize, y + gridsize, text);
    else
      methods->text(output, 0xff, 0xff, 0xff, fontsize, depth-1, x + gridsize, y + gridsize, text);
  }

  DYNA_SAVE();
}

static void
cache_draw(hwloc_topology_t topology, struct draw_methods *methods, int logical, hwloc_obj_t level, void *output, unsigned depth, unsigned x, unsigned *retwidth, unsigned y, unsigned *retheight)
{
  unsigned myheight = gridsize + (fontsize ? (fontsize + gridsize) : 0) + gridsize, totheight;
  unsigned mywidth = 0, totwidth;
  unsigned textwidth = fontsize ? ((logical ? level->logical_index : level->os_index) == (unsigned) -1 ? 7*fontsize : 9*fontsize) : 0;
  unsigned separator = level->attr->cache.depth > 1 ? gridsize : 0;

  DYNA_CHECK();

  /* Do not separate objects when in L1 (SMT) */
  RECURSE_HORIZ(level, &null_draw_methods, separator, 0);

  methods->box(output, CACHE_R_COLOR, CACHE_G_COLOR, CACHE_B_COLOR, depth, x, totwidth, y, myheight - gridsize);

  if (fontsize) {
    char text[64];

    lstopo_obj_snprintf(text, sizeof(text), level, logical);
    methods->text(output, 0, 0, 0, fontsize, depth-1, x + gridsize, y + gridsize, text);
  }

  RECURSE_HORIZ(level, methods, separator, 0);

  DYNA_SAVE();
}

static void
core_draw(hwloc_topology_t topology, struct draw_methods *methods, int logical, hwloc_obj_t level, void *output, unsigned depth, unsigned x, unsigned *retwidth, unsigned y, unsigned *retheight)
{
  unsigned myheight = (fontsize ? (fontsize + gridsize) : 0), totheight;
  unsigned mywidth = 0, totwidth;
  unsigned textwidth = 5*fontsize;

  DYNA_CHECK();

  RECURSE_HORIZ(level, &null_draw_methods, 0, gridsize);

  methods->box(output, CORE_R_COLOR, CORE_G_COLOR, CORE_B_COLOR, depth, x, totwidth, y, totheight);

  if (fontsize) {
    char text[64];
    lstopo_obj_snprintf(text, sizeof(text), level, logical);
    methods->text(output, 0, 0, 0, fontsize, depth-1, x + gridsize, y + gridsize, text);
  }

  RECURSE_HORIZ(level, methods, 0, gridsize);

  DYNA_SAVE();
}

static void
socket_draw(hwloc_topology_t topology, struct draw_methods *methods, int logical, hwloc_obj_t level, void *output, unsigned depth, unsigned x, unsigned *retwidth, unsigned y, unsigned *retheight)
{
  unsigned myheight = (fontsize ? (fontsize + gridsize) : 0), totheight;
  unsigned mywidth = 0, totwidth;
  unsigned textwidth = 6*fontsize;

  DYNA_CHECK();

  RECURSE_RECT(level, &null_draw_methods, gridsize, gridsize);

  methods->box(output, SOCKET_R_COLOR, SOCKET_G_COLOR, SOCKET_B_COLOR, depth, x, totwidth, y, totheight);

  if (fontsize) {
    char text[64];
    lstopo_obj_snprintf(text, sizeof(text), level, logical);
    methods->text(output, 0, 0, 0, fontsize, depth-1, x + gridsize, y + gridsize, text);
  }

  RECURSE_RECT(level, methods, gridsize, gridsize);

  DYNA_SAVE();
}

static void
node_draw(hwloc_topology_t topology, struct draw_methods *methods, int logical, hwloc_obj_t level, void *output, unsigned depth, unsigned x, unsigned *retwidth, unsigned y, unsigned *retheight)
{
  /* Reserve room for the heading memory box and separator */
  unsigned myheight = (fontsize ? (gridsize + fontsize) : 0) + gridsize + gridsize;
  /* Currently filled height */
  unsigned totheight;
  /* Nothing on the left */
  unsigned mywidth = 0;
  /* Currently filled width */
  unsigned totwidth;
  /* Width of the heading text, thus minimal width */
  unsigned textwidth = 11*fontsize;

  /* Check whether dynamic programming can save us time */
  DYNA_CHECK();

  /* Compute the size needed by sublevels */
  RECURSE_HORIZ(level, &null_draw_methods, gridsize, gridsize);

  /* Draw the epoxy box */
  methods->box(output, NODE_R_COLOR, NODE_G_COLOR, NODE_B_COLOR, depth, x, totwidth, y, totheight);
  /* Draw the memory box */
  methods->box(output, MEMORY_R_COLOR, MEMORY_G_COLOR, MEMORY_B_COLOR, depth-1, x + gridsize, totwidth - 2 * gridsize, y + gridsize, myheight - gridsize);

  if (fontsize) {
    char text[64];
    /* Output text */
    lstopo_obj_snprintf(text, sizeof(text), level, logical);
    methods->text(output, 0, 0, 0, fontsize, depth-2, x + 2 * gridsize, y + 2 * gridsize, text);
  }

  /* Restart, now really drawing sublevels */
  RECURSE_HORIZ(level, methods, gridsize, gridsize);

  /* Save result for dynamic programming */
  DYNA_SAVE();
}

static void
machine_draw(hwloc_topology_t topology, struct draw_methods *methods, int logical, hwloc_obj_t level, void *output, unsigned depth, unsigned x, unsigned *retwidth, unsigned y, unsigned *retheight)
{
  unsigned myheight = (fontsize ? (fontsize + gridsize) : 0), totheight;
  unsigned mywidth = 0, totwidth;
  unsigned textwidth = 11*fontsize;

  DYNA_CHECK();

  RECURSE_RECT(level, &null_draw_methods, gridsize, gridsize);

  methods->box(output, MACHINE_R_COLOR, MACHINE_G_COLOR, MACHINE_B_COLOR, depth, x, totwidth, y, totheight);

  if (fontsize) {
    char text[64];
    lstopo_obj_snprintf(text, sizeof(text), level, logical);
    methods->text(output, 0, 0, 0, fontsize, depth-1, x + gridsize, y + gridsize, text);
  }

  RECURSE_RECT(level, methods, gridsize, gridsize);

  DYNA_SAVE();
}

static void
system_draw(hwloc_topology_t topology, struct draw_methods *methods, int logical, hwloc_obj_t level, void *output, unsigned depth, unsigned x, unsigned *retwidth, unsigned y, unsigned *retheight)
{
  unsigned myheight = (fontsize ? (fontsize + gridsize) : 0), totheight;
  unsigned mywidth = 0, totwidth;
  unsigned textwidth = 10*fontsize;
  int vert = prefer_vert(topology, logical, level, output, depth, x, y, gridsize);

  DYNA_CHECK();

  if (level->arity > 1 && level->children[0]->type == HWLOC_OBJ_MACHINE) {
    /* network of machines, either horizontal or vertical */
    if (vert) {
      mywidth += gridsize;
      RECURSE_VERT(level, &null_draw_methods, gridsize, gridsize);
    } else
      RECURSE_HORIZ(level, &null_draw_methods, gridsize, gridsize);
  } else
    RECURSE_RECT(level, &null_draw_methods, gridsize, gridsize);

  methods->box(output, SYSTEM_R_COLOR, SYSTEM_G_COLOR, SYSTEM_B_COLOR, depth, x, totwidth, y, totheight);

  if (fontsize) {
    char text[64];
    lstopo_obj_snprintf(text, sizeof(text), level, logical);
    methods->text(output, 0, 0, 0, fontsize, depth-1, x + gridsize, y + gridsize, text);
  }

  if (level->arity > 1 && level->children[0]->type == HWLOC_OBJ_MACHINE) {
    if (vert) {
      unsigned top = 0, bottom = 0;
      unsigned center;
      RECURSE_BEGIN(level, gridsize)
      RECURSE_FOR()
	RECURSE_CALL_FUN(methods);
        center = y + totheight + height / 2;
	if (!top)
	  top = center;
	bottom = center;
	methods->line(output, 0, 0, 0, depth, x + mywidth, center, x + mywidth + gridsize, center);
      RECURSE_END_VERT(gridsize, gridsize);

      if (level->arity > 1 && level->children[0]->type == HWLOC_OBJ_MACHINE)
	methods->line(output, 0, 0, 0, depth, x + mywidth, top, x + mywidth, bottom);
    } else {
      unsigned left = 0, right = 0;
      unsigned center;
      RECURSE_BEGIN(level, gridsize)
      RECURSE_FOR()
	RECURSE_CALL_FUN(methods);
        center = x + totwidth + width / 2;
	if (!left)
	  left = center;
	right = center;
	methods->line(output, 0, 0, 0, depth, center, y + myheight, center, y + myheight + gridsize);
      RECURSE_END_HORIZ(gridsize, gridsize);

      if (level->arity > 1 && level->children[0]->type == HWLOC_OBJ_MACHINE)
	methods->line(output, 0, 0, 0, depth, left, y + myheight, right, y + myheight);
    }
  } else
    RECURSE_RECT(level, methods, gridsize, gridsize);

  DYNA_SAVE();
}

static void
misc_draw(hwloc_topology_t topology, struct draw_methods *methods, int logical, hwloc_obj_t level, void *output, unsigned depth, unsigned x, unsigned *retwidth, unsigned y, unsigned *retheight)
{
  unsigned myheight = (fontsize ? (fontsize + gridsize) : 0), totheight;
  unsigned mywidth = 0, totwidth;
<<<<<<< HEAD
  unsigned textwidth = 0;
  char text[64];
  int n;
=======
  unsigned textwidth = level->name ? strlen(level->name) * fontsize : 6*fontsize;
>>>>>>> cc279a00

  DYNA_CHECK();

  if (fontsize) {
    n = lstopo_obj_snprintf(text, sizeof(text), level, logical);
    textwidth = (n * fontsize * 3) / 4;
  }

  RECURSE_RECT(level, &null_draw_methods, gridsize, gridsize);

  methods->box(output, MISC_R_COLOR, MISC_G_COLOR, MISC_B_COLOR, depth, x, totwidth, y, totheight);

<<<<<<< HEAD
  if (fontsize)
    methods->text(output, 0, 0, 0, fontsize, depth-1, x + gridsize, y + gridsize, text);
=======
  if (fontsize) {
    if (level->name) {
      methods->text(output, 0, 0, 0, fontsize, depth-1, x + gridsize, y + gridsize, level->name);
    } else {
      char text[64];
      lstopo_obj_snprintf(text, sizeof(text), level, logical);
      methods->text(output, 0, 0, 0, fontsize, depth-1, x + gridsize, y + gridsize, text);
    }
  }
>>>>>>> cc279a00

  RECURSE_RECT(level, methods, gridsize, gridsize);

  DYNA_SAVE();
}

static void
fig(hwloc_topology_t topology, struct draw_methods *methods, int logical, hwloc_obj_t level, void *output, unsigned depth, unsigned x, unsigned y)
{
  unsigned totwidth, totheight;

  system_draw(topology, methods, logical, level, output, depth, x, &totwidth, y, &totheight);
}

/*
 * given a type, return a pointer FUN to the function that draws it.
 */
static foo_draw
get_type_fun(hwloc_obj_type_t type)
{
  switch (type) {
    case HWLOC_OBJ_SYSTEM: return system_draw;
    case HWLOC_OBJ_MACHINE: return machine_draw;
    case HWLOC_OBJ_NODE: return node_draw;
    case HWLOC_OBJ_SOCKET: return socket_draw;
    case HWLOC_OBJ_CACHE: return cache_draw;
    case HWLOC_OBJ_CORE: return core_draw;
    case HWLOC_OBJ_PROC: return proc_draw;
    case HWLOC_OBJ_PCI_DEVICE: return pci_device_draw;
    case HWLOC_OBJ_OS_DEVICE: return os_device_draw;
    case HWLOC_OBJ_BRIDGE: return bridge_draw;
    default:
    case HWLOC_OBJ_MISC: return misc_draw;
  }
}

/*
 * Dummy drawing methods to get the bounding box.
 */

struct coords {
  unsigned x;
  unsigned y;
};

static void
getmax_box(void *output, int r __hwloc_attribute_unused, int g __hwloc_attribute_unused, int b __hwloc_attribute_unused, unsigned depth __hwloc_attribute_unused, unsigned x, unsigned width, unsigned y, unsigned height)
{
  struct coords *coords = output;

  if (x > coords->x)
    coords->x = x;
  if (x + width > coords->x)
    coords->x = x + width;
  if (y > coords->y)
    coords->y = y;
  if (y + height > coords->y)
    coords->y = y + height;
}

static void
getmax_line(void *output, int r __hwloc_attribute_unused, int g __hwloc_attribute_unused, int b __hwloc_attribute_unused, unsigned depth __hwloc_attribute_unused, unsigned x1, unsigned y1, unsigned x2, unsigned y2)
{
  struct coords *coords = output;

  if (x1 > coords->x)
    coords->x = x1;
  if (x2 > coords->x)
    coords->x = x2;
  if (y1 > coords->y)
    coords->y = y1;
  if (y2 > coords->y)
    coords->y = y2;
}

static struct draw_methods getmax_draw_methods = {
  .start = null_start,
  .declare_color = null_declare_color,
  .box = getmax_box,
  .line = getmax_line,
  .text = null_text,
};

void *
output_draw_start(struct draw_methods *methods, int logical, hwloc_topology_t topology, void *output)
{
  struct coords coords = { .x = 0, .y = 0};
  fig(topology, &getmax_draw_methods, logical, hwloc_get_root_obj(topology), &coords, 100, 0, 0);
  output = methods->start(output, coords.x, coords.y);
  methods->declare_color(output, 0, 0, 0);
  methods->declare_color(output, NODE_R_COLOR, NODE_G_COLOR, NODE_B_COLOR);
  methods->declare_color(output, SOCKET_R_COLOR, SOCKET_G_COLOR, SOCKET_B_COLOR);
  methods->declare_color(output, MEMORY_R_COLOR, MEMORY_G_COLOR, MEMORY_B_COLOR);
  methods->declare_color(output, CORE_R_COLOR, CORE_G_COLOR, CORE_B_COLOR);
  methods->declare_color(output, THREAD_R_COLOR, THREAD_G_COLOR, THREAD_B_COLOR);
  methods->declare_color(output, RUNNING_R_COLOR, RUNNING_G_COLOR, RUNNING_B_COLOR);
  methods->declare_color(output, FORBIDDEN_R_COLOR, FORBIDDEN_G_COLOR, FORBIDDEN_B_COLOR);
  methods->declare_color(output, OFFLINE_R_COLOR, OFFLINE_G_COLOR, OFFLINE_B_COLOR);
  methods->declare_color(output, CACHE_R_COLOR, CACHE_G_COLOR, CACHE_B_COLOR);
  methods->declare_color(output, MACHINE_R_COLOR, MACHINE_G_COLOR, MACHINE_B_COLOR);
  methods->declare_color(output, SYSTEM_R_COLOR, SYSTEM_G_COLOR, SYSTEM_B_COLOR);
  methods->declare_color(output, MISC_R_COLOR, MISC_G_COLOR, MISC_B_COLOR);
  methods->declare_color(output, PCI_DEVICE_R_COLOR, PCI_DEVICE_G_COLOR, PCI_DEVICE_B_COLOR);
  methods->declare_color(output, BRIDGE_R_COLOR, BRIDGE_G_COLOR, BRIDGE_B_COLOR);
  return output;
}

void
output_draw(struct draw_methods *methods, int logical, hwloc_topology_t topology, void *output)
{
	fig(topology, methods, logical, hwloc_get_root_obj(topology), output, 100, 0, 0);
}<|MERGE_RESOLUTION|>--- conflicted
+++ resolved
@@ -374,15 +374,10 @@
   size_t attrlen;
   if (obj->type != HWLOC_OBJ_PROC)
     hwloc_obj_type_snprintf(typestr, sizeof(typestr), obj, 0);
-<<<<<<< HEAD
   if (index != (unsigned)-1 && obj->depth != 0
       && obj->type != HWLOC_OBJ_PCI_DEVICE
       && (obj->type != HWLOC_OBJ_BRIDGE || obj->attr->bridge.upstream_type == HWLOC_OBJ_BRIDGE_HOST))
-    snprintf(indexstr, sizeof(indexstr), "#%u", index);
-=======
-  if (index != (unsigned)-1 && obj->depth != 0)
     snprintf(indexstr, sizeof(indexstr), "%s%u", indexprefix, index);
->>>>>>> cc279a00
   attrlen = hwloc_obj_attr_snprintf(attrstr, sizeof(attrstr), obj, " ", 0);
   if (attrlen)
     return snprintf(text, textlen, "%s%s(%s)", typestr, indexstr, attrstr);
@@ -735,29 +730,21 @@
 {
   unsigned myheight = (fontsize ? (fontsize + gridsize) : 0), totheight;
   unsigned mywidth = 0, totwidth;
-<<<<<<< HEAD
-  unsigned textwidth = 0;
-  char text[64];
-  int n;
-=======
   unsigned textwidth = level->name ? strlen(level->name) * fontsize : 6*fontsize;
->>>>>>> cc279a00
-
-  DYNA_CHECK();
-
+
+  DYNA_CHECK();
+
+#if 0
   if (fontsize) {
     n = lstopo_obj_snprintf(text, sizeof(text), level, logical);
     textwidth = (n * fontsize * 3) / 4;
   }
+#endif
 
   RECURSE_RECT(level, &null_draw_methods, gridsize, gridsize);
 
   methods->box(output, MISC_R_COLOR, MISC_G_COLOR, MISC_B_COLOR, depth, x, totwidth, y, totheight);
 
-<<<<<<< HEAD
-  if (fontsize)
-    methods->text(output, 0, 0, 0, fontsize, depth-1, x + gridsize, y + gridsize, text);
-=======
   if (fontsize) {
     if (level->name) {
       methods->text(output, 0, 0, 0, fontsize, depth-1, x + gridsize, y + gridsize, level->name);
@@ -767,7 +754,6 @@
       methods->text(output, 0, 0, 0, fontsize, depth-1, x + gridsize, y + gridsize, text);
     }
   }
->>>>>>> cc279a00
 
   RECURSE_RECT(level, methods, gridsize, gridsize);
 
