/*
 * Copyright © 2009 CNRS, INRIA, Université Bordeaux 1
 * Copyright © 2009 Cisco Systems, Inc.  All rights reserved.
 * See COPYING in top-level directory.
 */

#include <private/config.h>
#include <private/private.h>
#include <hwloc.h>

#include <stdlib.h>
#include <stdio.h>
#include <string.h>
#include <math.h>

#include "lstopo.h"

#define EPOXY_R_COLOR 0xe7
#define EPOXY_G_COLOR 0xff
#define EPOXY_B_COLOR 0xb5

#define DARK_EPOXY_R_COLOR ((EPOXY_R_COLOR * 100) / 110)
#define DARK_EPOXY_G_COLOR ((EPOXY_G_COLOR * 100) / 110)
#define DARK_EPOXY_B_COLOR ((EPOXY_B_COLOR * 100) / 110)

#define DARKER_EPOXY_R_COLOR ((DARK_EPOXY_R_COLOR * 100) / 110)
#define DARKER_EPOXY_G_COLOR ((DARK_EPOXY_G_COLOR * 100) / 110)
#define DARKER_EPOXY_B_COLOR ((DARK_EPOXY_B_COLOR * 100) / 110)

#define SOCKET_R_COLOR 0xde
#define SOCKET_G_COLOR 0xde
#define SOCKET_B_COLOR 0xde

#define MEMORY_R_COLOR 0xef
#define MEMORY_G_COLOR 0xdf
#define MEMORY_B_COLOR 0xde

#define CORE_R_COLOR 0xbe
#define CORE_G_COLOR 0xbe
#define CORE_B_COLOR 0xbe

#define THREAD_R_COLOR 0xff
#define THREAD_G_COLOR 0xff
#define THREAD_B_COLOR 0xff

#define RUNNING_R_COLOR 0
#define RUNNING_G_COLOR 0xff
#define RUNNING_B_COLOR 0

#define FORBIDDEN_R_COLOR 0xff
#define FORBIDDEN_G_COLOR 0
#define FORBIDDEN_B_COLOR 0

#define OFFLINE_R_COLOR 0
#define OFFLINE_G_COLOR 0
#define OFFLINE_B_COLOR 0

#define CACHE_R_COLOR 0xff
#define CACHE_G_COLOR 0xff
#define CACHE_B_COLOR 0xff

#define MACHINE_R_COLOR EPOXY_R_COLOR
#define MACHINE_G_COLOR EPOXY_G_COLOR
#define MACHINE_B_COLOR EPOXY_B_COLOR

#define NODE_R_COLOR DARK_EPOXY_R_COLOR
#define NODE_G_COLOR DARK_EPOXY_G_COLOR
#define NODE_B_COLOR DARK_EPOXY_B_COLOR

#define SYSTEM_R_COLOR 0xff
#define SYSTEM_G_COLOR 0xff
#define SYSTEM_B_COLOR 0xff

#define MISC_R_COLOR 0xff
#define MISC_G_COLOR 0xff
#define MISC_B_COLOR 0xff

#define PCI_DEVICE_R_COLOR DARKER_EPOXY_R_COLOR
#define PCI_DEVICE_G_COLOR DARKER_EPOXY_G_COLOR
#define PCI_DEVICE_B_COLOR DARKER_EPOXY_B_COLOR

#define OS_DEVICE_R_COLOR 0xde
#define OS_DEVICE_G_COLOR 0xde
#define OS_DEVICE_B_COLOR 0xde

#define BRIDGE_R_COLOR 0xff
#define BRIDGE_G_COLOR 0xff
#define BRIDGE_B_COLOR 0xff

/* preferred width/height compromise */
#define RATIO (4.f/3.f)

/* PCI object height: just a box */
#define PCI_HEIGHT (fontsize ? gridsize + fontsize + gridsize : gridsize)

/* do we prefer ratio1 over ratio2? */
static int prefer_ratio(float ratio1, float ratio2) {
  float _ratio1 = (ratio1) / RATIO;
  float _ratio2 = (ratio2) / RATIO;
  if (_ratio1 < 1)
    _ratio1 = 1/_ratio1;
  if (_ratio2 < 1)
    _ratio2 = 1/_ratio2;
  return _ratio1 < _ratio2;
}

static void* null_start(void *output, int width __hwloc_attribute_unused, int height __hwloc_attribute_unused) { return output; }
static void null_declare_color(void *output __hwloc_attribute_unused, int r __hwloc_attribute_unused, int g __hwloc_attribute_unused, int b __hwloc_attribute_unused) { }
static void null_box(void *output __hwloc_attribute_unused, int r __hwloc_attribute_unused, int g __hwloc_attribute_unused, int b __hwloc_attribute_unused, unsigned depth __hwloc_attribute_unused, unsigned x __hwloc_attribute_unused, unsigned width __hwloc_attribute_unused, unsigned y __hwloc_attribute_unused, unsigned height __hwloc_attribute_unused) { }
static void null_line(void *output __hwloc_attribute_unused, int r __hwloc_attribute_unused, int g __hwloc_attribute_unused, int b __hwloc_attribute_unused, unsigned depth __hwloc_attribute_unused, unsigned x1 __hwloc_attribute_unused, unsigned y1 __hwloc_attribute_unused, unsigned x2 __hwloc_attribute_unused, unsigned y2 __hwloc_attribute_unused) { }
static void null_text(void *output __hwloc_attribute_unused, int r __hwloc_attribute_unused, int g __hwloc_attribute_unused, int b __hwloc_attribute_unused, int size __hwloc_attribute_unused, unsigned depth __hwloc_attribute_unused, unsigned x __hwloc_attribute_unused, unsigned y __hwloc_attribute_unused, const char *text __hwloc_attribute_unused) { }

static struct draw_methods null_draw_methods = {
  .start = null_start,
  .declare_color = null_declare_color,
  .box = null_box,
  .line = null_line,
  .text = null_text,
};

/*
 * foo_draw functions take a OBJ, computes which size it needs, recurse into
 * sublevels with null_draw_methods to recursively compute the needed size
 * without actually drawing anything, then draw things about OBJ (chip draw,
 * cache size information etc) at (X,Y), recurse into sublevels again to
 * actually draw things, and return in RETWIDTH and RETHEIGHT the amount of
 * space that the drawing took.
 *
 * For generic detailed comments, see the node_draw function.
 *
 * border is added around the objects
 * separator is added between objects
 */

typedef void (*foo_draw)(hwloc_topology_t topology, struct draw_methods *methods, int logical, hwloc_obj_t obj, void *output, unsigned depth, unsigned x, unsigned *retwidth, unsigned y, unsigned *retheight);

static foo_draw get_type_fun(hwloc_obj_type_t type);

/*
 * Helper to recurse into sublevels, either horizontally or vertically
 * Updates caller's totwidth/myheight and maxwidth/maxheight
 * Needs textwidth, topology, output, depth, x and y
 */

#define RECURSE_BEGIN(obj, border) do { \
  hwloc_obj_t *subobjs = obj->children; \
  unsigned numsubobjs = obj->arity; \
  unsigned width, height; \
  unsigned maxwidth __hwloc_attribute_unused, maxheight __hwloc_attribute_unused; \
  maxwidth = maxheight = 0; \
  totwidth = (border) + mywidth; \
  totheight = (border) + myheight; \
  if (numsubobjs) { \
    unsigned i; \

#define RECURSE_FOR() \
    /* Iterate over subobjects */ \
    for (i = 0; i < numsubobjs; i++) { \

      /* Recursive call */
#define RECURSE_CALL_FUN(methods) \
      get_type_fun(subobjs[i]->type)(topology, methods, logical, subobjs[i], output, depth-1, x + totwidth, &width, y + totheight, &height) \

#define RECURSE_END_HORIZ(separator, border) \
      /* Add the subobject's width and separator */ \
      totwidth += width + (separator); \
      /* Update maximum height */ \
      if (height > maxheight) \
	maxheight = height; \
    } \
    \
    /* Remove spurious separator on the right */ \
    totwidth -= (separator); \
    \
    /* Make sure there is width for the heading text */ \
    /* Add subobjects height */ \
    totheight += maxheight; \
    /* And add border below */ \
    totheight += (border); \
    /* Add border on the right */ \
    totwidth += (border); \
  } \
  if (totwidth < textwidth) \
    totwidth = textwidth; \
  /* Update returned values */ \
  *retwidth = totwidth; \
  *retheight = totheight; \
} while(0)

#define RECURSE_END_VERT(separator, border) \
      /* Add the subobject's height and separator */ \
      totheight += height + (separator); \
      if (width > maxwidth) \
      /* Update maximum width */ \
	maxwidth = width; \
    } \
    /* Remove spurious separator at the bottom */ \
    totheight -= (separator); \
    /* Add subobjects width */ \
    totwidth += maxwidth; \
    /* And add border on the right */ \
    totwidth += (border); \
    /* Add border at the bottom */ \
    totheight = totheight + (border); \
  } \
  \
  /* Make sure there is width for the heading text */ \
  if (totwidth < textwidth) \
    totwidth = textwidth; \
  /* Update returned values */ \
  *retwidth = totwidth; \
  *retheight = totheight; \
} while(0)

/* Pack objects horizontally */
#define RECURSE_HORIZ(obj, methods, separator, border) \
  RECURSE_BEGIN(obj, border) \
  RECURSE_FOR() \
    RECURSE_CALL_FUN(methods); \
  RECURSE_END_HORIZ(separator, border)

/* Pack objects vertically */
#define RECURSE_VERT(obj, methods, separator, border) \
  RECURSE_BEGIN(obj, border) \
  RECURSE_FOR() \
    RECURSE_CALL_FUN(methods); \
  RECURSE_END_VERT(separator, border)

#define RECURSE_RECT_BEGIN(obj, methods, separator, border) \
RECURSE_BEGIN(obj, border) \
    /* Total width for subobjects */ \
    unsigned obj_totwidth = 0, obj_totheight = 0; \
    unsigned obj_avgwidth, obj_avgheight; \
    /* Total area for subobjects */ \
    unsigned area = 0; \
    float idealtotheight; \
    unsigned rows, columns; \
    float under_ratio, over_ratio; \
    RECURSE_FOR() \
      RECURSE_CALL_FUN(&null_draw_methods); \
      obj_totwidth += width + (separator); \
      obj_totheight += height + (separator); \
      area += (width + (separator)) * (height + (separator)); \
    } \
    /* Average object size */ \
    obj_avgwidth = obj_totwidth / numsubobjs; \
    obj_avgheight = obj_totheight / numsubobjs; \
    /* Ideal total height for spreading that area with RATIO */ \
    idealtotheight = sqrtf(area/RATIO); \
    /* approximation of number of rows */ \
    rows = idealtotheight / obj_avgheight; \
    columns = rows ? (numsubobjs + rows - 1) / rows : 1; \
    /* Ratio obtained by underestimation */ \
    under_ratio = (float) (columns * obj_avgwidth) / (rows * obj_avgheight); \
    \
    /* try to overestimate too */ \
    rows++; \
    columns = (numsubobjs + rows - 1) / rows; \
    /* Ratio obtained by overestimation */ \
    over_ratio = (float) (columns * obj_avgwidth) / (rows * obj_avgheight); \
    /* Did we actually preferred underestimation? (good row/column fit or good ratio) */ \
    if (rows > 1 && prefer_ratio(under_ratio, over_ratio)) { \
      rows--; \
      columns = (numsubobjs + rows - 1) / rows; \
    } \
    if (force_horiz) { \
      rows =  1; \
      columns = numsubobjs; \
    } \
    if (force_vert) { \
      columns =  1; \
      rows = numsubobjs; \
    } \
    \
    maxheight = 0; \
    RECURSE_FOR() \
      /* Newline? */ \
      if (i && i%columns == 0) { \
        totwidth = (border) + mywidth; \
        /* Add the same height to all rows */ \
        totheight += maxheight + (separator); \
        maxheight = 0; \
      } \

#define RECURSE_RECT_END(obj, methods, separator, border) \
      if (totwidth + width + (separator) > maxwidth) \
        maxwidth = totwidth + width + (separator); \
      totwidth += width + (separator); \
      /* Update maximum height */ \
      if (height > maxheight) \
	maxheight = height; \
    } \
    /* Remove spurious separator on the right */ \
    maxwidth -= (separator); \
    /* Compute total width */ \
    totwidth = maxwidth + (border); \
    /* Add the last row's height and border at the bottom */ \
    totheight += maxheight + (border); \
  } \
  /* Make sure there is width for the heading text */ \
  if (totwidth < textwidth) \
    totwidth = textwidth; \
  /* Update returned values */ \
  *retwidth = totwidth; \
  *retheight = totheight; \
} while(0)

/* Pack objects in a grid */
#define RECURSE_RECT(obj, methods, separator, border) do {\
  if (obj->arity && obj->children[0]->type == HWLOC_OBJ_NODE) { \
    /* Nodes shouldn't be put with an arbitrary geometry, as NUMA distances may not be that way */ \
    int pvert = prefer_vert(topology, logical, level, output, depth, x, y, separator); \
    if (pvert) \
      RECURSE_VERT(level, methods, separator, border); \
    else \
      RECURSE_HORIZ(level, methods, separator, border); \
  } else {\
    RECURSE_RECT_BEGIN(obj, methods, separator, border) \
    RECURSE_CALL_FUN(methods); \
    RECURSE_RECT_END(obj, methods, separator, border); \
  } \
} while (0)

/* Dynamic programming */

/* Per-object data: width and height of drawing for this object and sub-objects */
struct dyna_save {
  unsigned width;
  unsigned height;
};

/* Save the computed size */
#define DYNA_SAVE() do { \
  if (!level->userdata) { \
    struct dyna_save *save = malloc(sizeof(*save)); \
    save->width = *retwidth; \
    save->height = *retheight; \
    level->userdata = save; \
  } \
} while (0)

/* Check whether we already computed the size and we are not actually drawing, in that case return it */
#define DYNA_CHECK() do { \
  if (level->userdata && methods == &null_draw_methods) { \
    struct dyna_save *save = level->userdata; \
    *retwidth = save->width; \
    *retheight = save->height; \
    return; \
  } \
} while (0)

static int
prefer_vert(hwloc_topology_t topology, int logical, hwloc_obj_t level, void *output, unsigned depth, unsigned x, unsigned y, unsigned separator)
{
  float horiz_ratio, vert_ratio;
  unsigned textwidth = 0;
  unsigned mywidth = 0, myheight = 0;
  unsigned totwidth, *retwidth = &totwidth, totheight, *retheight = &totheight;
  RECURSE_HORIZ(level, &null_draw_methods, separator, 0);
  horiz_ratio = (float)totwidth / totheight;
  RECURSE_VERT(level, &null_draw_methods, separator, 0);
  vert_ratio = (float)totwidth / totheight;
  return force_vert || (!force_horiz && prefer_ratio(vert_ratio, horiz_ratio));
}

static int
lstopo_obj_snprintf(char *text, size_t textlen, hwloc_obj_t obj, int logical)
{
  unsigned index = logical ? obj->logical_index : obj->os_index;
  const char *indexprefix = logical ? " #" : " p#";
  char typestr[32];
  char indexstr[32]= "";
  char attrstr[256];
  size_t attrlen;
<<<<<<< HEAD
  if (obj->type != HWLOC_OBJ_PROC)
    hwloc_obj_type_snprintf(typestr, sizeof(typestr), obj, 0);
  if (index != (unsigned)-1 && obj->depth != 0
      && obj->type != HWLOC_OBJ_PCI_DEVICE
      && (obj->type != HWLOC_OBJ_BRIDGE || obj->attr->bridge.upstream_type == HWLOC_OBJ_BRIDGE_HOST))
=======
  hwloc_obj_type_snprintf(typestr, sizeof(typestr), obj, 0);
  if (index != (unsigned)-1 && obj->depth != 0)
>>>>>>> accbf814
    snprintf(indexstr, sizeof(indexstr), "%s%u", indexprefix, index);
  attrlen = hwloc_obj_attr_snprintf(attrstr, sizeof(attrstr), obj, " ", 0);
  if (attrlen)
    return snprintf(text, textlen, "%s%s (%s)", typestr, indexstr, attrstr);
  else
    return snprintf(text, textlen, "%s%s", typestr, indexstr);
}

static void
pci_device_draw(hwloc_topology_t topology __hwloc_attribute_unused, struct draw_methods *methods, int logical, hwloc_obj_t level, void *output, unsigned depth, unsigned x, unsigned *retwidth, unsigned y, unsigned *retheight)
{
  unsigned textwidth = gridsize;
  unsigned textheight = (fontsize ? (fontsize + gridsize) : 0);
  unsigned myheight = textheight;
  unsigned mywidth = 0;
  unsigned totwidth, totheight;
  char text[64];
  int n;

  DYNA_CHECK();

  if (fontsize) {
    n = lstopo_obj_snprintf(text, sizeof(text), level, logical);
    textwidth = (n * fontsize * 3) / 4;
  }

  RECURSE_RECT(level, &null_draw_methods, gridsize, gridsize);

  methods->box(output, PCI_DEVICE_R_COLOR, PCI_DEVICE_G_COLOR, PCI_DEVICE_B_COLOR, depth, x, *retwidth, y, *retheight);

  if (fontsize)
    methods->text(output, 0, 0, 0, fontsize, depth-1, x + gridsize, y + gridsize, text);

  RECURSE_RECT(level, methods, gridsize, gridsize);

  DYNA_SAVE();
}

static void
os_device_draw(hwloc_topology_t topology __hwloc_attribute_unused, struct draw_methods *methods, int logical __hwloc_attribute_unused, hwloc_obj_t level, void *output, unsigned depth, unsigned x, unsigned *retwidth, unsigned y, unsigned *retheight)
{
  unsigned textwidth = 0;
  unsigned totheight = gridsize;
  unsigned totwidth = gridsize;
  int n;

  if (fontsize) {
    n = strlen(level->name);
    textwidth = (n * fontsize * 3) / 4;
    totheight = gridsize + fontsize + gridsize;
    totwidth = gridsize + textwidth + gridsize;
  }

  *retwidth = totwidth;
  *retheight = totheight;

  methods->box(output, OS_DEVICE_R_COLOR, OS_DEVICE_G_COLOR, OS_DEVICE_B_COLOR, depth, x, *retwidth, y, *retheight);

  if (fontsize)
    methods->text(output, 0, 0, 0, fontsize, depth-1, x + gridsize, y + gridsize, level->name);
}

static void
bridge_draw(hwloc_topology_t topology, struct draw_methods *methods, int logical, hwloc_obj_t level, void *output, unsigned depth, unsigned x, unsigned *retwidth, unsigned y, unsigned *retheight)
{
  /* Room for the box and separation from cards */
  unsigned textwidth = gridsize + 7*fontsize + gridsize;
  unsigned textheight = PCI_HEIGHT;
  unsigned myheight = textheight;
  unsigned mywidth = gridsize + gridsize;
  unsigned totwidth, totheight;

  DYNA_CHECK();

  /* separate text from devices */
  if (level->arity > 0)
    myheight += gridsize;

  RECURSE_VERT(level, &null_draw_methods, gridsize, gridsize);

  methods->box(output, BRIDGE_R_COLOR, BRIDGE_G_COLOR, BRIDGE_B_COLOR, depth, x, textwidth, y, textheight);

  if (fontsize) {
    char text[64];
    lstopo_obj_snprintf(text, sizeof(text), level, logical);
    methods->text(output, 0, 0, 0, fontsize, depth-1, x + gridsize, y + gridsize, text);
  }

  if (level->arity > 0) {
    unsigned bottom = 0;
    RECURSE_BEGIN(level, 0);
    RECURSE_FOR()
      RECURSE_CALL_FUN(methods);
      unsigned center = y + totheight + PCI_HEIGHT / 2;
      bottom = center;
      methods->line(output, 0, 0, 0, depth, x + gridsize, center, x + gridsize + gridsize, center);
    RECURSE_END_VERT(gridsize, 0);
    methods->line(output, 0, 0, 0, depth, x + gridsize, y + textheight, x + gridsize, bottom);
  } else
    RECURSE_VERT(level, methods, gridsize, 0);

  DYNA_SAVE();
}

static void
proc_draw(hwloc_topology_t topology, struct draw_methods *methods, int logical, hwloc_obj_t level, void *output, unsigned depth, unsigned x, unsigned *retwidth, unsigned y, unsigned *retheight)
{
  *retwidth = fontsize ? 5*fontsize : gridsize;
  *retheight = gridsize + (fontsize ? (fontsize + gridsize) : 0);

  DYNA_CHECK();

  if (hwloc_cpuset_isset(level->online_cpuset, level->os_index))
    if (!hwloc_cpuset_isset(level->allowed_cpuset, level->os_index))
      methods->box(output, FORBIDDEN_R_COLOR, FORBIDDEN_G_COLOR, FORBIDDEN_B_COLOR, depth, x, *retwidth, y, *retheight);
    else {
      hwloc_cpuset_t bind = hwloc_cpuset_alloc();
      if (pid > 0)
        hwloc_get_proc_cpubind(topology, pid, bind, 0);
      else if (pid == 0)
        hwloc_get_cpubind(topology, bind, 0);
      if (bind && hwloc_cpuset_isset(bind, level->os_index))
        methods->box(output, RUNNING_R_COLOR, RUNNING_G_COLOR, RUNNING_B_COLOR, depth, x, *retwidth, y, *retheight);
      else
        methods->box(output, THREAD_R_COLOR, THREAD_G_COLOR, THREAD_B_COLOR, depth, x, *retwidth, y, *retheight);
      hwloc_cpuset_free(bind);
    }
  else
    methods->box(output, OFFLINE_R_COLOR, OFFLINE_G_COLOR, OFFLINE_B_COLOR, depth, x, *retwidth, y, *retheight);

  if (fontsize) {
    char text[64];
    lstopo_obj_snprintf(text, sizeof(text), level, logical);
    if (hwloc_cpuset_isset(level->online_cpuset, level->os_index))
      methods->text(output, 0, 0, 0, fontsize, depth-1, x + gridsize, y + gridsize, text);
    else
      methods->text(output, 0xff, 0xff, 0xff, fontsize, depth-1, x + gridsize, y + gridsize, text);
  }

  DYNA_SAVE();
}

static void
cache_draw(hwloc_topology_t topology, struct draw_methods *methods, int logical, hwloc_obj_t level, void *output, unsigned depth, unsigned x, unsigned *retwidth, unsigned y, unsigned *retheight)
{
  unsigned myheight = gridsize + (fontsize ? (fontsize + gridsize) : 0) + gridsize, totheight;
  unsigned mywidth = 0, totwidth;
  unsigned textwidth = fontsize ? ((logical ? level->logical_index : level->os_index) == (unsigned) -1 ? 7*fontsize : 9*fontsize) : 0;
  unsigned separator = level->attr->cache.depth > 1 ? gridsize : 0;

  DYNA_CHECK();

  /* Do not separate objects when in L1 (SMT) */
  RECURSE_HORIZ(level, &null_draw_methods, separator, 0);

  methods->box(output, CACHE_R_COLOR, CACHE_G_COLOR, CACHE_B_COLOR, depth, x, totwidth, y, myheight - gridsize);

  if (fontsize) {
    char text[64];

    lstopo_obj_snprintf(text, sizeof(text), level, logical);
    methods->text(output, 0, 0, 0, fontsize, depth-1, x + gridsize, y + gridsize, text);
  }

  RECURSE_HORIZ(level, methods, separator, 0);

  DYNA_SAVE();
}

static void
core_draw(hwloc_topology_t topology, struct draw_methods *methods, int logical, hwloc_obj_t level, void *output, unsigned depth, unsigned x, unsigned *retwidth, unsigned y, unsigned *retheight)
{
  unsigned myheight = (fontsize ? (fontsize + gridsize) : 0), totheight;
  unsigned mywidth = 0, totwidth;
  unsigned textwidth = 5*fontsize;

  DYNA_CHECK();

  RECURSE_HORIZ(level, &null_draw_methods, 0, gridsize);

  methods->box(output, CORE_R_COLOR, CORE_G_COLOR, CORE_B_COLOR, depth, x, totwidth, y, totheight);

  if (fontsize) {
    char text[64];
    lstopo_obj_snprintf(text, sizeof(text), level, logical);
    methods->text(output, 0, 0, 0, fontsize, depth-1, x + gridsize, y + gridsize, text);
  }

  RECURSE_HORIZ(level, methods, 0, gridsize);

  DYNA_SAVE();
}

static void
socket_draw(hwloc_topology_t topology, struct draw_methods *methods, int logical, hwloc_obj_t level, void *output, unsigned depth, unsigned x, unsigned *retwidth, unsigned y, unsigned *retheight)
{
  unsigned myheight = (fontsize ? (fontsize + gridsize) : 0), totheight;
  unsigned mywidth = 0, totwidth;
  unsigned textwidth = 6*fontsize;

  DYNA_CHECK();

  RECURSE_RECT(level, &null_draw_methods, gridsize, gridsize);

  methods->box(output, SOCKET_R_COLOR, SOCKET_G_COLOR, SOCKET_B_COLOR, depth, x, totwidth, y, totheight);

  if (fontsize) {
    char text[64];
    lstopo_obj_snprintf(text, sizeof(text), level, logical);
    methods->text(output, 0, 0, 0, fontsize, depth-1, x + gridsize, y + gridsize, text);
  }

  RECURSE_RECT(level, methods, gridsize, gridsize);

  DYNA_SAVE();
}

static void
node_draw(hwloc_topology_t topology, struct draw_methods *methods, int logical, hwloc_obj_t level, void *output, unsigned depth, unsigned x, unsigned *retwidth, unsigned y, unsigned *retheight)
{
  /* Reserve room for the heading memory box and separator */
  unsigned myheight = (fontsize ? (gridsize + fontsize) : 0) + gridsize + gridsize;
  /* Currently filled height */
  unsigned totheight;
  /* Nothing on the left */
  unsigned mywidth = 0;
  /* Currently filled width */
  unsigned totwidth;
  /* Width of the heading text, thus minimal width */
  unsigned textwidth = 11*fontsize;

  /* Check whether dynamic programming can save us time */
  DYNA_CHECK();

  /* Compute the size needed by sublevels */
  RECURSE_HORIZ(level, &null_draw_methods, gridsize, gridsize);

  /* Draw the epoxy box */
  methods->box(output, NODE_R_COLOR, NODE_G_COLOR, NODE_B_COLOR, depth, x, totwidth, y, totheight);
  /* Draw the memory box */
  methods->box(output, MEMORY_R_COLOR, MEMORY_G_COLOR, MEMORY_B_COLOR, depth-1, x + gridsize, totwidth - 2 * gridsize, y + gridsize, myheight - gridsize);

  if (fontsize) {
    char text[64];
    /* Output text */
    lstopo_obj_snprintf(text, sizeof(text), level, logical);
    methods->text(output, 0, 0, 0, fontsize, depth-2, x + 2 * gridsize, y + 2 * gridsize, text);
  }

  /* Restart, now really drawing sublevels */
  RECURSE_HORIZ(level, methods, gridsize, gridsize);

  /* Save result for dynamic programming */
  DYNA_SAVE();
}

static void
machine_draw(hwloc_topology_t topology, struct draw_methods *methods, int logical, hwloc_obj_t level, void *output, unsigned depth, unsigned x, unsigned *retwidth, unsigned y, unsigned *retheight)
{
  unsigned myheight = (fontsize ? (fontsize + gridsize) : 0), totheight;
  unsigned mywidth = 0, totwidth;
  unsigned textwidth = 11*fontsize;

  DYNA_CHECK();

  RECURSE_RECT(level, &null_draw_methods, gridsize, gridsize);

  methods->box(output, MACHINE_R_COLOR, MACHINE_G_COLOR, MACHINE_B_COLOR, depth, x, totwidth, y, totheight);

  if (fontsize) {
    char text[64];
    lstopo_obj_snprintf(text, sizeof(text), level, logical);
    methods->text(output, 0, 0, 0, fontsize, depth-1, x + gridsize, y + gridsize, text);
  }

  RECURSE_RECT(level, methods, gridsize, gridsize);

  DYNA_SAVE();
}

static void
system_draw(hwloc_topology_t topology, struct draw_methods *methods, int logical, hwloc_obj_t level, void *output, unsigned depth, unsigned x, unsigned *retwidth, unsigned y, unsigned *retheight)
{
  unsigned myheight = (fontsize ? (fontsize + gridsize) : 0), totheight;
  unsigned mywidth = 0, totwidth;
  unsigned textwidth = 10*fontsize;
  int vert = prefer_vert(topology, logical, level, output, depth, x, y, gridsize);

  DYNA_CHECK();

  if (level->arity > 1 && level->children[0]->type == HWLOC_OBJ_MACHINE) {
    /* network of machines, either horizontal or vertical */
    if (vert) {
      mywidth += gridsize;
      RECURSE_VERT(level, &null_draw_methods, gridsize, gridsize);
    } else
      RECURSE_HORIZ(level, &null_draw_methods, gridsize, gridsize);
  } else
    RECURSE_RECT(level, &null_draw_methods, gridsize, gridsize);

  methods->box(output, SYSTEM_R_COLOR, SYSTEM_G_COLOR, SYSTEM_B_COLOR, depth, x, totwidth, y, totheight);

  if (fontsize) {
    char text[64];
    lstopo_obj_snprintf(text, sizeof(text), level, logical);
    methods->text(output, 0, 0, 0, fontsize, depth-1, x + gridsize, y + gridsize, text);
  }

  if (level->arity > 1 && level->children[0]->type == HWLOC_OBJ_MACHINE) {
    if (vert) {
      unsigned top = 0, bottom = 0;
      unsigned center;
      RECURSE_BEGIN(level, gridsize)
      RECURSE_FOR()
	RECURSE_CALL_FUN(methods);
        center = y + totheight + height / 2;
	if (!top)
	  top = center;
	bottom = center;
	methods->line(output, 0, 0, 0, depth, x + mywidth, center, x + mywidth + gridsize, center);
      RECURSE_END_VERT(gridsize, gridsize);

      if (level->arity > 1 && level->children[0]->type == HWLOC_OBJ_MACHINE)
	methods->line(output, 0, 0, 0, depth, x + mywidth, top, x + mywidth, bottom);
    } else {
      unsigned left = 0, right = 0;
      unsigned center;
      RECURSE_BEGIN(level, gridsize)
      RECURSE_FOR()
	RECURSE_CALL_FUN(methods);
        center = x + totwidth + width / 2;
	if (!left)
	  left = center;
	right = center;
	methods->line(output, 0, 0, 0, depth, center, y + myheight, center, y + myheight + gridsize);
      RECURSE_END_HORIZ(gridsize, gridsize);

      if (level->arity > 1 && level->children[0]->type == HWLOC_OBJ_MACHINE)
	methods->line(output, 0, 0, 0, depth, left, y + myheight, right, y + myheight);
    }
  } else
    RECURSE_RECT(level, methods, gridsize, gridsize);

  DYNA_SAVE();
}

static void
misc_draw(hwloc_topology_t topology, struct draw_methods *methods, int logical, hwloc_obj_t level, void *output, unsigned depth, unsigned x, unsigned *retwidth, unsigned y, unsigned *retheight)
{
  unsigned myheight = (fontsize ? (fontsize + gridsize) : 0), totheight;
  unsigned mywidth = 0, totwidth;
  unsigned textwidth = level->name ? strlen(level->name) * fontsize : 6*fontsize;

  DYNA_CHECK();

#if 0
  if (fontsize) {
    n = lstopo_obj_snprintf(text, sizeof(text), level, logical);
    textwidth = (n * fontsize * 3) / 4;
  }
#endif

  RECURSE_RECT(level, &null_draw_methods, gridsize, gridsize);

  methods->box(output, MISC_R_COLOR, MISC_G_COLOR, MISC_B_COLOR, depth, x, totwidth, y, totheight);

  if (fontsize) {
    if (level->name) {
      methods->text(output, 0, 0, 0, fontsize, depth-1, x + gridsize, y + gridsize, level->name);
    } else {
      char text[64];
      lstopo_obj_snprintf(text, sizeof(text), level, logical);
      methods->text(output, 0, 0, 0, fontsize, depth-1, x + gridsize, y + gridsize, text);
    }
  }

  RECURSE_RECT(level, methods, gridsize, gridsize);

  DYNA_SAVE();
}

static void
fig(hwloc_topology_t topology, struct draw_methods *methods, int logical, hwloc_obj_t level, void *output, unsigned depth, unsigned x, unsigned y)
{
  unsigned totwidth, totheight;

  system_draw(topology, methods, logical, level, output, depth, x, &totwidth, y, &totheight);
}

/*
 * given a type, return a pointer FUN to the function that draws it.
 */
static foo_draw
get_type_fun(hwloc_obj_type_t type)
{
  switch (type) {
    case HWLOC_OBJ_SYSTEM: return system_draw;
    case HWLOC_OBJ_MACHINE: return machine_draw;
    case HWLOC_OBJ_NODE: return node_draw;
    case HWLOC_OBJ_SOCKET: return socket_draw;
    case HWLOC_OBJ_CACHE: return cache_draw;
    case HWLOC_OBJ_CORE: return core_draw;
<<<<<<< HEAD
    case HWLOC_OBJ_PROC: return proc_draw;
    case HWLOC_OBJ_PCI_DEVICE: return pci_device_draw;
    case HWLOC_OBJ_OS_DEVICE: return os_device_draw;
    case HWLOC_OBJ_BRIDGE: return bridge_draw;
    default:
=======
    case HWLOC_OBJ_PU: return proc_draw;
>>>>>>> accbf814
    case HWLOC_OBJ_MISC: return misc_draw;
  }
}

/*
 * Dummy drawing methods to get the bounding box.
 */

struct coords {
  unsigned x;
  unsigned y;
};

static void
getmax_box(void *output, int r __hwloc_attribute_unused, int g __hwloc_attribute_unused, int b __hwloc_attribute_unused, unsigned depth __hwloc_attribute_unused, unsigned x, unsigned width, unsigned y, unsigned height)
{
  struct coords *coords = output;

  if (x > coords->x)
    coords->x = x;
  if (x + width > coords->x)
    coords->x = x + width;
  if (y > coords->y)
    coords->y = y;
  if (y + height > coords->y)
    coords->y = y + height;
}

static void
getmax_line(void *output, int r __hwloc_attribute_unused, int g __hwloc_attribute_unused, int b __hwloc_attribute_unused, unsigned depth __hwloc_attribute_unused, unsigned x1, unsigned y1, unsigned x2, unsigned y2)
{
  struct coords *coords = output;

  if (x1 > coords->x)
    coords->x = x1;
  if (x2 > coords->x)
    coords->x = x2;
  if (y1 > coords->y)
    coords->y = y1;
  if (y2 > coords->y)
    coords->y = y2;
}

static struct draw_methods getmax_draw_methods = {
  .start = null_start,
  .declare_color = null_declare_color,
  .box = getmax_box,
  .line = getmax_line,
  .text = null_text,
};

void *
output_draw_start(struct draw_methods *methods, int logical, hwloc_topology_t topology, void *output)
{
  struct coords coords = { .x = 0, .y = 0};
  fig(topology, &getmax_draw_methods, logical, hwloc_get_root_obj(topology), &coords, 100, 0, 0);
  output = methods->start(output, coords.x, coords.y);
  methods->declare_color(output, 0, 0, 0);
  methods->declare_color(output, NODE_R_COLOR, NODE_G_COLOR, NODE_B_COLOR);
  methods->declare_color(output, SOCKET_R_COLOR, SOCKET_G_COLOR, SOCKET_B_COLOR);
  methods->declare_color(output, MEMORY_R_COLOR, MEMORY_G_COLOR, MEMORY_B_COLOR);
  methods->declare_color(output, CORE_R_COLOR, CORE_G_COLOR, CORE_B_COLOR);
  methods->declare_color(output, THREAD_R_COLOR, THREAD_G_COLOR, THREAD_B_COLOR);
  methods->declare_color(output, RUNNING_R_COLOR, RUNNING_G_COLOR, RUNNING_B_COLOR);
  methods->declare_color(output, FORBIDDEN_R_COLOR, FORBIDDEN_G_COLOR, FORBIDDEN_B_COLOR);
  methods->declare_color(output, OFFLINE_R_COLOR, OFFLINE_G_COLOR, OFFLINE_B_COLOR);
  methods->declare_color(output, CACHE_R_COLOR, CACHE_G_COLOR, CACHE_B_COLOR);
  methods->declare_color(output, MACHINE_R_COLOR, MACHINE_G_COLOR, MACHINE_B_COLOR);
  methods->declare_color(output, SYSTEM_R_COLOR, SYSTEM_G_COLOR, SYSTEM_B_COLOR);
  methods->declare_color(output, MISC_R_COLOR, MISC_G_COLOR, MISC_B_COLOR);
  methods->declare_color(output, PCI_DEVICE_R_COLOR, PCI_DEVICE_G_COLOR, PCI_DEVICE_B_COLOR);
  methods->declare_color(output, BRIDGE_R_COLOR, BRIDGE_G_COLOR, BRIDGE_B_COLOR);
  return output;
}

void
output_draw(struct draw_methods *methods, int logical, hwloc_topology_t topology, void *output)
{
	fig(topology, methods, logical, hwloc_get_root_obj(topology), output, 100, 0, 0);
}<|MERGE_RESOLUTION|>--- conflicted
+++ resolved
@@ -372,16 +372,10 @@
   char indexstr[32]= "";
   char attrstr[256];
   size_t attrlen;
-<<<<<<< HEAD
-  if (obj->type != HWLOC_OBJ_PROC)
-    hwloc_obj_type_snprintf(typestr, sizeof(typestr), obj, 0);
+  hwloc_obj_type_snprintf(typestr, sizeof(typestr), obj, 0);
   if (index != (unsigned)-1 && obj->depth != 0
       && obj->type != HWLOC_OBJ_PCI_DEVICE
       && (obj->type != HWLOC_OBJ_BRIDGE || obj->attr->bridge.upstream_type == HWLOC_OBJ_BRIDGE_HOST))
-=======
-  hwloc_obj_type_snprintf(typestr, sizeof(typestr), obj, 0);
-  if (index != (unsigned)-1 && obj->depth != 0)
->>>>>>> accbf814
     snprintf(indexstr, sizeof(indexstr), "%s%u", indexprefix, index);
   attrlen = hwloc_obj_attr_snprintf(attrstr, sizeof(attrstr), obj, " ", 0);
   if (attrlen)
@@ -784,15 +778,11 @@
     case HWLOC_OBJ_SOCKET: return socket_draw;
     case HWLOC_OBJ_CACHE: return cache_draw;
     case HWLOC_OBJ_CORE: return core_draw;
-<<<<<<< HEAD
-    case HWLOC_OBJ_PROC: return proc_draw;
+    case HWLOC_OBJ_PU: return proc_draw;
     case HWLOC_OBJ_PCI_DEVICE: return pci_device_draw;
     case HWLOC_OBJ_OS_DEVICE: return os_device_draw;
     case HWLOC_OBJ_BRIDGE: return bridge_draw;
     default:
-=======
-    case HWLOC_OBJ_PU: return proc_draw;
->>>>>>> accbf814
     case HWLOC_OBJ_MISC: return misc_draw;
   }
 }
