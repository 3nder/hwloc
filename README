Introduction

hwloc provides command line tools and a C API to obtain the hierarchical map of
key computing elements, such as: NUMA memory nodes, shared caches, processor
sockets, processor cores, and processor "threads". hwloc also gathers various
attributes such as cache and memory information, and is portable across a
variety of different operating systems and platforms.

hwloc primarily aims at helping high-performance computing (HPC) applications,
but is also applicable to any project seeking to exploit code and/or data
locality on modern computing platforms.

Note that the hwloc project represents the merger of the libtopology project
from INRIA and the Portable Linux Processor Affinity (PLPA) sub-project from
Open MPI. Both of these prior projects are now deprecated. The first hwloc
release is essentially a "re-branding" of the libtopology code base, but with
both a few genuinely new features and a few PLPA-like features added in. More
new features and more PLPA-like features will be added to hwloc over time. See
How to switch from PLPA to hwloc? for more details about converting your
application from PLPA to hwloc.

hwloc supports the following operating systems:

  * Linux (including old kernels not having sysfs topology information, with
 knowledge of cpusets, offline cpus, and Kerrighed support)
  * Solaris
  * AIX
  * Darwin / OS X
  * FreeBSD and its variants, such as kFreeBSD/GNU
  * OSF/1 (a.k.a., Tru64)
  * HP-UX
  * Microsoft Windows

hwloc only reports the number of processors on unsupported operating systems;
no topology information is available.

For development and debugging purposes, hwloc also offers the ability to work
on "fake" topologies:

  * Symmetrical tree of resources generated from a list of level arities
  * Remote machine simulation through the gathering of Linux sysfs topology
 files

hwloc can display the topology in a human-readable format, either in graphical
mode (X11), or by exporting in one of several different formats, including:
plain text, PDF, PNG, and FIG (see Examples below). Note that some of the
export formats require additional support libraries.

hwloc offers a programming interface for manipulating topologies and objects.
It also brings a powerful CPU bitmap API that is used to describe topology
objects location on physical/logical processors. See the Programming interface
below. It may also be used to binding applications onto certain cores or memory
nodes. Several utility programs are also provided to ease command-line
manipulation of topology objects, binding of processes, and so on.

Installation

hwloc (http://www.open-mpi.org/projects/hwloc/) is available under the BSD
license. It is hosted as a sub-project of the overall Open MPI project (http://
www.open-mpi.org/). Note that hwloc does not require any functionality from
Open MPI -- it is a wholly separate (and much smaller!) project and code base.
It just happens to be hosted as part of the overall Open MPI project.

Nightly development snapshots are available on the web site. Additionally, the
code can be directly checked out of Subversion:

shell$ svn checkout http://svn.open-mpi.org/svn/hwloc/trunk hwloc-trunk
shell$ cd hwloc-trunk
shell$ ./autogen.sh

Note that GNU Autoconf >=2.60, Automake >=1.10 and Libtool >=2.2.6 are required
when building from a Subversion checkout.

Installation by itself is the fairly common GNU-based process:

shell$ ./configure --prefix=...
shell$ make
shell$ make install

The hwloc command-line tool "lstopo" produces human-readable topology maps, as
mentioned above. It can also export maps to the "fig" file format. Support for
PDF, Postscript, and PNG exporting is provided if the "Cairo" development
package can be found when hwloc is configured and build. Similarly, lstopo's
XML support requires the libxml2 development package.

Examples

On a 4-socket 2-core machine with hyperthreading, the lstopo tool may show the
following outputs:

                               dudley.png

<<<<<<< HEAD
System(16GB)
=======
Machine(16GB)
>>>>>>> 49a35b45
  Socket#0 + L3(4096KB)
 L2(1024KB) + L1(16KB) + Core#0
   P#0
   P#8
 L2(1024KB) + L1(16KB) + Core#1
   P#4
   P#12
  Socket#1 + L3(4096KB)
 L2(1024KB) + L1(16KB) + Core#0
   P#1
   P#9
 L2(1024KB) + L1(16KB) + Core#1
   P#5
   P#13
  Socket#2 + L3(4096KB)
 L2(1024KB) + L1(16KB) + Core#0
   P#2
   P#10
 L2(1024KB) + L1(16KB) + Core#1
   P#6
   P#14
  Socket#3 + L3(4096KB)
 L2(1024KB) + L1(16KB) + Core#0
   P#3
   P#11
 L2(1024KB) + L1(16KB) + Core#1
   P#7
   P#15

On a 4-socket 2-core Opteron NUMA machine, the lstopo tool may show the
following outputs:

                               hagrid.png

<<<<<<< HEAD
System(62GB)
=======
Machine(62GB)
>>>>>>> 49a35b45
  Node#0(8192MB) + Socket#0
 L2(1024KB) + L1(64KB) + Core#0 + P#0
 L2(1024KB) + L1(64KB) + Core#1 + P#1
  Node#1(8192MB) + Socket#1
 L2(1024KB) + L1(64KB) + Core#0 + P#2
 L2(1024KB) + L1(64KB) + Core#1 + P#3
  Node#2(8192MB) + Socket#2
 L2(1024KB) + L1(64KB) + Core#0 + P#4
 L2(1024KB) + L1(64KB) + Core#1 + P#5
  Node#3(8192MB) + Socket#3
 L2(1024KB) + L1(64KB) + Core#0 + P#6
 L2(1024KB) + L1(64KB) + Core#1 + P#7
  Node#4(8192MB) + Socket#4
 L2(1024KB) + L1(64KB) + Core#0 + P#8
 L2(1024KB) + L1(64KB) + Core#1 + P#9
  Node#5(8192MB) + Socket#5
 L2(1024KB) + L1(64KB) + Core#0 + P#10
 L2(1024KB) + L1(64KB) + Core#1 + P#11
  Node#6(8192MB) + Socket#6
 L2(1024KB) + L1(64KB) + Core#0 + P#12
 L2(1024KB) + L1(64KB) + Core#1 + P#13
  Node#7(8192MB) + Socket#7
 L2(1024KB) + L1(64KB) + Core#0 + P#14
 L2(1024KB) + L1(64KB) + Core#1 + P#15

On a 2-socket quad-core Xeon (pre-Nehalem, with 2 dual-core dies into each
socket):

                               emmett.png

<<<<<<< HEAD
System(16GB)
=======
Machine(16GB)
>>>>>>> 49a35b45
  Socket#0
 L2(4096KB)
   L1(32KB) + Core#0 + P#0
   L1(32KB) + Core#1 + P#4
 L2(4096KB)
   L1(32KB) + Core#2 + P#2
   L1(32KB) + Core#3 + P#6
  Socket#1
 L2(4096KB)
   L1(32KB) + Core#0 + P#1
   L1(32KB) + Core#1 + P#5
 L2(4096KB)
   L1(32KB) + Core#2 + P#3
   L1(32KB) + Core#3 + P#7

Programming interface

The basic interface is available in hwloc.h. It mostly offers low-level
routines for advanced programmers that want to manually manipulate objects and
follow links between them. Developers should look at hwloc/helper.h, which
provides good higher-level topology traversal examples.

Each object contains a cpuset describing the list of processors that it
contains. These cpusets may be used for Binding. hwloc offers an extensive
cpuset manipulation interface in hwloc/cpuset.h.

Moreover, hwloc also comes with additional helpers for interoperability with
several commonly used environments. For Linux, some specific helpers are
available in hwloc/linux.h, and hwloc/linux-libnuma.h if using libnuma. On
glibc-based systems, additional helpers are available in hwloc/glibc-sched.h.
For Linux systems with the OpenFabrics verbs library, some dedicated helpers
are provided in hwloc/openfabrics-verbs.h (this helper file is not yet useful
on non-Linux systems with the OpenFabrics verbs library).

To precisely define the vocabulary used by hwloc, a Terms and Definitions
section is available and should probably be read first.

Further documentation is available in a full set of HTML pages, man pages, and
self-contained PDF files (formatted for both both US letter and A4 formats) in
the source tarball in doc/doxygen-doc/. If you are building from a Subversion
checkout, you will need to have Doxygen and pdflatex installed -- the
documentation will be built during the normal "make" process. The documentation
is installed during "make install" to $prefix/share/doc/hwloc/ and your systems
default man page tree (under $prefix, of course).

The following section presents an example of API usage.

API example

The following small C example (named ``hwloc-hello.c'') prints the topology of
the machine and bring the process to the first processor of the second core of
the machine.

/* Example hwloc API program.
 *
 * Copyright ? 2009 INRIA, Universit? Bordeaux 1
 * Copyright ? 2009 Cisco Systems, Inc.  All rights reserved.
 *
 * hwloc-hello.c
 */

#include <hwloc.h>

static void print_children(hwloc_topology_t topology, hwloc_obj_t obj,
                        int depth)
{
 char string[128];
 unsigned i;

 hwloc_obj_snprintf(string, sizeof(string), topology, obj, "#", 0);
 printf("%*s%s\n", 2*depth, "", string);
 for (i = 0; i < obj->arity; i++) {
     print_children(topology, obj->children[i], depth + 1);
 }
}

int main(void)
{
 int depth;
 unsigned i;
 char string[128];
 int topodepth;
 hwloc_topology_t topology;
 hwloc_cpuset_t cpuset;
 hwloc_obj_t obj;

 /* Allocate and initialize topology object. */
 hwloc_topology_init(&topology);

 /* ... Optionally, put detection configuration here to e.g. ignore
    some objects types, define a synthetic topology, etc....

    The default is to detect all the objects of the machine that
    the caller is allowed to access.  See Configure Topology
    Detection. */

 /* Perform the topology detection. */
 hwloc_topology_load(topology);

 /* Optionally, get some additional topology information
    in case we need the topology depth later. */
 topodepth = hwloc_topology_get_depth(topology);

 /* Walk the topology with an array style, from level 0 (always the
    system level) to the lowest level (always the proc level). */
 for (depth = 0; depth < topodepth; depth++) {
     printf("*** Objects at level %d\n", depth);
     for (i = 0; i < hwloc_get_nbobjs_by_depth(topology, depth);
          i++) {
         hwloc_obj_snprintf(string, sizeof(string), topology,
                    hwloc_get_obj_by_depth(topology, depth, i),
                    "#", 0);
         printf("Index %u: %s\n", i, string);
     }
 }

 /* Walk the topology with a tree style. */
 printf("*** Printing overall tree\n");
 print_children(topology, hwloc_get_root_obj(topology), 0);

 /* Print the number of sockets. */
 depth = hwloc_get_type_depth(topology, HWLOC_OBJ_SOCKET);
 if (depth == HWLOC_TYPE_DEPTH_UNKNOWN) {
     printf("*** The number of sockets is unknown\n");
 } else {
     printf("*** %u socket(s)\n",
            hwloc_get_nbobjs_by_depth(topology, depth));
 }

 /* Find out where cores are, or else smaller sets of CPUs if
    the OS doesn&apos;t have the notion of a "core". */
 depth = hwloc_get_type_or_below_depth(topology, HWLOC_OBJ_CORE);

 /* Get last level. */
 obj = hwloc_get_obj_by_depth(topology, depth,
                hwloc_get_nbobjs_by_depth(topology, depth) - 1);
 if (obj) {
     /* Get a copy of its cpuset that we may modify. */
     cpuset = hwloc_cpuset_dup(obj->cpuset);

     /* Get only one logical processor (in case the core is
        SMT/hyperthreaded). */
     hwloc_cpuset_singlify(cpuset);

     /* And try to bind ourself there. */
     if (hwloc_set_cpubind(topology, cpuset, 0)) {
         char *str;
         hwloc_cpuset_asprintf(&str, obj->cpuset);
         printf("Couldn&apos;t bind to cpuset %s\n", str);
         free(str);
     }

     /* Free our cpuset copy */
     hwloc_cpuset_free(cpuset);
 }

 /* Destroy topology object. */
 hwloc_topology_destroy(topology);

 return 0;
}

hwloc provides a pkg-config executable to obtain relevant compiler and linker
flags. For example, it can be used thusly to compile applications that utilize
the hwloc library (assuming GNU Make):

CFLAGS += $(pkg-config --cflags hwloc)
LDLIBS += $(pkg-config --libs hwloc)
cc hwloc-hello.c $(CFLAGS) -o hwloc-hello $(LDLIBS)

On a machine with 4GB of RAM and 2 processor sockets -- each socket of which
has two processor cores -- the output from running hwloc-hello could be
something like the following:

shell$ ./hwloc-hello
*** Objects at level 0
Index 0: Machine(3938MB)
*** Objects at level 1
Index 0: Socket#0
Index 1: Socket#1
*** Objects at level 2
Index 0: Core#0
Index 1: Core#1
Index 2: Core#3
Index 3: Core#2
*** Objects at level 3
Index 0: P#0
Index 1: P#1
Index 2: P#2
Index 3: P#3
*** Printing overall tree
Machine(3938MB)
  Socket#0
 Core#0
   P#0
 Core#1
   P#1
  Socket#1
 Core#3
   P#2
 Core#2
   P#3
*** 2 socket(s)
shell$

Questions and bugs

Questions should be sent to the devel mailing list (http://www.open-mpi.org/
community/lists/hwloc.php). Bug reports should be reported in the tracker (
https://svn.open-mpi.org/trac/hwloc/).

History / credits

hwloc is the evolution and merger of the libtopology (http://
runtime.bordeaux.inria.fr/libtopology/) project and the Portable Linux
Processor Affinity (PLPA) (http://www.open-mpi.org/projects/plpa/) project.
Because of functional and ideological overlap, these two code bases and ideas
were merged and released under the name "hwloc" as an Open MPI sub-project.

libtopology was initially developed by the INRIA Runtime Team-Project (http://
runtime.bordeaux.inria.fr/) (headed by Raymond Namyst (http://
dept-info.labri.fr/~namyst/). PLPA was initially developed by the Open MPI
development team as a sub-project. Both are now deprecated in favor of hwloc,
which is distributed as an Open MPI sub-project.

-------------------------------------------------------------------------------

<<<<<<< HEAD
Generated on Tue Jan 12 21:06:03 2010 for Hardware Locality (hwloc) by  doxygen
=======
Generated on Mon Jan 25 09:51:53 2010 for Hardware Locality (hwloc) by  doxygen
>>>>>>> 49a35b45
1.6.1<|MERGE_RESOLUTION|>--- conflicted
+++ resolved
@@ -90,11 +90,7 @@
 
                                dudley.png
 
-<<<<<<< HEAD
-System(16GB)
-=======
 Machine(16GB)
->>>>>>> 49a35b45
   Socket#0 + L3(4096KB)
  L2(1024KB) + L1(16KB) + Core#0
    P#0
@@ -129,11 +125,7 @@
 
                                hagrid.png
 
-<<<<<<< HEAD
-System(62GB)
-=======
 Machine(62GB)
->>>>>>> 49a35b45
   Node#0(8192MB) + Socket#0
  L2(1024KB) + L1(64KB) + Core#0 + P#0
  L2(1024KB) + L1(64KB) + Core#1 + P#1
@@ -164,11 +156,7 @@
 
                                emmett.png
 
-<<<<<<< HEAD
-System(16GB)
-=======
 Machine(16GB)
->>>>>>> 49a35b45
   Socket#0
  L2(4096KB)
    L1(32KB) + Core#0 + P#0
@@ -396,9 +384,5 @@
 
 -------------------------------------------------------------------------------
 
-<<<<<<< HEAD
-Generated on Tue Jan 12 21:06:03 2010 for Hardware Locality (hwloc) by  doxygen
-=======
 Generated on Mon Jan 25 09:51:53 2010 for Hardware Locality (hwloc) by  doxygen
->>>>>>> 49a35b45
 1.6.1