--- conflicted
+++ resolved
@@ -48,11 +48,7 @@
 }
 
 int
-<<<<<<< HEAD
-hwloc_set_cpubind(hwloc_topology_t topology, hwloc_const_bitmap_t set, int policy)
-=======
 hwloc_set_cpubind(hwloc_topology_t topology, hwloc_const_bitmap_t set, int flags)
->>>>>>> 1477f04b
 {
   set = hwloc_fix_cpubind(topology, set);
   if (!set)
@@ -76,11 +72,7 @@
 }
 
 int
-<<<<<<< HEAD
-hwloc_get_cpubind(hwloc_topology_t topology, hwloc_bitmap_t set, int policy)
-=======
 hwloc_get_cpubind(hwloc_topology_t topology, hwloc_bitmap_t set, int flags)
->>>>>>> 1477f04b
 {
   if (flags & HWLOC_CPUBIND_PROCESS) {
     if (topology->get_thisproc_cpubind)
@@ -100,11 +92,7 @@
 }
 
 int
-<<<<<<< HEAD
-hwloc_set_proc_cpubind(hwloc_topology_t topology, hwloc_pid_t pid, hwloc_const_bitmap_t set, int policy)
-=======
 hwloc_set_proc_cpubind(hwloc_topology_t topology, hwloc_pid_t pid, hwloc_const_bitmap_t set, int flags)
->>>>>>> 1477f04b
 {
   set = hwloc_fix_cpubind(topology, set);
   if (!set)
@@ -118,11 +106,7 @@
 }
 
 int
-<<<<<<< HEAD
-hwloc_get_proc_cpubind(hwloc_topology_t topology, hwloc_pid_t pid, hwloc_bitmap_t set, int policy)
-=======
 hwloc_get_proc_cpubind(hwloc_topology_t topology, hwloc_pid_t pid, hwloc_bitmap_t set, int flags)
->>>>>>> 1477f04b
 {
   if (topology->get_proc_cpubind)
     return topology->get_proc_cpubind(topology, pid, set, flags);
@@ -133,11 +117,7 @@
 
 #ifdef hwloc_thread_t
 int
-<<<<<<< HEAD
-hwloc_set_thread_cpubind(hwloc_topology_t topology, hwloc_thread_t tid, hwloc_const_bitmap_t set, int policy)
-=======
 hwloc_set_thread_cpubind(hwloc_topology_t topology, hwloc_thread_t tid, hwloc_const_bitmap_t set, int flags)
->>>>>>> 1477f04b
 {
   set = hwloc_fix_cpubind(topology, set);
   if (!set)
@@ -151,11 +131,7 @@
 }
 
 int
-<<<<<<< HEAD
-hwloc_get_thread_cpubind(hwloc_topology_t topology, hwloc_thread_t tid, hwloc_bitmap_t set, int policy)
-=======
 hwloc_get_thread_cpubind(hwloc_topology_t topology, hwloc_thread_t tid, hwloc_bitmap_t set, int flags)
->>>>>>> 1477f04b
 {
   if (topology->get_thread_cpubind)
     return topology->get_thread_cpubind(topology, tid, set, flags);
