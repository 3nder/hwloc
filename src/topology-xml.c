--- conflicted
+++ resolved
@@ -216,89 +216,6 @@
     fprintf(stderr, "ignoring unknown object attribute %s\n", name);
 }
 
-<<<<<<< HEAD
-static const xmlChar *
-hwloc__xml_import_attr_value(xmlAttr *attr)
-{
-  xmlNode *subnode;
-  /* use the first valid attribute content */
-  for (subnode = attr->children; subnode; subnode = subnode->next) {
-    if (subnode->type == XML_TEXT_NODE) {
-      if (subnode->content && subnode->content[0] != '\0' && subnode->content[0] != '\n')
-	return subnode->content;
-    } else {
-      fprintf(stderr, "ignoring unexpected xml attr node type %u\n", subnode->type);
-    }
-  }
-  return NULL;
-}
-
-static void
-hwloc__xml_import_pagetype_node(struct hwloc_topology *topology __hwloc_attribute_unused, struct hwloc_obj *obj, xmlNode *node)
-{
-  uint64_t size = 0, count = 0;
-  xmlAttr *attr = NULL;
-
-  for (attr = node->properties; attr; attr = attr->next) {
-    if (attr->type == XML_ATTRIBUTE_NODE) {
-      const xmlChar *value = hwloc__xml_import_attr_value(attr);
-      if (value) {
-	if (!strcmp((char *) attr->name, "size"))
-	  size = strtoul((char *) value, NULL, 10);
-	else if (!strcmp((char *) attr->name, "count"))
-	  count = strtoul((char *) value, NULL, 10);
-	else
-	  fprintf(stderr, "ignoring unknown pagetype attribute %s\n", (char *) attr->name);
-      } else
-	fprintf(stderr, "ignoring unexpected xml pagetype attr name `%s' with no value\n", (const char*) attr->name);
-    } else {
-      fprintf(stderr, "ignoring unexpected xml pagetype attr type %u\n", attr->type);
-    }
-  }
-
-  if (size && count) {
-    int idx = obj->memory.page_types_len;
-    obj->memory.page_types = realloc(obj->memory.page_types, (idx+1)*sizeof(*obj->memory.page_types));
-    obj->memory.page_types_len = idx+1;
-    obj->memory.page_types[idx].size = size;
-    obj->memory.page_types[idx].count = count;
-  }
-}
-
-static void
-hwloc__xml_import_info_node(struct hwloc_topology *topology __hwloc_attribute_unused, struct hwloc_obj *obj, xmlNode *node)
-{
-  char *infoname = NULL;
-  char *infovalue = NULL;
-  xmlAttr *attr = NULL;
-
-  for (attr = node->properties; attr; attr = attr->next) {
-    if (attr->type == XML_ATTRIBUTE_NODE) {
-      const xmlChar *value = hwloc__xml_import_attr_value(attr);
-      if (value) {
-	if (!strcmp((char *) attr->name, "name"))
-	  infoname = (char *) value;
-	else if (!strcmp((char *) attr->name, "value"))
-	  infovalue = (char *) value;
-	else
-	  fprintf(stderr, "ignoring unknown info attribute %s\n", (char *) attr->name);
-      } else
-	fprintf(stderr, "ignoring unexpected xml info attr name `%s' with no value\n", (const char*) attr->name);
-    } else {
-      fprintf(stderr, "ignoring unexpected xml info attr type %u\n", attr->type);
-    }
-  }
-
-  if (infoname && infovalue)
-    hwloc_add_object_info(obj, infoname, infovalue);
-  else
-    fprintf(stderr, "ignoring incomplete info attribute\n");
-}
-
-static void hwloc__xml_import_node(struct hwloc_topology *topology, struct hwloc_obj *parent, xmlNode *node, int depth);
-
-=======
->>>>>>> 58ecbb67
 static void
 hwloc__xml_import_object_node(struct hwloc_topology *topology, struct hwloc_obj *parent, struct hwloc_obj *obj, xmlNode *node, int depth)
 {
@@ -380,6 +297,36 @@
     obj->memory.page_types[idx].size = size;
     obj->memory.page_types[idx].count = count;
   }
+}
+
+static void
+hwloc__xml_import_info_node(struct hwloc_topology *topology __hwloc_attribute_unused, struct hwloc_obj *obj, xmlNode *node)
+{
+  char *infoname = NULL;
+  char *infovalue = NULL;
+  xmlAttr *attr = NULL;
+
+  for (attr = node->properties; attr; attr = attr->next) {
+    if (attr->type == XML_ATTRIBUTE_NODE) {
+      const xmlChar *value = hwloc__xml_import_attr_value(attr);
+      if (value) {
+	if (!strcmp((char *) attr->name, "name"))
+	  infoname = (char *) value;
+	else if (!strcmp((char *) attr->name, "value"))
+	  infovalue = (char *) value;
+	else
+	  fprintf(stderr, "ignoring unknown info attribute %s\n", (char *) attr->name);
+      } else
+	fprintf(stderr, "ignoring unexpected xml info attr name `%s' with no value\n", (const char*) attr->name);
+    } else {
+      fprintf(stderr, "ignoring unexpected xml info attr type %u\n", attr->type);
+    }
+  }
+
+  if (infoname && infovalue)
+    hwloc_add_object_info(obj, infoname, infovalue);
+  else
+    fprintf(stderr, "ignoring incomplete info attribute\n");
 }
 
 static void
