--- conflicted
+++ resolved
@@ -1,7 +1,7 @@
 /*
  * Copyright © 2009 CNRS
  * Copyright © 2009-2012 inria.  All rights reserved.
- * Copyright © 2009-2011 Université Bordeaux 1
+ * Copyright © 2009-2012 Université Bordeaux 1
  * Copyright © 2009-2011 Cisco Systems, Inc.  All rights reserved.
  * See COPYING in top-level directory.
  */
@@ -760,13 +760,9 @@
     break;
   case HWLOC_OBJ_GROUP:
     sprintf(tmp, "%u", obj->attr->group.depth);
-<<<<<<< HEAD
-    hwloc__xml_export_new_prop(output, "depth", tmp);
+    output->new_prop(output, "depth", tmp);
     sprintf(tmp, "%u", obj->attr->group.tight);
-    hwloc__xml_export_new_prop(output, "tight", tmp);
-=======
-    output->new_prop(output, "depth", tmp);
->>>>>>> d862ca4e
+    output->new_prop(output, "tight", tmp);
     break;
   case HWLOC_OBJ_BRIDGE:
     sprintf(tmp, "%u-%u", obj->attr->bridge.upstream_type, obj->attr->bridge.downstream_type);
