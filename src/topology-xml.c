--- conflicted
+++ resolved
@@ -284,11 +284,7 @@
             free(s2);
           }
 	  else
-<<<<<<< HEAD
-	    hwloc_insert_object_by_cpuset(topology, obj);
-=======
 	    hwloc_insert_object_by_parent(topology, father, obj);
->>>>>>> 0e3fd4f6
 	}
       }
 
