--- conflicted
+++ resolved
@@ -2009,12 +2009,8 @@
   if (topology->backend_type == HWLOC_BACKEND_SYNTHETIC) {
     alloc_cpusets(topology->levels[0][0]);
     hwloc_look_synthetic(topology);
-<<<<<<< HEAD
   } else if (topology->backend_type == HWLOC_BACKEND_CUSTOM) {
     /* nothing to do, just connect levels below */
-#ifdef HWLOC_HAVE_XML
-=======
->>>>>>> 6e23cd2b
   } else if (topology->backend_type == HWLOC_BACKEND_XML) {
     if (hwloc_look_xml(topology) < 0) {
       hwloc_topology_clear(topology);
