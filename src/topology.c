/*
 * Copyright © 2009 CNRS, INRIA, Université Bordeaux 1
 * Copyright © 2009 Cisco Systems, Inc.  All rights reserved.
 * See COPYING in top-level directory.
 */

#include <private/config.h>

#define _ATFILE_SOURCE
#include <assert.h>
#include <sys/types.h>
#include <dirent.h>
#include <unistd.h>
#include <string.h>
#include <errno.h>
#include <stdio.h>
#include <sys/stat.h>
#include <fcntl.h>
#include <limits.h>

#include <hwloc.h>
#include <private/private.h>
#include <private/debug.h>

#ifdef HAVE_MACH_MACH_INIT_H
#include <mach/mach_init.h>
#endif
#ifdef HAVE_MACH_MACH_HOST_H
#include <mach/mach_host.h>
#endif

#ifdef HAVE_SYS_PARAM_H
#include <sys/param.h>
#endif

#ifdef HAVE_SYS_SYSCTL_H
#include <sys/sysctl.h>
#endif

#ifdef HWLOC_WIN_SYS
#include <windows.h>
#endif

#if defined(HAVE_SYSCTLBYNAME)
int hwloc_get_sysctlbyname(const char *name, int *ret)
{
  int n;
  size_t size = sizeof(n);
  if (sysctlbyname(name, &n, &size, NULL, 0))
    return -1;
  if (size != sizeof(n))
    return -1;
  *ret = n;
  return 0;
}
#endif

#if defined(HAVE_SYSCTL)
int hwloc_get_sysctl(int name[], unsigned namelen, int *ret)
{
  int n;
  size_t size = sizeof(n);
  if (sysctl(name, namelen, &n, &size, NULL, 0))
    return -1;
  if (size != sizeof(n))
    return -1;
  *ret = n;
  return 0;
}
#endif

/* Return the OS-provided number of processors.  Unlike other methods such as
   reading sysfs on Linux, this method is not virtualizable; thus it's only
   used as a fall-back method, allowing `hwloc_set_fsroot ()' to
   have the desired effect.  */
unsigned
hwloc_fallback_nbprocessors(struct hwloc_topology *topology) {
  int n;
#if HAVE_DECL__SC_NPROCESSORS_ONLN
  n = sysconf(_SC_NPROCESSORS_ONLN);
#elif HAVE_DECL__SC_NPROC_ONLN
  n = sysconf(_SC_NPROC_ONLN);
#elif HAVE_DECL__SC_NPROCESSORS_CONF
  n = sysconf(_SC_NPROCESSORS_CONF);
#elif HAVE_DECL__SC_NPROC_CONF
  n = sysconf(_SC_NPROC_CONF);
#elif defined(HAVE_HOST_INFO) && HAVE_HOST_INFO
  struct host_basic_info info;
  mach_msg_type_number_t count = HOST_BASIC_INFO_COUNT;
  host_info(mach_host_self(), HOST_BASIC_INFO, (integer_t*) &info, &count);
  n = info.avail_cpus;
#elif defined(HAVE_SYSCTLBYNAME)
  int n;
  if (hwloc_get_sysctlbyname("hw.ncpu", &n))
    n = -1;
#elif defined(HAVE_SYSCTL) && HAVE_DECL_CTL_HW && HAVE_DECL_HW_NCPU
  static int name[2] = {CTL_HW, HW_NPCU};
  if (hwloc_get_sysctl(name, sizeof(name)/sizeof(*name)), &n)
    n = -1;
#elif defined(HWLOC_WIN_SYS)
  SYSTEM_INFO sysinfo;
  GetSystemInfo(&sysinfo);
  n = sysinfo.dwNumberOfProcessors;
#else
#ifdef __GNUC__
#warning No known way to discover number of available processors on this system
#warning hwloc_fallback_nbprocessors will default to 1
#endif
  n = -1;
#endif
  if (n >= 1)
    topology->support.discovery.proc = 1;
  else
    n = 1;
  return n;
}

/*
 * Place objects in groups if they are in complete graphs with minimal distances.
 * Return how many groups were created, or 0 if some incomplete distance graphs were found.
 */
static unsigned
hwloc_setup_group_from_min_distance_clique(unsigned nbobjs,
					  unsigned *_distances,
					  unsigned *groupids)
{
  unsigned (*distances)[nbobjs][nbobjs] = (unsigned (*)[nbobjs][nbobjs])_distances;
  unsigned groupid = 0;
  unsigned i,j,k;

  memset(groupids, 0, nbobjs*sizeof(*groupids));

  /* try to find complete graphs */
  for(i=0; i<nbobjs; i++) {
    hwloc_cpuset_t closest_objs_set = hwloc_cpuset_alloc();
    unsigned min_distance = UINT_MAX;
    unsigned size = 1; /* current object i */

    /* if already grouped, skip */
    if (groupids[i])
      continue;

    /* find closest nodes */
    for(j=i+1; j<nbobjs; j++) {
      if ((*distances)[i][j] < min_distance) {
	/* reset the closest set and use new min_distance */
	hwloc_cpuset_cpu(closest_objs_set, j);
	min_distance = (*distances)[i][j];
	size = 2; /* current objects i and j */
      } else if ((*distances)[i][j] == min_distance) {
	/* add object to current closest set */
	hwloc_cpuset_set(closest_objs_set, j);
	size++;
      }
    }
    /* check that we actually have a complete graph between these closest objects */
    for (j=i+1; j<nbobjs; j++)
      for (k=j+1; k<nbobjs; k++)
	if (hwloc_cpuset_isset(closest_objs_set, j) &&
	    hwloc_cpuset_isset(closest_objs_set, k) &&
	    (*distances)[j][k] != min_distance) {
	  /* the minimal-distance graph is not complete. abort */
	  hwloc_debug("%s", "found incomplete minimal-distance graph, aborting\n");
	  return 0;
	}

    /* fill a new group */
    groupid++;
    groupids[i] = groupid;
    for(j=i+1; j<nbobjs; j++)
      if (hwloc_cpuset_isset(closest_objs_set, j))
	groupids[j] = groupid;
    hwloc_debug("found complete graph with %u objects with minimal distance %u\n",
	       size, min_distance);
    hwloc_cpuset_free(closest_objs_set);
  }

  /* return the last id, since it's also the number of used group ids */
  return groupid;
}

/*
 * Place objects in groups if they are in a transitive graph of minimal distances.
 * Return how many groups were created, or 0 if some incomplete distance graphs were found.
 */
static unsigned
hwloc_setup_group_from_min_distance_transitivity(unsigned nbobjs,
						unsigned *_distances,
						unsigned *groupids)
{
  unsigned (*distances)[nbobjs][nbobjs] = (unsigned (*)[nbobjs][nbobjs])_distances;
  unsigned groupid = 0;
  unsigned i,j,k;

  memset(groupids, 0, nbobjs*sizeof(*groupids));

  /* try to find complete graphs */
  for(i=0; i<nbobjs; i++) {
    hwloc_cpuset_t closest_objs_set = hwloc_cpuset_alloc();
    unsigned min_distance = UINT_MAX;
    unsigned size = 1; /* current object i */

    hwloc_cpuset_zero(closest_objs_set);

    /* if already grouped, skip */
    if (groupids[i])
      continue;

    /* find closest nodes */
    for(j=i+1; j<nbobjs; j++) {
      if ((*distances)[i][j] < min_distance) {
	/* reset the closest set and use new min_distance */
	hwloc_cpuset_cpu(closest_objs_set, j);
	min_distance = (*distances)[i][j];
	size = 2; /* current objects i and j */
      } else if ((*distances)[i][j] == min_distance) {
	/* add object to current closest set */
	hwloc_cpuset_set(closest_objs_set, j);
	size++;
      }
    }
    /* find close objs by transitivity */
    while (1) {
      unsigned found = 0;
      for(j=i+1; j<nbobjs; j++)
	for(k=j+1; k<nbobjs; k++)
	  if ((*distances)[j][k] <= min_distance
	      && hwloc_cpuset_isset(closest_objs_set, j)
	      && !hwloc_cpuset_isset(closest_objs_set, k)) {
	    hwloc_cpuset_set(closest_objs_set, k);
	    size++;
	    found = 1;
	  }
      if (!found)
	break;
    }

    /* fill a new group */
    groupid++;
    groupids[i] = groupid;
    for(j=i+1; j<nbobjs; j++)
      if (hwloc_cpuset_isset(closest_objs_set, j))
	groupids[j] = groupid;
    hwloc_debug("found transitive graph with %u objects with minimal distance %u\n",
	       size, min_distance);
    hwloc_cpuset_free(closest_objs_set);
  }

  /* return the last id, since it's also the number of used group ids */
  return groupid;
}

/*
 * Look at object physical distances to group them,
 * after having done some basic sanity checks.
 */
static void
hwloc__setup_misc_level_from_distances(struct hwloc_topology *topology,
				      unsigned nbobjs,
				      struct hwloc_obj **objs,
				      unsigned *_distances,
				      int depth)
{
  unsigned (*distances)[nbobjs][nbobjs] = (unsigned (*)[nbobjs][nbobjs])_distances;
  unsigned groupids[nbobjs];
  unsigned nbgroups;
  unsigned i,j;

  hwloc_debug("trying to group %s objects into misc objects according to physical distances\n",
	     hwloc_obj_type_string(objs[0]->type));

  if (nbobjs <= 2)
    return;

  nbgroups = hwloc_setup_group_from_min_distance_clique(nbobjs, _distances, groupids);
  if (!nbgroups) {
    nbgroups = hwloc_setup_group_from_min_distance_transitivity(nbobjs, _distances, groupids);
    if (!nbgroups)
      return;
  }

  if (nbgroups == 1) {
    hwloc_debug("%s", "ignoring misc object with all objects\n");
    return;
  }

  /* For convenience, put these declarations inside a block.  Saves us
     from a bunch of mallocs, particularly with the 2D array. */
  {
      hwloc_obj_t groupobjs[nbgroups];
      unsigned groupsizes[nbgroups];
      unsigned groupdistances[nbgroups][nbgroups];
      /* create new misc objects and record their size */
      memset(groupsizes, 0, sizeof(groupsizes));
      for(i=0; i<nbgroups; i++) {
          /* create the misc object */
          hwloc_obj_t misc_obj;
          misc_obj = hwloc_alloc_setup_object(HWLOC_OBJ_MISC, -1);
          misc_obj->cpuset = hwloc_cpuset_alloc();
          hwloc_cpuset_zero(misc_obj->cpuset);
          misc_obj->attr->misc.depth = depth;
          for (j=0; j<nbobjs; j++)
              if (groupids[j] == i+1) {
                  hwloc_cpuset_orset(misc_obj->cpuset, objs[j]->cpuset);
                  groupsizes[i]++;
              }
          hwloc_debug_1arg_cpuset("adding misc object with %u objects and cpuset %s\n",
                                  groupsizes[i], misc_obj->cpuset);
          hwloc_insert_object_by_cpuset(topology, misc_obj);
          groupobjs[i] = misc_obj;
      }
      
      /* factorize distances */
      memset(groupdistances, 0, sizeof(groupdistances));
      for(i=0; i<nbobjs; i++)
          for(j=0; j<nbobjs; j++)
              groupdistances[groupids[i]-1][groupids[j]-1] += (*distances)[i][j];
      for(i=0; i<nbgroups; i++)
          for(j=0; j<nbgroups; j++)
              groupdistances[i][j] /= groupsizes[i]*groupsizes[j];
#ifdef HWLOC_DEBUG
      hwloc_debug("%s", "group distances:\n");
      for(i=0; i<nbgroups; i++) {
          for(j=0; j<nbgroups; j++)
              hwloc_debug("%u ", groupdistances[i][j]);
          hwloc_debug("%s", "\n");
      }
#endif
      
      hwloc__setup_misc_level_from_distances(topology, nbgroups, groupobjs, (unsigned*) groupdistances, depth + 1);
  }
}

/*
 * Look at object physical distances to group them.
 */
void
hwloc_setup_misc_level_from_distances(struct hwloc_topology *topology,
				     unsigned nbobjs,
				     struct hwloc_obj **objs,
				     unsigned *_distances)
{
  unsigned (*distances)[nbobjs][nbobjs] = (unsigned (*)[nbobjs][nbobjs])_distances;
  unsigned i,j;

  if (getenv("HWLOC_IGNORE_DISTANCES"))
    return;

#ifdef HWLOC_DEBUG
  hwloc_debug("%s", "node distance matrix:\n");
  hwloc_debug("%s", "   ");
  for(j=0; j<nbobjs; j++)
    hwloc_debug(" %3u", j);
  hwloc_debug("%s", "\n");

  for(i=0; i<nbobjs; i++) {
    hwloc_debug("%3u", i);
    for(j=0; j<nbobjs; j++)
      hwloc_debug(" %3u", (*distances)[i][j]);
    hwloc_debug("%s", "\n");
  }
#endif

  /* check that the matrix is ok */
  for(i=0; i<nbobjs; i++) {
    for(j=i+1; j<nbobjs; j++) {
      /* should be symmetric */
      if ((*distances)[i][j] != (*distances)[j][i]) {
	hwloc_debug("distance matrix asymmetric ([%u,%u]=%u != [%u,%u]=%u), aborting\n",
		   i, j, (*distances)[i][j], j, i, (*distances)[j][i]);
	return;
      }
      /* diagonal is smaller than everything else */
      if ((*distances)[i][j] <= (*distances)[i][i]) {
	hwloc_debug("distance to self not strictly minimal ([%u,%u]=%u <= [%u,%u]=%u), aborting\n",
		   i, j, (*distances)[i][j], i, i, (*distances)[i][i]);
	return;
      }
    }
  }

  hwloc__setup_misc_level_from_distances(topology, nbobjs, objs, _distances, 0);
}

/*
 * Use the given number of processors and the optional online cpuset if given
 * to set a Proc level.
 */
void
hwloc_setup_proc_level(struct hwloc_topology *topology,
		      unsigned nb_processors)
{
  struct hwloc_obj *obj;
  unsigned oscpu,cpu;

  hwloc_debug("%s", "\n\n * CPU cpusets *\n\n");
  for (cpu=0,oscpu=0; cpu<nb_processors; oscpu++)
    {
      obj = hwloc_alloc_setup_object(HWLOC_OBJ_PROC, oscpu);
      obj->cpuset = hwloc_cpuset_alloc();
      hwloc_cpuset_cpu(obj->cpuset, oscpu);

      hwloc_debug_2args_cpuset("cpu %u (os %u) has cpuset %s\n",
		 cpu, oscpu, obj->cpuset);
      hwloc_insert_object_by_cpuset(topology, obj);

      cpu++;
    }
}

static void
print_object(struct hwloc_topology *topology, int indent __hwloc_attribute_unused, hwloc_obj_t obj)
{
  char line[256], *cpuset = NULL;
  hwloc_debug("%*s", 2*indent, "");
  hwloc_obj_snprintf(line, sizeof(line), topology, obj, "#", 1);
  hwloc_debug("%s", line);
  if (obj->cpuset) {
    hwloc_cpuset_asprintf(&cpuset, obj->cpuset);
    hwloc_debug(" cpuset %s", cpuset);
    free(cpuset);
  }
  if (obj->complete_cpuset) {
    hwloc_cpuset_asprintf(&cpuset, obj->complete_cpuset);
    hwloc_debug(" complete %s", cpuset);
    free(cpuset);
  }
  if (obj->online_cpuset) {
    hwloc_cpuset_asprintf(&cpuset, obj->online_cpuset);
    hwloc_debug(" online %s", cpuset);
    free(cpuset);
  }
  if (obj->allowed_cpuset) {
    hwloc_cpuset_asprintf(&cpuset, obj->allowed_cpuset);
    hwloc_debug(" allowed %s", cpuset);
    free(cpuset);
  }
  if (obj->allowed_nodeset) {
    hwloc_cpuset_asprintf(&cpuset, obj->allowed_nodeset);
    hwloc_debug(" allowedN %s", cpuset);
    free(cpuset);
  }
  if (obj->arity)
    hwloc_debug(" arity %u", obj->arity);
  hwloc_debug("%s", "\n");
}

/* Just for debugging.  */
static void
print_objects(struct hwloc_topology *topology, int indent, hwloc_obj_t obj)
{
  print_object(topology, indent, obj);
  for (obj = obj->first_child; obj; obj = obj->next_sibling)
    print_objects(topology, indent + 1, obj);
}

/* Free an object and all its content.  */
void
free_object(hwloc_obj_t obj)
{
  switch (obj->type) {
  case HWLOC_OBJ_MACHINE:
    free(obj->attr->machine.dmi_board_vendor);
    free(obj->attr->machine.dmi_board_name);
    break;
  default:
    break;
  }
  free(obj->memory.page_types);
  free(obj->attr);
  free(obj->children);
  free(obj->name);
  hwloc_cpuset_free(obj->cpuset);
  hwloc_cpuset_free(obj->complete_cpuset);
  hwloc_cpuset_free(obj->online_cpuset);
  hwloc_cpuset_free(obj->allowed_cpuset);
  hwloc_cpuset_free(obj->allowed_nodeset);
  free(obj);
}

/*
 * How to compare objects based on types.
 *
 * Note that HIGHER/LOWER is only a (consistent) heuristic, used to sort
 * objects with same cpuset consistently.
 * Only EQUAL / not EQUAL can be relied upon.
 */

enum hwloc_type_cmp_e {
  HWLOC_TYPE_HIGHER,
  HWLOC_TYPE_DEEPER,
  HWLOC_TYPE_EQUAL
};

static const unsigned obj_type_order[] = {
  [HWLOC_OBJ_SYSTEM] = 0,
  [HWLOC_OBJ_MACHINE] = 1,
  [HWLOC_OBJ_MISC] = 2,
  [HWLOC_OBJ_NODE] = 3,
  [HWLOC_OBJ_SOCKET] = 4,
  [HWLOC_OBJ_CACHE] = 5,
  [HWLOC_OBJ_CORE] = 6,
  [HWLOC_OBJ_BRIDGE] = 7,
  [HWLOC_OBJ_PCI_DEVICE] = 8,
  [HWLOC_OBJ_PROC] = 9
};

static const hwloc_obj_type_t obj_order_type[] = {
  [0] = HWLOC_OBJ_SYSTEM,
  [1] = HWLOC_OBJ_MACHINE,
  [2] = HWLOC_OBJ_MISC,
  [3] = HWLOC_OBJ_NODE,
  [4] = HWLOC_OBJ_SOCKET,
  [5] = HWLOC_OBJ_CACHE,
  [6] = HWLOC_OBJ_CORE,
  [7] = HWLOC_OBJ_BRIDGE,
  [8] = HWLOC_OBJ_PCI_DEVICE,
  [9] = HWLOC_OBJ_PROC
};

static unsigned hwloc_get_type_order(hwloc_obj_type_t type) __hwloc_attribute_const;
static unsigned hwloc_get_type_order(hwloc_obj_type_t type)
{
  return obj_type_order[type];
}

static hwloc_obj_type_t hwloc_get_order_type(int order)
{
  return obj_order_type[order];
}

int hwloc_compare_types (hwloc_obj_type_t type1, hwloc_obj_type_t type2)
{
  /* bridge and devices are only comparable with each others and with machine and system */
  if ((type1 == HWLOC_OBJ_BRIDGE || type1 == HWLOC_OBJ_PCI_DEVICE)
      && type2 != HWLOC_OBJ_BRIDGE && type2 != HWLOC_OBJ_PCI_DEVICE
      && type2 != HWLOC_OBJ_SYSTEM && type2 != HWLOC_OBJ_MACHINE)
    return HWLOC_TYPE_UNORDERED;
  if ((type2 == HWLOC_OBJ_BRIDGE || type2 == HWLOC_OBJ_PCI_DEVICE)
      && type1 != HWLOC_OBJ_BRIDGE && type1 != HWLOC_OBJ_PCI_DEVICE
      && type1 != HWLOC_OBJ_SYSTEM && type1 != HWLOC_OBJ_MACHINE)
    return HWLOC_TYPE_UNORDERED;

  unsigned order1 = hwloc_get_type_order(type1);
  unsigned order2 = hwloc_get_type_order(type2);
  return order1 - order2;
}

static enum hwloc_type_cmp_e
hwloc_type_cmp(hwloc_obj_t obj1, hwloc_obj_t obj2)
{
  if (hwloc_compare_types(obj1->type, obj2->type) > 0)
    return HWLOC_TYPE_DEEPER;
  if (hwloc_compare_types(obj1->type, obj2->type) < 0)
    return HWLOC_TYPE_HIGHER;

  /* Caches have the same types but can have different depths.  */
  if (obj1->type == HWLOC_OBJ_CACHE) {
    if (obj1->attr->cache.depth < obj2->attr->cache.depth)
      return HWLOC_TYPE_DEEPER;
    else if (obj1->attr->cache.depth > obj2->attr->cache.depth)
      return HWLOC_TYPE_HIGHER;
  }

  /* Misc objects have the same types but can have different depths.  */
  if (obj1->type == HWLOC_OBJ_MISC) {
    if (obj1->attr->misc.depth < obj2->attr->misc.depth)
      return HWLOC_TYPE_DEEPER;
    else if (obj1->attr->misc.depth > obj2->attr->misc.depth)
      return HWLOC_TYPE_HIGHER;
  }

  /* Bridges objects have the same types but can have different depths.  */
  if (obj1->type == HWLOC_OBJ_BRIDGE) {
    if (obj1->attr->bridge.depth < obj2->attr->bridge.depth)
      return HWLOC_TYPE_DEEPER;
    else if (obj1->attr->bridge.depth > obj2->attr->bridge.depth)
      return HWLOC_TYPE_HIGHER;
  }

  return HWLOC_TYPE_EQUAL;
}

/*
 * How to compare objects based on cpusets.
 */

enum hwloc_obj_cmp_e {
  HWLOC_OBJ_EQUAL,	/**< \brief Equal */
  HWLOC_OBJ_INCLUDED,	/**< \brief Strictly included into */
  HWLOC_OBJ_CONTAINS,	/**< \brief Strictly contains */
  HWLOC_OBJ_INTERSECTS,	/**< \brief Intersects, but no inclusion! */
  HWLOC_OBJ_DIFFERENT	/**< \brief No intersection */
};

static int
hwloc_obj_cmp(hwloc_obj_t obj1, hwloc_obj_t obj2)
{
  if (hwloc_cpuset_iszero(obj1->cpuset) || hwloc_cpuset_iszero(obj2->cpuset))
    return HWLOC_OBJ_DIFFERENT;

  if (hwloc_cpuset_isequal(obj1->cpuset, obj2->cpuset)) {

    /* Same cpuset, subsort by type to have a consistent ordering.  */

    switch (hwloc_type_cmp(obj1, obj2)) {
      case HWLOC_TYPE_DEEPER:
	return HWLOC_OBJ_INCLUDED;
      case HWLOC_TYPE_HIGHER:
	return HWLOC_OBJ_CONTAINS;
      case HWLOC_TYPE_EQUAL:
	/* Same level cpuset and type!  Let's hope it's coherent.  */
	return HWLOC_OBJ_EQUAL;
    }

    /* For dumb compilers */
    abort();

  } else {

    /* Different cpusets, sort by inclusion.  */

    if (hwloc_cpuset_isincluded(obj1->cpuset, obj2->cpuset))
      return HWLOC_OBJ_INCLUDED;

    if (hwloc_cpuset_isincluded(obj2->cpuset, obj1->cpuset))
      return HWLOC_OBJ_CONTAINS;

    if (hwloc_cpuset_intersects(obj1->cpuset, obj2->cpuset))
      return HWLOC_OBJ_INTERSECTS;

    return HWLOC_OBJ_DIFFERENT;
  }
}

/*
 * How to insert objects into the topology.
 *
 * Note: during detection, only the first_child and next_sibling pointers are
 * kept up to date.  Others are computed only once topology detection is
 * complete.
 */

#define merge_index(new, old, field) \
  if ((old)->field == (typeof((old)->field)) -1) \
    (old)->field = (new)->field;
#define merge_sizes(new, old, field) \
  if (!(old)->field) \
    (old)->field = (new)->field;
#ifdef HWLOC_DEBUG
#define check_sizes(new, old, field) \
  if ((new)->field) \
    assert((old)->field == (new)->field)
#else
#define check_sizes(new, old, field)
#endif

/* Try to insert OBJ in CUR, recurse if needed */
static void
hwloc__insert_object_by_cpuset(struct hwloc_topology *topology, hwloc_obj_t cur, hwloc_obj_t obj)
{
  hwloc_obj_t child, container, *cur_children, *obj_children, next_child = NULL;
  int put;

  /* Make sure we haven't gone too deep.  */
  if (!hwloc_cpuset_isincluded(obj->cpuset, cur->cpuset)) {
    fprintf(stderr,"recursion has gone too deep?!\n");
    return;
  }

  /* Check whether OBJ is included in some child.  */
  container = NULL;
  for (child = cur->first_child; child; child = child->next_sibling) {
    switch (hwloc_obj_cmp(obj, child)) {
      case HWLOC_OBJ_EQUAL:
        merge_index(obj, child, os_level);
	if (obj->os_level != child->os_level) {
          fprintf(stderr, "Different OS level\n");
          return;
        }
        merge_index(obj, child, os_index);
	if (obj->os_index != child->os_index) {
          fprintf(stderr, "Different OS indexes\n");
          return;
        }
	switch(obj->type) {
	  case HWLOC_OBJ_NODE:
	    /* Do not check these, it may change between calls */
	    merge_sizes(obj, child, memory.local_memory);
	    merge_sizes(obj, child, memory.total_memory);
	    /* if both objects have a page_types array, just keep the biggest one for now */
	    if (obj->memory.page_types_len && child->memory.page_types_len)
	      hwloc_debug("%s", "merging page_types by keeping the biggest one only\n");
	    if (obj->memory.page_types_len > child->memory.page_types_len) {
	      free(child->memory.page_types);
	    } else {
	      free(obj->memory.page_types);
	      obj->memory.page_types_len = child->memory.page_types_len;
	      obj->memory.page_types = child->memory.page_types;
	      child->memory.page_types = NULL;
	    }
	    break;
	  case HWLOC_OBJ_CACHE:
	    merge_sizes(obj, child, attr->cache.size);
	    check_sizes(obj, child, attr->cache.size);
	    break;
	  default:
	    break;
	}
	/* Already present, no need to insert.  */
	return;
      case HWLOC_OBJ_INCLUDED:
	if (container) {
	  /* TODO: how to report?  */
	  fprintf(stderr, "object included in several different objects!\n");
	  /* We can't handle that.  */
	  return;
	}
	/* This child contains OBJ.  */
	container = child;
	break;
      case HWLOC_OBJ_INTERSECTS:
	/* TODO: how to report?  */
	fprintf(stderr, "object intersection without inclusion!\n");
	/* We can't handle that.  */
	return;
      case HWLOC_OBJ_CONTAINS:
	/* OBJ will be above CHILD.  */
	break;
      case HWLOC_OBJ_DIFFERENT:
	/* OBJ will be alongside CHILD.  */
	break;
    }
  }

  if (container) {
    /* OBJ is strictly contained is some child of CUR, go deeper.  */
    hwloc__insert_object_by_cpuset(topology, container, obj);
    return;
  }

  /*
   * Children of CUR are either completely different from or contained into
   * OBJ. Take those that are contained (keeping sorting order), and sort OBJ
   * along those that are different.
   */

  /* OBJ is not put yet.  */
  put = 0;

  /* These will always point to the pointer to their next last child. */
  cur_children = &cur->first_child;
  obj_children = &obj->first_child;

  /* Construct CUR's and OBJ's children list.  */

  /* Iteration with prefetching to be completely safe against CHILD removal.  */
  for (child = cur->first_child, child ? next_child = child->next_sibling : NULL;
       child;
       child = next_child, child ? next_child = child->next_sibling : NULL) {

    switch (hwloc_obj_cmp(obj, child)) {

      case HWLOC_OBJ_DIFFERENT:
	/* Leave CHILD in CUR.  */
	if (!put && hwloc_cpuset_compare_first(obj->cpuset, child->cpuset) < 0) {
	  /* Sort children by cpuset: put OBJ before CHILD in CUR's children.  */
	  *cur_children = obj;
	  cur_children = &obj->next_sibling;
	  put = 1;
	}
	/* Now put CHILD in CUR's children.  */
	*cur_children = child;
	cur_children = &child->next_sibling;
	break;

      case HWLOC_OBJ_CONTAINS:
	/* OBJ contains CHILD, put the latter in the former.  */
	*obj_children = child;
	obj_children = &child->next_sibling;
	break;

      case HWLOC_OBJ_EQUAL:
      case HWLOC_OBJ_INCLUDED:
      case HWLOC_OBJ_INTERSECTS:
	/* Shouldn't ever happen as we have handled them above.  */
	abort();
    }
  }

  /* Put OBJ last in CUR's children if not already done so.  */
  if (!put) {
    *cur_children = obj;
    cur_children = &obj->next_sibling;
  }

  /* Close children lists.  */
  *obj_children = NULL;
  *cur_children = NULL;
}

void
hwloc_insert_object_by_cpuset(struct hwloc_topology *topology, hwloc_obj_t obj)
{
  /* Start at the top.  */
  /* Add the cpuset to the top */
  hwloc_cpuset_orset(topology->levels[0][0]->complete_cpuset, obj->cpuset);
  hwloc__insert_object_by_cpuset(topology, topology->levels[0][0], obj);
}

void
hwloc_insert_object_by_parent(struct hwloc_topology *topology, hwloc_obj_t parent, hwloc_obj_t obj)
{
  hwloc_obj_t child, next_child = obj->first_child;
  hwloc_obj_t *current;

  /* Append to the end of the list */
  for (current = &parent->first_child; *current; current = &(*current)->next_sibling)
    ;
  *current = obj;
  obj->next_sibling = NULL;
  obj->first_child = NULL;

  /* Use the new object to insert children */
  parent = obj;

  /* Recursively insert children below */
  while (next_child) {
    child = next_child;
    next_child = child->next_sibling;
    hwloc_insert_object_by_parent(topology, parent, child);
  }
}

/*
 * traverse the whole tree in a deletion-safe way, calling node_before at
 * arrival on nodes, leaf at arrival on leaves, and node_after when back at
 * nodes, passing data along the way through nodes.
 *
 * Hooks can modify the pointer they're given to remove or replace themselves.
 */
static void
traverse(hwloc_topology_t topology,
	 hwloc_obj_t *parent,
	 void (*node_before)(hwloc_topology_t topology, hwloc_obj_t *obj, void *),
	 void (*leaf)(hwloc_topology_t topology, hwloc_obj_t *obj, void *),
	 void (*node_after)(hwloc_topology_t topology, hwloc_obj_t *obj, void *),
	 void *data)
{
  hwloc_obj_t *pobj, obj;

  if (!(*parent)->first_child) {
    if (leaf)
      leaf(topology, parent, data);
    return;
  }
  if (node_before)
    node_before(topology, parent, data);
  if (!(*parent))
    return;
  for (pobj = &(*parent)->first_child, obj = *pobj;
       obj;
       /* Check whether the current obj was dropped.  */
       (*pobj == obj ? pobj = &(*pobj)->next_sibling : NULL),
       /* Get pointer to next object.  */
	obj = *pobj)
    traverse(topology, pobj, node_before, leaf, node_after, data);
  if (node_after)
    node_after(topology, parent, data);
}

<<<<<<< HEAD
/* While traversing, list all iodevices */
static void
append_iodevice(hwloc_topology_t topology, hwloc_obj_t *pobj, void *data __hwloc_attribute_unused)
{
  hwloc_obj_t obj = *pobj;

  if (obj->type == HWLOC_OBJ_PCI_DEVICE) {
    /* Insert in the main device list */
    if (topology->first_device) {
      obj->prev_cousin = topology->last_device;
      obj->prev_cousin->next_cousin = obj;
      topology->last_device = obj;
    } else {
      topology->first_device = topology->last_device = obj;
    }
  }
}

=======
static int hwloc_memory_page_type_compare(const void *_a, const void *_b)
{
  const struct hwloc_obj_memory_page_type_s *a = _a;
  const struct hwloc_obj_memory_page_type_s *b = _b;
  /* consider 0 as larger so that 0-size page_type go to the end */
  return b->size ? (int)(a->size - b->size) : -1;
}

/* While traversing down and up, propagate memory counts */
static void
propagate_total_memory(hwloc_topology_t topology __hwloc_attribute_unused, hwloc_obj_t *pobj, void *data __hwloc_attribute_unused)
{
  unsigned i;

  /* Compute our local memory.
   * This callback is called on leaf or after processing an object,
   * so this object already got contribution from its children.
   */
  (*pobj)->memory.total_memory += (*pobj)->memory.local_memory;
  if ((*pobj)->parent)
    (*pobj)->parent->memory.total_memory += (*pobj)->memory.total_memory;

  /* By the way, sort the page_type array.
   * Cannot do it on insert since some backends (e.g. XML) add page_types after inserting the object.
   */
  qsort((*pobj)->memory.page_types, (*pobj)->memory.page_types_len, sizeof(*(*pobj)->memory.page_types), hwloc_memory_page_type_compare);
  /* Ignore 0-size page_types, they are at the end */
  for(i=(*pobj)->memory.page_types_len; i>=1; i--)
    if ((*pobj)->memory.page_types[i-1].size)
      break;
  (*pobj)->memory.page_types_len = i;
}

/* Collect the cpuset of all the PROC objects. */
static void
collect_proc_cpuset(hwloc_topology_t topology __hwloc_attribute_unused, hwloc_obj_t *pobj, void *data)
{
  hwloc_obj_t *systemp = data, system = *systemp;
  hwloc_obj_t obj = *pobj;

  if (system) {
    /* We are already given a pointer to an system object */
    if (obj->type == HWLOC_OBJ_PROC)
      hwloc_cpuset_orset(system->cpuset, obj->cpuset);
  } else {
    if (obj->cpuset) {
      /* This object is the root of a machine */
      *systemp = obj;
      /* Assume no proc for now */
      hwloc_cpuset_zero(obj->cpuset);
    }
  }
}

/* While going up, remember to clear the system pointer */
static void
collect_proc_cpuset_after(hwloc_topology_t topology __hwloc_attribute_unused, hwloc_obj_t *pobj, void *data)
{
  hwloc_obj_t *systemp = data;
  hwloc_obj_t obj = *pobj;
  if (*systemp == obj)
    /* We gave ourselves for objects below, clear ourselves before continuing up */
    *systemp = NULL;
}

>>>>>>> 49a35b45
/* While traversing down and up, propagate the offline/disallowed cpus by
 * and'ing them to and from the first object that has a cpuset */
static void
propagate_unused_cpuset(hwloc_topology_t topology __hwloc_attribute_unused, hwloc_obj_t *pobj, void *data)
{
  hwloc_obj_t *systemp = data, system = *systemp;
  hwloc_obj_t obj = *pobj;

  if (obj->cpuset) {
    if (system) {
      /* We are already given a pointer to an system object, update it and update ourselves */
      hwloc_cpuset_t mask = hwloc_cpuset_alloc();

      /* Apply the topology cpuset */
      hwloc_cpuset_andset(obj->cpuset, system->cpuset);

      /* Update complete cpuset down */
      if (obj->complete_cpuset) {
	hwloc_cpuset_andset(obj->complete_cpuset, system->complete_cpuset);
      } else {
	obj->complete_cpuset = hwloc_cpuset_dup(system->complete_cpuset);
	hwloc_cpuset_andset(obj->complete_cpuset, obj->cpuset);
      }

      if (obj->online_cpuset) {
	/* Update ours */
	hwloc_cpuset_andset(obj->online_cpuset, system->online_cpuset);

	/* Update the given cpuset, but only what we know */
	hwloc_cpuset_copy(mask, obj->cpuset);
	hwloc_cpuset_notset(mask);
	hwloc_cpuset_orset(mask, obj->online_cpuset);
	hwloc_cpuset_andset(system->online_cpuset, mask);
      } else {
	/* Just take it as such */
	obj->online_cpuset = hwloc_cpuset_dup(system->online_cpuset);
	hwloc_cpuset_andset(obj->online_cpuset, obj->cpuset);
      }

      if (obj->allowed_cpuset) {
	/* Update ours */
	hwloc_cpuset_andset(obj->allowed_cpuset, system->allowed_cpuset);

	/* Update the given cpuset, but only what we know */
	hwloc_cpuset_copy(mask, obj->cpuset);
	hwloc_cpuset_notset(mask);
	hwloc_cpuset_orset(mask, obj->allowed_cpuset);
	hwloc_cpuset_andset(system->allowed_cpuset, mask);
      } else {
	/* Just take it as such */
	obj->allowed_cpuset = hwloc_cpuset_dup(system->allowed_cpuset);
	hwloc_cpuset_andset(obj->allowed_cpuset, obj->cpuset);
      }

      hwloc_cpuset_free(mask);
    } else {
      /* This object is the root of a machine */
      *systemp = obj;
      /* Apply complete cpuset to cpuset, online_cpuset and allowed_cpuset, it
       * will automatically be applied below */
      if (obj->complete_cpuset)
        hwloc_cpuset_andset(obj->cpuset, obj->complete_cpuset);
      else
        obj->complete_cpuset = hwloc_cpuset_dup(obj->cpuset);
      if (obj->online_cpuset)
        hwloc_cpuset_andset(obj->online_cpuset, obj->complete_cpuset);
      else
        obj->online_cpuset = hwloc_cpuset_dup(obj->complete_cpuset);
      if (obj->allowed_cpuset)
        hwloc_cpuset_andset(obj->allowed_cpuset, obj->complete_cpuset);
      else
        obj->allowed_cpuset = hwloc_cpuset_dup(obj->complete_cpuset);
    }
  }
}

/* While going up, remember to clear the system pointer */
static void
propagate_unused_cpuset_after(hwloc_topology_t topology __hwloc_attribute_unused, hwloc_obj_t *pobj, void *data)
{
  hwloc_obj_t *systemp = data;
  hwloc_obj_t obj = *pobj;
  if (*systemp == obj)
    /* We gave ourselves for objects below, clear ourselves before continuing up */
    *systemp = NULL;
}

static void
apply_nodeset(hwloc_topology_t topology __hwloc_attribute_unused, hwloc_obj_t *pobj, void *data)
{
  hwloc_obj_t *systemp = data, system = *systemp;
  hwloc_obj_t obj = *pobj;
  unsigned i;
  if (system) {
    if (obj->type == HWLOC_OBJ_NODE && obj->os_index != (unsigned) -1 &&
        !hwloc_cpuset_isset(system->allowed_nodeset, obj->os_index)) {
      hwloc_debug("Dropping memory from disallowed node %u\n", obj->os_index);
      obj->memory.local_memory = 0;
      obj->memory.total_memory = 0;
      for(i=0; i<obj->memory.page_types_len; i++)
	obj->memory.page_types[i].count = 0;
    }
  } else {
    if (obj->allowed_nodeset) {
      *systemp = obj;
    }
  }
}

static void
apply_nodeset_after(hwloc_topology_t topology __hwloc_attribute_unused, hwloc_obj_t *pobj, void *data)
{
  hwloc_obj_t *systemp = data;
  hwloc_obj_t obj = *pobj;
  if (*systemp == obj)
    /* We gave ourselves for objects below, clear ourselves before continuing up */
    *systemp = NULL;
}

static void
remove_unused_cpusets(hwloc_topology_t topology __hwloc_attribute_unused, hwloc_obj_t *pobj, void *data __hwloc_attribute_unused)
{
  hwloc_obj_t obj = *pobj;
  if (obj->cpuset) {
    hwloc_cpuset_andset(obj->cpuset, obj->online_cpuset);
    hwloc_cpuset_andset(obj->cpuset, obj->allowed_cpuset);
  }
}

static void
drop_object(hwloc_obj_t *pparent)
{
  hwloc_obj_t parent = *pparent;
  hwloc_obj_t child = parent->first_child;
  /* Replace object with its list of children */
  if (child) {
    *pparent = child;
    while (child->next_sibling)
      child = child->next_sibling;
    child->next_sibling = parent->next_sibling;
  } else
    *pparent = parent->next_sibling;
  /* Remove ignored object */
  free_object(parent);
}

/* Remove all ignored objects.  */
static void
remove_ignored(hwloc_topology_t topology __hwloc_attribute_unused, hwloc_obj_t *pparent, void *data __hwloc_attribute_unused)
{
  hwloc_obj_t parent = *pparent;
  if (topology->ignored_types[parent->type] == HWLOC_IGNORE_TYPE_ALWAYS) {
    hwloc_debug("%s", "\nDropping ignored object ");
    print_object(topology, 0, parent);
    drop_object(pparent);
  }
}

static void
do_free_object(hwloc_topology_t topology __hwloc_attribute_unused, hwloc_obj_t *pobj, void *data __hwloc_attribute_unused)
{
  hwloc_obj_t obj = *pobj;
  *pobj = obj->next_sibling;
  free_object(obj);
}

/* Remove all children whose cpuset is empty, except NUMA nodes
 * since we want to keep memory information, and except PCI bridges and devices.
 */
static void
remove_empty(hwloc_topology_t topology, hwloc_obj_t *pobj, void *data __hwloc_attribute_unused)
{
  hwloc_obj_t obj = *pobj;
  if (obj->type != HWLOC_OBJ_NODE
      && obj->type != HWLOC_OBJ_PCI_DEVICE
      && obj->type != HWLOC_OBJ_BRIDGE
      && obj->cpuset
      && hwloc_cpuset_iszero(obj->cpuset)) {
    /* Remove empty children */
    hwloc_debug("%s", "\nRemoving empty object ");
    print_object(topology, 0, obj);
    traverse(topology, pobj, NULL, do_free_object, do_free_object, NULL);
  }
}

/*
 * Merge with the only child if either the parent or the child has a type to be
 * ignored while keeping structure
 */
static void
merge_useless_child(hwloc_topology_t topology, hwloc_obj_t *pparent, void *data __hwloc_attribute_unused)
{
  hwloc_obj_t parent = *pparent, child = parent->first_child;
  if (child->next_sibling)
    /* There are several children, it's useful to keep them.  */
    return;

  /* TODO: have a preference order?  */
  if (topology->ignored_types[parent->type] == HWLOC_IGNORE_TYPE_KEEP_STRUCTURE) {
    /* Parent can be ignored in favor of the child.  */
    hwloc_debug("%s", "\nIgnoring parent ");
    print_object(topology, 0, parent);
    *pparent = child;
    child->next_sibling = parent->next_sibling;
    free_object(parent);
  } else if (topology->ignored_types[child->type] == HWLOC_IGNORE_TYPE_KEEP_STRUCTURE) {
    /* Child can be ignored in favor of the parent.  */
    hwloc_debug("%s", "\nIgnoring child ");
    print_object(topology, 0, child);
    parent->first_child = child->first_child;
    free_object(child);
  }
}

/*
 * Initialize handy pointers in the whole topology
 */
static void
hwloc_connect(hwloc_obj_t parent)
{
  unsigned n;
  hwloc_obj_t child, prev_child = NULL;

  for (n = 0, child = parent->first_child;
       child;
       n++,   prev_child = child, child = child->next_sibling) {
    child->parent = parent;
    child->sibling_rank = n;
    child->prev_sibling = prev_child;
  }
  parent->last_child = prev_child;

  parent->arity = n;
  free(parent->children);
  if (!n) {
    parent->children = NULL;
    return;
  }

  parent->children = malloc(n * sizeof(*parent->children));
  for (n = 0, child = parent->first_child;
       child;
       n++,   child = child->next_sibling) {
    parent->children[n] = child;
    hwloc_connect(child);
  }
}

/*
 * Check whether there is an object below ROOT that has the same type as OBJ
 */
static int
find_same_type(hwloc_obj_t root, hwloc_obj_t obj)
{
  hwloc_obj_t child;

  if (hwloc_type_cmp(root, obj) == HWLOC_TYPE_EQUAL)
    return 1;

  for (child = root->first_child; child; child = child->next_sibling)
    if (find_same_type(child, obj))
      return 1;

  return 0;
}

/*
 * Empty binding hooks always returning success
 */

static int dontset_thisthread_cpubind(hwloc_topology_t topology __hwloc_attribute_unused, hwloc_const_cpuset_t set __hwloc_attribute_unused, int policy __hwloc_attribute_unused)
{
  return 0;
}
static hwloc_cpuset_t dontget_thisthread_cpubind(hwloc_topology_t topology __hwloc_attribute_unused __hwloc_attribute_unused, int policy __hwloc_attribute_unused)
{
  return hwloc_cpuset_dup(hwloc_topology_get_complete_cpuset(topology));
}
static int dontset_thisproc_cpubind(hwloc_topology_t topology __hwloc_attribute_unused, hwloc_const_cpuset_t set __hwloc_attribute_unused, int policy __hwloc_attribute_unused)
{
  return 0;
}
static hwloc_cpuset_t dontget_thisproc_cpubind(hwloc_topology_t topology __hwloc_attribute_unused __hwloc_attribute_unused, int policy __hwloc_attribute_unused)
{
  hwloc_const_cpuset_t cpuset = hwloc_topology_get_complete_cpuset(topology);
  if (cpuset)
    return hwloc_cpuset_dup(cpuset);
  else
    return NULL;
}
static int dontset_proc_cpubind(hwloc_topology_t topology __hwloc_attribute_unused, hwloc_pid_t pid __hwloc_attribute_unused, hwloc_const_cpuset_t set __hwloc_attribute_unused, int policy __hwloc_attribute_unused)
{
  return 0;
}
static hwloc_cpuset_t dontget_proc_cpubind(hwloc_topology_t topology __hwloc_attribute_unused, hwloc_pid_t pid __hwloc_attribute_unused, int policy __hwloc_attribute_unused)
{
  return hwloc_cpuset_dup(hwloc_topology_get_complete_cpuset(topology));
}
#ifdef hwloc_thread_t
static int dontset_thread_cpubind(hwloc_topology_t topology __hwloc_attribute_unused, hwloc_thread_t tid __hwloc_attribute_unused, hwloc_const_cpuset_t set __hwloc_attribute_unused, int policy __hwloc_attribute_unused)
{
  return 0;
}
static hwloc_cpuset_t dontget_thread_cpubind(hwloc_topology_t topology __hwloc_attribute_unused, hwloc_thread_t tid __hwloc_attribute_unused, int policy __hwloc_attribute_unused)
{
  return hwloc_cpuset_dup(hwloc_topology_get_complete_cpuset(topology));
}
#endif

static void alloc_cpusets(hwloc_obj_t obj)
{
  obj->cpuset = hwloc_cpuset_alloc();
  obj->complete_cpuset = hwloc_cpuset_alloc();
  obj->online_cpuset = hwloc_cpuset_alloc();
  obj->allowed_cpuset = hwloc_cpuset_alloc();
  obj->allowed_nodeset = hwloc_cpuset_alloc();
  hwloc_cpuset_fill(obj->cpuset);
  hwloc_cpuset_zero(obj->complete_cpuset);
  hwloc_cpuset_fill(obj->online_cpuset);
  hwloc_cpuset_fill(obj->allowed_cpuset);
  hwloc_cpuset_fill(obj->allowed_nodeset);
}

/* Main discovery loop */
static void
hwloc_discover(struct hwloc_topology *topology)
{
  unsigned l, i=0, taken_i, new_i, j;
  hwloc_obj_t *objs, *taken_objs, *new_objs, top_obj;
  unsigned n_objs, n_taken_objs, n_new_objs;

  if (topology->backend_type == HWLOC_BACKEND_SYNTHETIC) {
    alloc_cpusets(topology->levels[0][0]);
    hwloc_look_synthetic(topology);
#ifdef HWLOC_HAVE_XML
  } else if (topology->backend_type == HWLOC_BACKEND_XML) {
    hwloc_look_xml(topology);
#endif
  } else {

  /* Raw detection, from coarser levels to finer levels for more efficiency.  */

  /* hwloc_look_* functions should use hwloc_obj_add to add objects initialized
   * through hwloc_alloc_setup_object. For node levels, memory_Kb and
   * huge_page_free must be initialized. For cache levels, memory_kB and
   * attr->cache.depth must be initialized, for misc levels, attr->misc.depth
   * must be initialized
   */

  /* There must be at least a PROC object for each logical processor, at worse
   * produced by hwloc_setup_proc_level()
   */

  /* If the OS can provide NUMA distances, it should call
   * hwloc_setup_misc_level_from_distances() to automatically group NUMA nodes
   * into misc objects.
   */

  /* A priori, All processors are visible in the topology, online, and allowed
   * for the application.
   *
   * - If some processors exist but topology information is unknown for them
   *   (and thus the backend couldn't create objects for them), they should be
   *   added to the complete_cpuset field of the lowest object where the object
   *   could reside.
   *
   * - If some processors are not online, they should be dropped from the
   *   online_cpuset field.
   *
   * - If some processors are not allowed for the application (e.g. for
   *   administration reasons), they should be dropped from the allowed_cpuset
   *   field.
   *
   * If such field doesn't exist yet, it can be allocated, and initialized to
   * zero (for complete), or to full (for online and allowed). The values are
   * automatically propagated to the whole tree after detection.
   *
   * Here, we only allocate cpusets for the root object.
   */

    alloc_cpusets(topology->levels[0][0]);

  /* Each OS type should also fill the bind functions pointers, at least the
   * set_cpubind one
   */

#    ifdef HWLOC_LINUX_SYS
#      define HAVE_OS_SUPPORT
    hwloc_look_linux(topology);
#    endif /* HWLOC_LINUX_SYS */

#    ifdef HWLOC_AIX_SYS
#      define HAVE_OS_SUPPORT
    hwloc_look_aix(topology);
#    endif /* HWLOC_AIX_SYS */

#    ifdef HWLOC_OSF_SYS
#      define HAVE_OS_SUPPORT
    hwloc_look_osf(topology);
#    endif /* HWLOC_OSF_SYS */

#    ifdef HWLOC_SOLARIS_SYS
#      define HAVE_OS_SUPPORT
    hwloc_look_solaris(topology);
#    endif /* HWLOC_SOLARIS_SYS */

#    ifdef HWLOC_WIN_SYS
#      define HAVE_OS_SUPPORT
    hwloc_look_windows(topology);
#    endif /* HWLOC_WIN_SYS */

#    ifdef HWLOC_DARWIN_SYS
#      define HAVE_OS_SUPPORT
    hwloc_look_darwin(topology);
#    endif /* HWLOC_DARWIN_SYS */

#    ifdef HWLOC_FREEBSD_SYS
#      define HAVE_OS_SUPPORT
    hwloc_look_freebsd(topology);
#    endif /* HWLOC_FREEBSD_SYS */

#    ifdef HWLOC_HPUX_SYS
#      define HAVE_OS_SUPPORT
    hwloc_look_hpux(topology);
#    endif /* HWLOC_HPUX_SYS */

#    ifndef HAVE_OS_SUPPORT
    hwloc_setup_proc_level(topology, hwloc_fallback_nbprocessors(topology));
#    endif /* Unsupported OS */
  }

  print_objects(topology, 0, topology->levels[0][0]);

  /* First tweak a bit to clean the topology.  */
  hwloc_obj_t system = NULL;
  hwloc_debug("%s", "\nRestrict topology cpusets to existing PROC objects\n");
  traverse(topology, &topology->levels[0][0], collect_proc_cpuset, collect_proc_cpuset, collect_proc_cpuset_after, &system);

  hwloc_debug("%s", "\nPropagate offline and disallowed cpus down and up\n");
  traverse(topology, &topology->levels[0][0], propagate_unused_cpuset, propagate_unused_cpuset, propagate_unused_cpuset_after, &system);

  print_objects(topology, 0, topology->levels[0][0]);

  if (!topology->flags & HWLOC_TOPOLOGY_FLAG_WHOLE_SYSTEM) {
    hwloc_debug("%s", "\nRemoving unauthorized and offline cpusets from all cpusets\n");
    traverse(topology, &topology->levels[0][0], remove_unused_cpusets, remove_unused_cpusets, NULL, NULL);

    hwloc_debug("%s", "\nRemoving disallowed memory according to nodesets\n");
    traverse(topology, &topology->levels[0][0], apply_nodeset, apply_nodeset, apply_nodeset_after, &system);

    print_objects(topology, 0, topology->levels[0][0]);
  }

  hwloc_debug("%s", "\nRemoving ignored objects\n");
  traverse(topology, &topology->levels[0][0], remove_ignored, remove_ignored, NULL, NULL);

  print_objects(topology, 0, topology->levels[0][0]);

  hwloc_debug("%s", "\nRemoving empty objects except numa nodes and PCI devices\n");
  traverse(topology, &topology->levels[0][0], remove_empty, remove_empty, NULL, NULL);

  print_objects(topology, 0, topology->levels[0][0]);

  hwloc_debug("%s", "\nRemoving objects whose type has HWLOC_IGNORE_TYPE_KEEP_STRUCTURE and have only one child or are the only child\n");
  traverse(topology, &topology->levels[0][0], NULL, NULL, merge_useless_child, NULL);

  print_objects(topology, 0, topology->levels[0][0]);

  hwloc_debug("%s", "\nOk, finished tweaking, now connect\n");

  /* Now connect handy pointers.  */

  hwloc_connect(topology->levels[0][0]);

  print_objects(topology, 0, topology->levels[0][0]);

  /* Explore the resulting topology level by level.  */

  /* initialize all depth to unknown */
  for (l=1; l < HWLOC_OBJ_TYPE_MAX; l++)
    topology->type_depth[l] = HWLOC_TYPE_DEPTH_UNKNOWN;
  topology->type_depth[topology->levels[0][0]->type] = 0;

  /* Start with children of the whole system.  */
  l = 0;
  n_objs = topology->levels[0][0]->arity;
  objs = malloc(n_objs * sizeof(objs[0]));
  memcpy(objs, topology->levels[0][0]->children, n_objs * sizeof(objs[0]));

  /* Keep building levels while there are objects left in OBJS.  */
  while (n_objs) {

    /* First find which type of object is the topmost.
     * Don't use PROC if there are other types since we want to keep PROC at the bottom.
     */
    for (i = 0; i < n_objs; i++)
      if (objs[i]->type != HWLOC_OBJ_PROC)
        break;
    top_obj = i == n_objs ? objs[0] : objs[i];
    for (i = 0; i < n_objs; i++) {
      if (hwloc_type_cmp(top_obj, objs[i]) != HWLOC_TYPE_EQUAL) {
	if (find_same_type(objs[i], top_obj)) {
	  /* OBJS[i] is strictly above an object of the same type as TOP_OBJ, so it
	   * is above TOP_OBJ.  */
	  top_obj = objs[i];
	}
      }
    }

    /* Now peek all objects of the same type, build a level with that and
     * replace them with their children.  */

    /* First count them.  */
    n_taken_objs = 0;
    n_new_objs = 0;
    for (i = 0; i < n_objs; i++)
      if (hwloc_type_cmp(top_obj, objs[i]) == HWLOC_TYPE_EQUAL) {
	n_taken_objs++;
	n_new_objs += objs[i]->arity;
      }

    /* New level.  */
    taken_objs = malloc((n_taken_objs + 1) * sizeof(taken_objs[0]));
    /* New list of pending objects.  */
    new_objs = malloc((n_objs - n_taken_objs + n_new_objs) * sizeof(new_objs[0]));

    taken_i = 0;
    new_i = 0;
    for (i = 0; i < n_objs; i++)
      if (hwloc_type_cmp(top_obj, objs[i]) == HWLOC_TYPE_EQUAL) {
	/* Take it, add children.  */
	taken_objs[taken_i++] = objs[i];
	for (j = 0; j < objs[i]->arity; j++)
	  new_objs[new_i++] = objs[i]->children[j];
      } else
	/* Leave it.  */
	new_objs[new_i++] = objs[i];


#ifdef HWLOC_DEBUG
    /* Make sure we didn't mess up.  */
    assert(taken_i == n_taken_objs);
    assert(new_i == n_objs - n_taken_objs + n_new_objs);
#endif

    /* Ok, put numbers in the level.  */
    for (i = 0; i < n_taken_objs; i++) {
      taken_objs[i]->depth = topology->nb_levels;
      taken_objs[i]->logical_index = i;
      if (i) {
	taken_objs[i]->prev_cousin = taken_objs[i-1];
	taken_objs[i-1]->next_cousin = taken_objs[i];
      }
    }

    /* One more level!  */
    if (top_obj->type == HWLOC_OBJ_CACHE)
      hwloc_debug("--- Cache level depth %u", top_obj->attr->cache.depth);
    else
      hwloc_debug("--- %s level", hwloc_obj_type_string(top_obj->type));
    hwloc_debug(" has number %u\n\n", topology->nb_levels);

    if (topology->type_depth[top_obj->type] == HWLOC_TYPE_DEPTH_UNKNOWN)
      topology->type_depth[top_obj->type] = topology->nb_levels;
    else
      topology->type_depth[top_obj->type] = HWLOC_TYPE_DEPTH_MULTIPLE; /* mark as unknown */

    taken_objs[n_taken_objs] = NULL;

    topology->level_nbobjects[topology->nb_levels] = n_taken_objs;
    topology->levels[topology->nb_levels] = taken_objs;

    topology->nb_levels++;

    free(objs);
    objs = new_objs;
    n_objs = new_i;
  }

  /* It's empty now.  */
  free(objs);

<<<<<<< HEAD
  /*
   * Additional detection, using hwloc_insert_object to add a few objects here
   * and there.
   */

  /* PCI */
  if (!(topology->flags & HWLOC_TOPOLOGY_FLAG_NO_PCI)) {
    int gotsome = 0;
    hwloc_debug("%s", "\nLooking for PCI devices\n");

    if (topology->backend_type == HWLOC_BACKEND_SYNTHETIC) {
      /* TODO */
    }
#ifdef HWLOC_HAVE_XML
    else if (topology->backend_type == HWLOC_BACKEND_XML) {
      /* TODO */
    }
#endif
#ifdef HWLOC_HAVE_LIBPCI
    else if (topology->is_thissystem) {
      hwloc_look_libpci(topology);
      gotsome = 1;
    }
#endif

    if (gotsome) {
      print_objects(topology, 0, topology->levels[0][0]);

      hwloc_debug("%s", "\nNow reconnecting\n");

      hwloc_connect(topology->levels[0][0]);

      print_objects(topology, 0, topology->levels[0][0]);
    } else {
      hwloc_debug("%s", "\nno PCI detection\n");
    }
  }

  traverse(topology, &topology->levels[0][0], NULL, append_iodevice, append_iodevice, NULL);

  /*
   * Eventually, register OS-specific binding functions
   */
=======
  /* accumulate children memory in total_memory fields (only once parent is set) */
  hwloc_debug("%s", "\nPropagate total memory up\n");
  traverse(topology, &topology->levels[0][0], NULL, propagate_total_memory, propagate_total_memory, NULL);
>>>>>>> 49a35b45

  if (topology->flags & HWLOC_TOPOLOGY_FLAG_IS_THISSYSTEM)
    topology->is_thissystem = 1;

  if (topology->is_thissystem) {
#    ifdef HWLOC_LINUX_SYS
    hwloc_set_linux_hooks(topology);
#    endif /* HWLOC_LINUX_SYS */

#    ifdef HWLOC_AIX_SYS
    hwloc_set_aix_hooks(topology);
#    endif /* HWLOC_AIX_SYS */

#    ifdef HWLOC_OSF_SYS
    hwloc_set_osf_hooks(topology);
#    endif /* HWLOC_OSF_SYS */

#    ifdef HWLOC_SOLARIS_SYS
    hwloc_set_solaris_hooks(topology);
#    endif /* HWLOC_SOLARIS_SYS */

#    ifdef HWLOC_WIN_SYS
    hwloc_set_windows_hooks(topology);
#    endif /* HWLOC_WIN_SYS */

#    ifdef HWLOC_DARWIN_SYS
    hwloc_set_darwin_hooks(topology);
#    endif /* HWLOC_DARWIN_SYS */

#    ifdef HWLOC_FREEBSD_SYS
    hwloc_set_freebsd_hooks(topology);
#    endif /* HWLOC_FREEBSD_SYS */

#    ifdef HWLOC_HPUX_SYS
    hwloc_set_hpux_hooks(topology);
#    endif /* HWLOC_HPUX_SYS */
  } else {
    topology->set_thisproc_cpubind = dontset_thisproc_cpubind;
    topology->get_thisproc_cpubind = dontget_thisproc_cpubind;
    topology->set_thisthread_cpubind = dontset_thisthread_cpubind;
    topology->get_thisthread_cpubind = dontget_thisthread_cpubind;
    topology->set_proc_cpubind = dontset_proc_cpubind;
    topology->get_proc_cpubind = dontget_proc_cpubind;
#ifdef hwloc_thread_t
    topology->set_thread_cpubind = dontset_thread_cpubind;
    topology->get_thread_cpubind = dontget_thread_cpubind;
#endif
  }

  /* if not is_thissystem, set_cpubind is fake
   * and get_cpubind returns the whole system cpuset,
   * so don't report that set/get_cpubind as supported
   */
  if (topology->is_thissystem) {
#define DO(kind) \
    if (topology->kind) \
      topology->support.cpubind.kind = 1;
    DO(set_thisproc_cpubind);
    DO(get_thisproc_cpubind);
    DO(set_proc_cpubind);
    DO(get_proc_cpubind);
    DO(set_thisthread_cpubind);
    DO(get_thisthread_cpubind);
    DO(set_thread_cpubind);
    DO(get_thread_cpubind);
  }
}

static void
hwloc_topology_setup_defaults(struct hwloc_topology *topology)
{
  struct hwloc_obj *root_obj;
  int i;


  /* No objects by default but System on top by default */
  memset(topology->level_nbobjects, 0, sizeof(topology->level_nbobjects));
  for (i=0; i < HWLOC_OBJ_TYPE_MAX; i++)
    topology->type_depth[i] = HWLOC_TYPE_DEPTH_UNKNOWN;
  topology->nb_levels = 1; /* there's at least SYSTEM */
  topology->levels[0] = malloc (sizeof (struct hwloc_obj));
  topology->level_nbobjects[0] = 1;

  /* Create the actual machine object, but don't touch its attributes yet
   * since the OS backend may still change the object into something else
   * (for instance System)
   */
  root_obj = hwloc_alloc_setup_object(HWLOC_OBJ_MACHINE, 0);
  root_obj->depth = 0;
  root_obj->logical_index = 0;
  root_obj->sibling_rank = 0;
  topology->levels[0][0] = root_obj;
}

int
hwloc_topology_init (struct hwloc_topology **topologyp)
{
  struct hwloc_topology *topology;
  int i;

  topology = malloc (sizeof (struct hwloc_topology));
  if(!topology)
    return -1;

  /* Setup topology context */
  topology->is_loaded = 0;
  topology->flags = 0;
  topology->is_thissystem = 1;
  topology->backend_type = HWLOC_BACKEND_NONE; /* backend not specified by default */

  topology->set_thisproc_cpubind = NULL;
  topology->get_thisproc_cpubind = NULL;
  topology->set_thisthread_cpubind = NULL;
  topology->get_thisthread_cpubind = NULL;
  topology->set_proc_cpubind = NULL;
  topology->get_proc_cpubind = NULL;
#ifdef hwloc_thread_t
  topology->set_thread_cpubind = NULL;
  topology->get_thread_cpubind = NULL;
#endif
  topology->first_device = NULL;
  topology->last_device = NULL;
  memset(&topology->support, 0, sizeof(topology->support));
  /* Only ignore useless cruft by default */
  for(i=0; i< HWLOC_OBJ_TYPE_MAX; i++)
    topology->ignored_types[i] = HWLOC_IGNORE_TYPE_NEVER;
  topology->ignored_types[HWLOC_OBJ_MISC] = HWLOC_IGNORE_TYPE_KEEP_STRUCTURE;

  /* Make the topology look like something coherent but empty */
  hwloc_topology_setup_defaults(topology);

  *topologyp = topology;
  return 0;
}

static void
hwloc_backend_exit(struct hwloc_topology *topology)
{
  switch (topology->backend_type) {
#ifdef HWLOC_LINUX_SYS
  case HWLOC_BACKEND_SYSFS:
    hwloc_backend_sysfs_exit(topology);
    break;
#endif
#ifdef HWLOC_HAVE_XML
  case HWLOC_BACKEND_XML:
    hwloc_backend_xml_exit(topology);
    break;
#endif
  case HWLOC_BACKEND_SYNTHETIC:
    hwloc_backend_synthetic_exit(topology);
    break;
  default:
    break;
  }

  assert(topology->backend_type == HWLOC_BACKEND_NONE);
}

int
hwloc_topology_set_fsroot(struct hwloc_topology *topology, const char *fsroot_path __hwloc_attribute_unused)
{
  /* cleanup existing backend */
  hwloc_backend_exit(topology);

#ifdef HWLOC_LINUX_SYS
  if (hwloc_backend_sysfs_init(topology, fsroot_path) < 0)
    return -1;
#endif /* HWLOC_LINUX_SYS */

  return 0;
}

int
hwloc_topology_set_synthetic(struct hwloc_topology *topology, const char *description)
{
  /* cleanup existing backend */
  hwloc_backend_exit(topology);

  return hwloc_backend_synthetic_init(topology, description);
}

int
hwloc_topology_set_xml(struct hwloc_topology *topology __hwloc_attribute_unused,
                       const char *xmlpath __hwloc_attribute_unused)
{
#ifdef HWLOC_HAVE_XML
  /* cleanup existing backend */
  hwloc_backend_exit(topology);

  return hwloc_backend_xml_init(topology, xmlpath);
#else /* HWLOC_HAVE_XML */
  return -1;
#endif /* !HWLOC_HAVE_XML */
}

int
hwloc_topology_set_flags (struct hwloc_topology *topology, unsigned long flags)
{
  topology->flags = flags;
  return 0;
}

int
hwloc_topology_ignore_type(struct hwloc_topology *topology, hwloc_obj_type_t type)
{
  if (type >= HWLOC_OBJ_TYPE_MAX)
    return -1;


  if (type == HWLOC_OBJ_PROC)
    /* we need the proc level */
    return -1;

  topology->ignored_types[type] = HWLOC_IGNORE_TYPE_ALWAYS;
  return 0;
}

int
hwloc_topology_ignore_type_keep_structure(struct hwloc_topology *topology, hwloc_obj_type_t type)
{
  if (type >= HWLOC_OBJ_TYPE_MAX)
    return -1;

  if (type == HWLOC_OBJ_PROC)
    /* we need the proc level */
    return -1;

  topology->ignored_types[type] = HWLOC_IGNORE_TYPE_KEEP_STRUCTURE;
  return 0;
}

int
hwloc_topology_ignore_all_keep_structure(struct hwloc_topology *topology)
{
  unsigned type;
  for(type=0; type<HWLOC_OBJ_TYPE_MAX; type++)
    if (type != HWLOC_OBJ_PROC)
      topology->ignored_types[type] = HWLOC_IGNORE_TYPE_KEEP_STRUCTURE;
  return 0;
}

static void
hwloc_topology_clear_tree (struct hwloc_topology *topology, struct hwloc_obj *root)
{
  unsigned i;
  for(i=0; i<root->arity; i++)
    hwloc_topology_clear_tree (topology, root->children[i]);
  free_object (root);
}

static void
hwloc_topology_clear (struct hwloc_topology *topology)
{
  unsigned l;
  hwloc_topology_clear_tree (topology, topology->levels[0][0]);
  for (l=0; l<topology->nb_levels; l++)
    free(topology->levels[l]);
}

void
hwloc_topology_destroy (struct hwloc_topology *topology)
{
  hwloc_topology_clear(topology);
  hwloc_backend_exit(topology);
  free(topology);
}

int
hwloc_topology_load (struct hwloc_topology *topology)
{
  char *local_env;

  if (topology->is_loaded) {
    hwloc_topology_clear(topology);
    hwloc_topology_setup_defaults(topology);
    topology->is_loaded = 0;
  }

  /* enforce backend anyway if a FORCE variable was given */
#ifdef HWLOC_LINUX_SYS
  {
    char *fsroot_path_env = getenv("HWLOC_FORCE_FSROOT");
    if (fsroot_path_env) {
      hwloc_backend_exit(topology);
      hwloc_backend_sysfs_init(topology, fsroot_path_env);
    }
  }
#endif
#ifdef HWLOC_HAVE_XML
  {
    char *xmlpath_env = getenv("HWLOC_FORCE_XMLFILE");
    if (xmlpath_env) {
      hwloc_backend_exit(topology);
      hwloc_backend_xml_init(topology, xmlpath_env);
    }
  }
#endif

  /* only apply non-FORCE variables if we have not changed the backend yet */
#ifdef HWLOC_LINUX_SYS
  if (topology->backend_type == HWLOC_BACKEND_NONE) {
    char *fsroot_path_env = getenv("HWLOC_FSROOT");
    if (fsroot_path_env)
      hwloc_backend_sysfs_init(topology, fsroot_path_env);
  }
#endif
#ifdef HWLOC_HAVE_XML
  if (topology->backend_type == HWLOC_BACKEND_NONE) {
    char *xmlpath_env = getenv("HWLOC_FORCE_XMLFILE");
    if (xmlpath_env)
      hwloc_backend_xml_init(topology, xmlpath_env);
  }
#endif
  if (topology->backend_type == HWLOC_BACKEND_NONE) {
    local_env = getenv("HWLOC_THISSYSTEM");
    if (local_env)
      topology->is_thissystem = atoi(local_env);
  }

  /* if we haven't chosen the backend, set the OS-specific one if needed */
  if (topology->backend_type == HWLOC_BACKEND_NONE) {
#ifdef HWLOC_LINUX_SYS
    if (hwloc_backend_sysfs_init(topology, "/") < 0)
      return -1;
#endif
  }

  /* actual topology discovery */
  hwloc_discover(topology);

  /* enforce THISSYSTEM if given in a FORCE variable */
  local_env = getenv("HWLOC_FORCE_THISSYSTEM");
  if (local_env)
    topology->is_thissystem = atoi(local_env);

#ifndef HWLOC_DEBUG
  if (getenv("HWLOC_DEBUG_CHECK"))
#endif
    hwloc_topology_check(topology);

  topology->is_loaded = 1;
  return 0;
}

int
hwloc_topology_is_thissystem(struct hwloc_topology *topology)
{
  return topology->is_thissystem;
}

unsigned
hwloc_topology_get_depth(struct hwloc_topology *topology) 
{
  return topology->nb_levels;
}

/* check children between a parent object */
static void
hwloc__check_children(struct hwloc_obj *parent)
{
  hwloc_cpuset_t remaining_parent_set;
  unsigned j;

  if (!parent->arity) {
    /* check whether that parent has no children for real */
    assert(!parent->children);
    assert(!parent->first_child);
    assert(!parent->last_child);
    return;
  }
  /* check whether that parent has children for real */
  assert(parent->children);
  assert(parent->first_child);
  assert(parent->last_child);

  /* first child specific checks */
  assert(parent->first_child->sibling_rank == 0);
  assert(parent->first_child == parent->children[0]);
  assert(parent->first_child->prev_sibling == NULL);

  /* last child specific checks */
  assert(parent->last_child->sibling_rank == parent->arity-1);
  assert(parent->last_child == parent->children[parent->arity-1]);
  assert(parent->last_child->next_sibling == NULL);

  if (parent->cpuset) {
    remaining_parent_set = hwloc_cpuset_dup(parent->cpuset);
    for(j=0; j<parent->arity; j++) {
      if (!parent->children[j]->cpuset)
	continue;
      /* check that child cpuset is included in the parent */
      assert(hwloc_cpuset_isincluded(parent->children[j]->cpuset, remaining_parent_set));
      /* check that children are correctly ordered (see below), empty ones may be anywhere */
      if (!hwloc_cpuset_iszero(parent->children[j]->cpuset)) {
        int firstchild = hwloc_cpuset_first(parent->children[j]->cpuset);
        int firstparent = hwloc_cpuset_first(remaining_parent_set);
        assert(firstchild == firstparent);
      }
      /* clear previously used parent cpuset bits so that we actually checked above
       * that children cpusets do not intersect and are ordered properly
       */
      hwloc_cpuset_clearset(remaining_parent_set, parent->children[j]->cpuset);
    }
    assert(hwloc_cpuset_iszero(remaining_parent_set));
    hwloc_cpuset_free(remaining_parent_set);
  }

  /* checks for all children */
  for(j=1; j<parent->arity; j++) {
    assert(parent->children[j]->sibling_rank == j);
    assert(parent->children[j-1]->next_sibling == parent->children[j]);
    assert(parent->children[j]->prev_sibling == parent->children[j-1]);
  }
}

/* check a whole topology structure */
void
hwloc_topology_check(struct hwloc_topology *topology)
{
  struct hwloc_obj *obj;
  hwloc_obj_type_t type;
  unsigned i, j, depth;

  /* check type orders */
  for (type = HWLOC_OBJ_SYSTEM; type < HWLOC_OBJ_TYPE_MAX; type++) {
    assert(hwloc_get_order_type(hwloc_get_type_order(type)) == type);
  }
  for (i = hwloc_get_type_order(HWLOC_OBJ_SYSTEM);
       i <= hwloc_get_type_order(HWLOC_OBJ_CORE); i++) {
    assert(i == hwloc_get_type_order(hwloc_get_order_type(i)));
  }

  /* check that last level is PROC */
  assert(hwloc_get_depth_type(topology, hwloc_topology_get_depth(topology)-1) == HWLOC_OBJ_PROC);
  /* check that other levels are not PROC */
  for(i=1; i<hwloc_topology_get_depth(topology)-1; i++)
    assert(hwloc_get_depth_type(topology, i) != HWLOC_OBJ_PROC);

  /* top-level specific checks */
  assert(hwloc_get_nbobjs_by_depth(topology, 0) == 1);
  obj = hwloc_get_root_obj(topology);
  assert(obj);

  depth = hwloc_topology_get_depth(topology);

  /* check each level */
  for(i=0; i<depth; i++) {
    unsigned width = hwloc_get_nbobjs_by_depth(topology, i);
    struct hwloc_obj *prev = NULL;

    /* check each object of the level */
    for(j=0; j<width; j++) {
      obj = hwloc_get_obj_by_depth(topology, i, j);
      /* check that the object is corrected placed horizontally and vertically */
      assert(obj);
      assert(obj->depth == i);
      assert(obj->logical_index == j);
      /* check that all objects in the level have the same type */
      if (prev) {
	assert(hwloc_type_cmp(obj, prev) == HWLOC_TYPE_EQUAL);
	assert(prev->next_cousin == obj);
	assert(obj->prev_cousin == prev);
      }
      if (obj->complete_cpuset) {
        if (obj->cpuset)
          assert(hwloc_cpuset_isincluded(obj->cpuset, obj->complete_cpuset));
        if (obj->online_cpuset)
          assert(hwloc_cpuset_isincluded(obj->online_cpuset, obj->complete_cpuset));
        if (obj->allowed_cpuset)
          assert(hwloc_cpuset_isincluded(obj->allowed_cpuset, obj->complete_cpuset));
      }
      /* check children */
      hwloc__check_children(obj);
      prev = obj;
    }

    /* check first object of the level */
    obj = hwloc_get_obj_by_depth(topology, i, 0);
    assert(obj);
    assert(!obj->prev_cousin);

    /* check type */
    assert(hwloc_get_depth_type(topology, i) == obj->type);
    assert(i == (unsigned) hwloc_get_type_depth(topology, obj->type) ||
           HWLOC_TYPE_DEPTH_MULTIPLE == hwloc_get_type_depth(topology, obj->type));

    /* check last object of the level */
    obj = hwloc_get_obj_by_depth(topology, i, width-1);
    assert(obj);
    assert(!obj->next_cousin);

    /* check last+1 object of the level */
    obj = hwloc_get_obj_by_depth(topology, i, width);
    assert(!obj);
  }

  /* check bottom objects */
  assert(hwloc_get_nbobjs_by_depth(topology, depth-1) > 0);
  for(j=0; j<hwloc_get_nbobjs_by_depth(topology, depth-1); j++) {
    obj = hwloc_get_obj_by_depth(topology, depth-1, j);
    assert(obj);
    assert(obj->arity == 0);
    assert(obj->children == NULL);
    /* bottom-level object must always be PROC */
    assert(obj->type == HWLOC_OBJ_PROC);
  }
}

const struct hwloc_topology_support *
hwloc_topology_get_support(struct hwloc_topology * topology)
{
  return &topology->support;
}<|MERGE_RESOLUTION|>--- conflicted
+++ resolved
@@ -869,7 +869,6 @@
     node_after(topology, parent, data);
 }
 
-<<<<<<< HEAD
 /* While traversing, list all iodevices */
 static void
 append_iodevice(hwloc_topology_t topology, hwloc_obj_t *pobj, void *data __hwloc_attribute_unused)
@@ -888,7 +887,6 @@
   }
 }
 
-=======
 static int hwloc_memory_page_type_compare(const void *_a, const void *_b)
 {
   const struct hwloc_obj_memory_page_type_s *a = _a;
@@ -954,7 +952,6 @@
     *systemp = NULL;
 }
 
->>>>>>> 49a35b45
 /* While traversing down and up, propagate the offline/disallowed cpus by
  * and'ing them to and from the first object that has a cpuset */
 static void
@@ -1537,7 +1534,10 @@
   /* It's empty now.  */
   free(objs);
 
-<<<<<<< HEAD
+  /* accumulate children memory in total_memory fields (only once parent is set) */
+  hwloc_debug("%s", "\nPropagate total memory up\n");
+  traverse(topology, &topology->levels[0][0], NULL, propagate_total_memory, propagate_total_memory, NULL);
+
   /*
    * Additional detection, using hwloc_insert_object to add a few objects here
    * and there.
@@ -1581,11 +1581,6 @@
   /*
    * Eventually, register OS-specific binding functions
    */
-=======
-  /* accumulate children memory in total_memory fields (only once parent is set) */
-  hwloc_debug("%s", "\nPropagate total memory up\n");
-  traverse(topology, &topology->levels[0][0], NULL, propagate_total_memory, propagate_total_memory, NULL);
->>>>>>> 49a35b45
 
   if (topology->flags & HWLOC_TOPOLOGY_FLAG_IS_THISSYSTEM)
     topology->is_thissystem = 1;
