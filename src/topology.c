/*
 * Copyright © 2009 CNRS, INRIA, Université Bordeaux 1
 * Copyright © 2009 Cisco Systems, Inc.  All rights reserved.
 * See COPYING in top-level directory.
 */

#include <private/config.h>

#define _ATFILE_SOURCE
#include <assert.h>
#include <sys/types.h>
#include <dirent.h>
#include <unistd.h>
#include <string.h>
#include <errno.h>
#include <stdio.h>
#include <sys/stat.h>
#include <fcntl.h>
#include <limits.h>

#include <hwloc.h>
#include <private/private.h>
#include <private/debug.h>

#ifdef HAVE_MACH_MACH_INIT_H
#include <mach/mach_init.h>
#endif
#ifdef HAVE_MACH_MACH_HOST_H
#include <mach/mach_host.h>
#endif

<<<<<<< HEAD
=======
#ifdef HAVE_SYS_PARAM_H
#include <sys/param.h>
#endif

#ifdef HAVE_SYS_SYSCTL_H
#include <sys/sysctl.h>
#endif

>>>>>>> 6d65a3b2
#ifdef HWLOC_WIN_SYS
#include <windows.h>
#endif

#ifdef HAVE_SYSCTLBYNAME
int hwloc_get_sysctlbyname(const char *name, int *ret)
{
  int n;
  size_t size = sizeof(n);
  if (sysctlbyname(name, &n, &size, NULL, 0))
    return -1;
  if (size != sizeof(n))
    return -1;
  *ret = n;
  return 0;
}
#endif

#ifdef HAVE_SYSCTL
int hwloc_get_sysctl(int name[], unsigned namelen, int *ret)
{
  int n;
  size_t size = sizeof(n);
  if (sysctl(name, namelen, &n, &size, NULL, 0))
    return -1;
  if (size != sizeof(n))
    return -1;
  *ret = n;
  return 0;
}
#endif

/* Return the OS-provided number of processors.  Unlike other methods such as
   reading sysfs on Linux, this method is not virtualizable; thus it's only
   used as a fall-back method, allowing `hwloc_set_fsroot ()' to
   have the desired effect.  */
unsigned
hwloc_fallback_nbprocessors(void) {
#if HAVE_DECL__SC_NPROCESSORS_ONLN
  return sysconf(_SC_NPROCESSORS_ONLN);
#elif HAVE_DECL__SC_NPROC_ONLN
  return sysconf(_SC_NPROC_ONLN);
#elif HAVE_DECL__SC_NPROCESSORS_CONF
  return sysconf(_SC_NPROCESSORS_CONF);
#elif HAVE_DECL__SC_NPROC_CONF
  return sysconf(_SC_NPROC_CONF);
#elif defined(HAVE_HOST_INFO) && HAVE_HOST_INFO
  struct host_basic_info info;
  mach_msg_type_number_t count = HOST_BASIC_INFO_COUNT;
  host_info(mach_host_self(), HOST_BASIC_INFO, (integer_t*) &info, &count);
  return info.avail_cpus;
<<<<<<< HEAD
=======
#elif HAVE_SYSCTLBYNAME
  int n;
  if (hwloc_get_sysctlbyname("hw.ncpu", &n))
    return 1;
  return n;
#elif HAVE_SYSCTL && HAVE_DECL__CTL_HW && HAVE_DECL__HW_NCPU
  static int name[2] = {CTL_HW, HW_NPCU};
  int n;
  if (hwloc_get_sysctl(name, sizeof(name)/sizeof(*name)), &n)
    return 1;
  return n;
>>>>>>> 6d65a3b2
#elif defined(HWLOC_WIN_SYS)
  SYSTEM_INFO sysinfo;
  GetSystemInfo(&sysinfo);
  return sysinfo.dwNumberOfProcessors;
#else
#ifdef __GNUC__
#warning No known way to discover number of available processors on this system
#warning hwloc_fallback_nbprocessors will default to 1
#endif
  return 1;
#endif
}

/*
 * Place objects in groups if they are in complete graphs with minimal distances.
 * Return how many groups were created, or 0 if some incomplete distance graphs were found.
 */
static unsigned
hwloc_setup_group_from_min_distance_clique(unsigned nbobjs,
					  struct hwloc_obj **objs,
					  unsigned *_distances,
					  unsigned *groupids)
{
  unsigned (*distances)[nbobjs][nbobjs] = (unsigned (*)[nbobjs][nbobjs])_distances;
  unsigned groupid = 0;
  unsigned i,j,k;

  memset(groupids, 0, nbobjs*sizeof(*groupids));

  /* try to find complete graphs */
  for(i=0; i<nbobjs; i++) {
    hwloc_cpuset_t closest_objs_set = hwloc_cpuset_alloc();
    unsigned min_distance = UINT_MAX;
    unsigned size = 1; /* current object i */

    /* if already grouped, skip */
    if (groupids[i])
      continue;

    /* find closest nodes */
    for(j=i+1; j<nbobjs; j++) {
      if ((*distances)[i][j] < min_distance) {
	/* reset the closest set and use new min_distance */
	hwloc_cpuset_cpu(closest_objs_set, j);
	min_distance = (*distances)[i][j];
	size = 2; /* current objects i and j */
      } else if ((*distances)[i][j] == min_distance) {
	/* add object to current closest set */
	hwloc_cpuset_set(closest_objs_set, j);
	size++;
      }
    }
    /* check that we actually have a complete graph between these closest objects */
    for (j=i+1; j<nbobjs; j++)
      for (k=j+1; k<nbobjs; k++)
	if (hwloc_cpuset_isset(closest_objs_set, j) &&
	    hwloc_cpuset_isset(closest_objs_set, k) &&
	    (*distances)[j][k] != min_distance) {
	  /* the minimal-distance graph is not complete. abort */
	  hwloc_debug("found incomplete minimal-distance graph, aborting\n");
	  return 0;
	}

    /* fill a new group */
    groupid++;
    groupids[i] = groupid;
    for(j=i+1; j<nbobjs; j++)
      if (hwloc_cpuset_isset(closest_objs_set, j))
	groupids[j] = groupid;
    hwloc_debug("found complete graph with %u objects with minimal distance %u\n",
	       size, min_distance);
    free(closest_objs_set);
  }

  /* return the last id, since it's also the number of used group ids */
  return groupid;
}

/*
 * Place objects in groups if they are in a transitive graph of minimal distances.
 * Return how many groups were created, or 0 if some incomplete distance graphs were found.
 */
static unsigned
hwloc_setup_group_from_min_distance_transitivity(unsigned nbobjs,
						struct hwloc_obj **objs,
						unsigned *_distances,
						unsigned *groupids)
{
  unsigned (*distances)[nbobjs][nbobjs] = (unsigned (*)[nbobjs][nbobjs])_distances;
  unsigned groupid = 0;
  unsigned i,j,k;

  memset(groupids, 0, nbobjs*sizeof(*groupids));

  /* try to find complete graphs */
  for(i=0; i<nbobjs; i++) {
    hwloc_cpuset_t closest_objs_set = hwloc_cpuset_alloc();
    unsigned min_distance = UINT_MAX;
    unsigned size = 1; /* current object i */

    hwloc_cpuset_zero(closest_objs_set);

    /* if already grouped, skip */
    if (groupids[i])
      continue;

    /* find closest nodes */
    for(j=i+1; j<nbobjs; j++) {
      if ((*distances)[i][j] < min_distance) {
	/* reset the closest set and use new min_distance */
	hwloc_cpuset_cpu(closest_objs_set, j);
	min_distance = (*distances)[i][j];
	size = 2; /* current objects i and j */
      } else if ((*distances)[i][j] == min_distance) {
	/* add object to current closest set */
	hwloc_cpuset_set(closest_objs_set, j);
	size++;
      }
    }
    /* find close objs by transitivity */
    while (1) {
      unsigned found = 0;
      for(j=i+1; j<nbobjs; j++)
	for(k=j+1; k<nbobjs; k++)
	  if ((*distances)[j][k] <= min_distance
	      && hwloc_cpuset_isset(closest_objs_set, j)
	      && !hwloc_cpuset_isset(closest_objs_set, k)) {
	    hwloc_cpuset_set(closest_objs_set, k);
	    size++;
	    found = 1;
	  }
      if (!found)
	break;
    }

    /* fill a new group */
    groupid++;
    groupids[i] = groupid;
    for(j=i+1; j<nbobjs; j++)
      if (hwloc_cpuset_isset(closest_objs_set, j))
	groupids[j] = groupid;
    hwloc_debug("found transitive graph with %u objects with minimal distance %u\n",
	       size, min_distance);
    free(closest_objs_set);
  }

  /* return the last id, since it's also the number of used group ids */
  return groupid;
}

/*
 * Look at object physical distances to group them,
 * after having done some basic sanity checks.
 */
static void
hwloc__setup_misc_level_from_distances(struct hwloc_topology *topology,
				      unsigned nbobjs,
				      struct hwloc_obj **objs,
				      unsigned *_distances,
				      int depth)
{
  unsigned (*distances)[nbobjs][nbobjs] = (unsigned (*)[nbobjs][nbobjs])_distances;
  unsigned groupids[nbobjs];
  int nbgroups;
  unsigned i,j;

  hwloc_debug("trying to group %s objects into misc objects according to physical distances\n",
	     hwloc_obj_type_string(objs[0]->type));

  if (nbobjs <= 2)
    return;

  nbgroups = hwloc_setup_group_from_min_distance_clique(nbobjs, objs, _distances, groupids);
  if (!nbgroups) {
    nbgroups = hwloc_setup_group_from_min_distance_transitivity(nbobjs, objs, _distances, groupids);
    if (!nbgroups)
      return;
  }

  if (nbgroups == 1) {
    hwloc_debug("ignoring misc object with all objects\n");
    return;
  }

  /* For convenience, put these declarations inside a block.  Saves us
     from a bunch of mallocs, particularly with the 2D array. */
  {
      hwloc_obj_t groupobjs[nbgroups];
      unsigned groupsizes[nbgroups];
      unsigned groupdistances[nbgroups][nbgroups];
      /* create new misc objects and record their size */
      memset(groupsizes, 0, sizeof(groupsizes));
      for(i=0; i<nbgroups; i++) {
          /* create the misc object */
          hwloc_obj_t misc_obj;
          misc_obj = hwloc_alloc_setup_object(HWLOC_OBJ_MISC, -1);
          misc_obj->cpuset = hwloc_cpuset_alloc();
          hwloc_cpuset_zero(misc_obj->cpuset);
          misc_obj->attr->misc.depth = depth;
          for (j=0; j<nbobjs; j++)
              if (groupids[j] == i+1) {
                  hwloc_cpuset_orset(misc_obj->cpuset, objs[j]->cpuset);
                  groupsizes[i]++;
              }
          hwloc_debug_1arg_cpuset("adding misc object with %u objects and cpuset %s\n",
                                  groupsizes[i], misc_obj->cpuset);
          hwloc_insert_object_by_cpuset(topology, misc_obj);
          groupobjs[i] = misc_obj;
      }
      
      /* factorize distances */
      memset(groupdistances, 0, sizeof(groupdistances));
      for(i=0; i<nbobjs; i++)
          for(j=0; j<nbobjs; j++)
              groupdistances[groupids[i]-1][groupids[j]-1] += (*distances)[i][j];
      for(i=0; i<nbgroups; i++)
          for(j=0; j<nbgroups; j++)
              groupdistances[i][j] /= groupsizes[i]*groupsizes[j];
#ifdef HWLOC_DEBUG
      hwloc_debug("group distances:\n");
      for(i=0; i<nbgroups; i++) {
          for(j=0; j<nbgroups; j++)
              hwloc_debug("%u ", groupdistances[i][j]);
          hwloc_debug("\n");
      }
#endif
      
      hwloc__setup_misc_level_from_distances(topology, nbgroups, groupobjs, (unsigned*) groupdistances, depth + 1);
  }
}

/*
 * Look at object physical distances to group them.
 */
void
hwloc_setup_misc_level_from_distances(struct hwloc_topology *topology,
				     unsigned nbobjs,
				     struct hwloc_obj **objs,
				     unsigned *_distances)
{
  unsigned (*distances)[nbobjs][nbobjs] = (unsigned (*)[nbobjs][nbobjs])_distances;
  unsigned i,j;

  if (getenv("HWLOC_IGNORE_DISTANCES"))
    return;

#ifdef HWLOC_DEBUG
  hwloc_debug("node distance matrix:\n");
  hwloc_debug("   ");
  for(j=0; j<nbobjs; j++)
    hwloc_debug(" %3d", j);
  hwloc_debug("\n");

  for(i=0; i<nbobjs; i++) {
    hwloc_debug("%3d", i);
    for(j=0; j<nbobjs; j++)
      hwloc_debug(" %3d", (*distances)[i][j]);
    hwloc_debug("\n");
  }
#endif

  /* check that the matrix is ok */
  for(i=0; i<nbobjs; i++) {
    for(j=i+1; j<nbobjs; j++) {
      /* should be symmetric */
      if ((*distances)[i][j] != (*distances)[j][i]) {
	hwloc_debug("distance matrix asymmetric ([%u,%u]=%u != [%u,%u]=%u), aborting\n",
		   i, j, (*distances)[i][j], j, i, (*distances)[j][i]);
	return;
      }
      /* diagonal is smaller than everything else */
      if ((*distances)[i][j] <= (*distances)[i][i]) {
	hwloc_debug("distance to self not strictly minimal ([%u,%u]=%u <= [%u,%u]=%u), aborting\n",
		   i, j, (*distances)[i][j], i, i, (*distances)[i][i]);
	return;
      }
    }
  }

  hwloc__setup_misc_level_from_distances(topology, nbobjs, objs, _distances, 0);
}

/*
 * Use the given number of processors and the optional online cpuset if given
 * to set a Proc level.
 */
void
hwloc_setup_proc_level(struct hwloc_topology *topology,
		      unsigned nb_processors)
{
  struct hwloc_obj *obj;
  unsigned oscpu,cpu;

  hwloc_debug("\n\n * CPU cpusets *\n\n");
  for (cpu=0,oscpu=0; cpu<nb_processors; oscpu++)
    {
      obj = hwloc_alloc_setup_object(HWLOC_OBJ_PROC, oscpu);
      obj->cpuset = hwloc_cpuset_alloc();
      hwloc_cpuset_cpu(obj->cpuset, oscpu);

      hwloc_debug_2args_cpuset("cpu %d (os %d) has cpuset %s\n",
		 cpu, oscpu, obj->cpuset);
      hwloc_insert_object_by_cpuset(topology, obj);

      cpu++;
    }
}

static void
print_object(struct hwloc_topology *topology, int indent, hwloc_obj_t obj)
{
  char line[256], *cpuset = NULL;
  hwloc_debug("%*s", 2*indent, "");
  hwloc_obj_snprintf(line, sizeof(line), topology, obj, "#", 1);
  hwloc_debug("%s", line);
  hwloc_cpuset_asprintf(&cpuset, obj->cpuset);
  hwloc_debug(" %s", cpuset);
  free(cpuset);
  if (obj->arity)
    hwloc_debug(" arity %d", obj->arity);
  hwloc_debug("\n");
}

/* Just for debugging.  */
static void
print_objects(struct hwloc_topology *topology, int indent, hwloc_obj_t obj)
{
  print_object(topology, indent, obj);
  for (obj = obj->first_child; obj; obj = obj->next_sibling)
    print_objects(topology, indent + 1, obj);
}

/* Free an object and all its content.  */
void
free_object(hwloc_obj_t obj)
{
  switch (obj->type) {
  case HWLOC_OBJ_SYSTEM:
    free(obj->attr->system.dmi_board_vendor);
    free(obj->attr->system.dmi_board_name);
    break;
  case HWLOC_OBJ_MACHINE:
    free(obj->attr->machine.dmi_board_vendor);
    free(obj->attr->machine.dmi_board_name);
    break;
  default:
    break;
  }
  free(obj->attr);
  free(obj->children);
  free(obj->name);
  free(obj->cpuset);
  free(obj);
}

/*
 * How to compare objects based on types.
 *
 * Note that HIGHER/LOWER is only a (consistent) heuristic, used to sort
 * objects with same cpuset consistently.
 * Only EQUAL / not EQUAL can be relied upon.
 */

enum hwloc_type_cmp_e {
  HWLOC_TYPE_HIGHER,
  HWLOC_TYPE_DEEPER,
  HWLOC_TYPE_EQUAL,
};

static const int obj_type_order[] = {
  [HWLOC_OBJ_SYSTEM] = 0,
  [HWLOC_OBJ_MACHINE] = 1,
  [HWLOC_OBJ_MISC] = 2,
  [HWLOC_OBJ_NODE] = 3,
  [HWLOC_OBJ_SOCKET] = 4,
  [HWLOC_OBJ_CACHE] = 5,
  [HWLOC_OBJ_CORE] = 6,
  [HWLOC_OBJ_BRIDGE] = 7,
  [HWLOC_OBJ_PCI_DEVICE] = 8,
  [HWLOC_OBJ_PROC] = 9,
};
/* FIXME: add DMA engine class or so */

static const hwloc_obj_type_t obj_order_type[] = {
  [0] = HWLOC_OBJ_SYSTEM,
  [1] = HWLOC_OBJ_MACHINE,
  [2] = HWLOC_OBJ_MISC,
  [3] = HWLOC_OBJ_NODE,
  [4] = HWLOC_OBJ_SOCKET,
  [5] = HWLOC_OBJ_CACHE,
  [6] = HWLOC_OBJ_CORE,
  [7] = HWLOC_OBJ_BRIDGE,
  [8] = HWLOC_OBJ_PCI_DEVICE,
  [9] = HWLOC_OBJ_PROC,
};

static int hwloc_get_type_order(hwloc_obj_type_t type)
{
  return obj_type_order[type];
}

static hwloc_obj_type_t hwloc_get_order_type(int order)
{
  return obj_order_type[order];
}

int hwloc_compare_types (hwloc_obj_type_t type1, hwloc_obj_type_t type2)
{
  /* bridge and devices are only comparable with each others and with machine and system */
  if ((type1 == HWLOC_OBJ_BRIDGE || type1 == HWLOC_OBJ_PCI_DEVICE)
      && type2 != HWLOC_OBJ_BRIDGE && type2 != HWLOC_OBJ_PCI_DEVICE
      && type2 != HWLOC_OBJ_SYSTEM && type2 != HWLOC_OBJ_MACHINE)
    return HWLOC_TYPE_UNORDERED;
  if ((type2 == HWLOC_OBJ_BRIDGE || type2 == HWLOC_OBJ_PCI_DEVICE)
      && type1 != HWLOC_OBJ_BRIDGE && type1 != HWLOC_OBJ_PCI_DEVICE
      && type1 != HWLOC_OBJ_SYSTEM && type1 != HWLOC_OBJ_MACHINE)
    return HWLOC_TYPE_UNORDERED;

  return hwloc_get_type_order(type1) - hwloc_get_type_order(type2);
}

static enum hwloc_type_cmp_e
hwloc_type_cmp(hwloc_obj_t obj1, hwloc_obj_t obj2)
{
  if (hwloc_compare_types(obj1->type, obj2->type) > 0)
    return HWLOC_TYPE_DEEPER;
  if (hwloc_compare_types(obj1->type, obj2->type) < 0)
    return HWLOC_TYPE_HIGHER;

  /* Caches have the same types but can have different depths.  */
  if (obj1->type == HWLOC_OBJ_CACHE) {
    if (obj1->attr->cache.depth < obj2->attr->cache.depth)
      return HWLOC_TYPE_DEEPER;
    else if (obj1->attr->cache.depth > obj2->attr->cache.depth)
      return HWLOC_TYPE_HIGHER;
  }

  /* Misc objects have the same types but can have different depths.  */
  if (obj1->type == HWLOC_OBJ_MISC) {
    if (obj1->attr->misc.depth < obj2->attr->misc.depth)
      return HWLOC_TYPE_DEEPER;
    else if (obj1->attr->misc.depth > obj2->attr->misc.depth)
      return HWLOC_TYPE_HIGHER;
  }

  /* Bridges objects have the same types but can have different depths.  */
  if (obj1->type == HWLOC_OBJ_BRIDGE) {
    if (obj1->attr->bridge.depth < obj2->attr->bridge.depth)
      return HWLOC_TYPE_DEEPER;
    else if (obj1->attr->bridge.depth > obj2->attr->bridge.depth)
      return HWLOC_TYPE_HIGHER;
  }

  return HWLOC_TYPE_EQUAL;
}

/*
 * How to compare objects based on cpusets.
 */

enum hwloc_obj_cmp_e {
  HWLOC_OBJ_EQUAL,	/**< \brief Equal */
  HWLOC_OBJ_INCLUDED,	/**< \brief Strictly included into */
  HWLOC_OBJ_CONTAINS,	/**< \brief Strictly contains */
  HWLOC_OBJ_INTERSECTS,	/**< \brief Intersects, but no inclusion! */
  HWLOC_OBJ_DIFFERENT,	/**< \brief No intersection */
};

static int
hwloc_obj_cmp(hwloc_obj_t obj1, hwloc_obj_t obj2)
{
  if (hwloc_cpuset_iszero(obj1->cpuset) || hwloc_cpuset_iszero(obj2->cpuset))
    return HWLOC_OBJ_DIFFERENT;

  if (hwloc_cpuset_isequal(obj1->cpuset, obj2->cpuset)) {

    /* Same cpuset, subsort by type to have a consistent ordering.  */

    switch (hwloc_type_cmp(obj1, obj2)) {
      case HWLOC_TYPE_DEEPER:
	return HWLOC_OBJ_INCLUDED;
      case HWLOC_TYPE_HIGHER:
	return HWLOC_OBJ_CONTAINS;
      case HWLOC_TYPE_EQUAL:
	/* Same level cpuset and type!  Let's hope it's coherent.  */
	return HWLOC_OBJ_EQUAL;
    }

    /* For dumb compilers */
    abort();

  } else {

    /* Different cpusets, sort by inclusion.  */

    if (hwloc_cpuset_isincluded(obj1->cpuset, obj2->cpuset))
      return HWLOC_OBJ_INCLUDED;

    if (hwloc_cpuset_isincluded(obj2->cpuset, obj1->cpuset))
      return HWLOC_OBJ_CONTAINS;

    if (hwloc_cpuset_intersects(obj1->cpuset, obj2->cpuset))
      return HWLOC_OBJ_INTERSECTS;

    return HWLOC_OBJ_DIFFERENT;
  }
}

/*
 * How to insert objects into the topology.
 *
 * Note: during detection, only the first_child and next_sibling pointers are
 * kept up to date.  Others are computed only once topology detection is
 * complete.
 */

#define merge_sizes(new, old, field) \
  if (!(old)->field) \
    (old)->field = (new)->field;
#define check_sizes(new, old, field) \
  merge_sizes(new, old, field) \
  if ((new)->field) \
    assert((old)->field == (new)->field)

/* Try to insert OBJ in CUR, recurse if needed */
static void
hwloc__insert_object_by_cpuset(struct hwloc_topology *topology, hwloc_obj_t cur, hwloc_obj_t obj)
{
  hwloc_obj_t child, container, *cur_children, *obj_children, next_child = NULL;
  int put;

  /* Make sure we haven't gone too deep.  */
  assert(hwloc_cpuset_isincluded(obj->cpuset, cur->cpuset));

  /* Check whether OBJ is included in some child.  */
  container = NULL;
  for (child = cur->first_child; child; child = child->next_sibling) {
    switch (hwloc_obj_cmp(obj, child)) {
      case HWLOC_OBJ_EQUAL:
	assert(hwloc_cpuset_isequal(obj->cpuset, child->cpuset));
	assert(obj->os_level == child->os_level);
	assert(obj->os_index == child->os_index);
	switch(obj->type) {
	  case HWLOC_OBJ_NODE:
	    /* Do not check these, it may change between calls */
	    merge_sizes(obj, child, attr->node.memory_kB);
	    merge_sizes(obj, child, attr->node.huge_page_free);
	    break;
	  case HWLOC_OBJ_CACHE:
	    check_sizes(obj, child, attr->cache.memory_kB);
	    break;
	  default:
	    break;
	}
	/* Already present, no need to insert.  */
	return;
      case HWLOC_OBJ_INCLUDED:
	if (container) {
	  /* TODO: how to report?  */
	  fprintf(stderr, "object included in several different objects!\n");
	  /* We can't handle that.  */
	  return;
	}
	/* This child contains OBJ.  */
	container = child;
	break;
      case HWLOC_OBJ_INTERSECTS:
	/* TODO: how to report?  */
	fprintf(stderr, "object intersection without inclusion!\n");
	/* We can't handle that.  */
	return;
      case HWLOC_OBJ_CONTAINS:
	/* OBJ will be above CHILD.  */
	break;
      case HWLOC_OBJ_DIFFERENT:
	/* OBJ will be alongside CHILD.  */
	break;
    }
  }

  if (container) {
    /* OBJ is strictly contained is some child of CUR, go deeper.  */
    hwloc__insert_object_by_cpuset(topology, container, obj);
    return;
  }

  /*
   * Children of CUR are either completely different from or contained into
   * OBJ. Take those that are contained (keeping sorting order), and sort OBJ
   * along those that are different.
   */

  /* OBJ is not put yet.  */
  put = 0;

  /* These will always point to the pointer to their next last child. */
  cur_children = &cur->first_child;
  obj_children = &obj->first_child;

  /* Construct CUR's and OBJ's children list.  */

  /* Iteration with prefetching to be completely safe against CHILD removal.  */
  for (child = cur->first_child, child ? next_child = child->next_sibling : NULL;
       child;
       child = next_child, child ? next_child = child->next_sibling : NULL) {

    switch (hwloc_obj_cmp(obj, child)) {

      case HWLOC_OBJ_DIFFERENT:
	/* Leave CHILD in CUR.  */
	if (!put && hwloc_cpuset_compar_first(obj->cpuset, child->cpuset) < 0) {
	  /* Sort children by cpuset: put OBJ before CHILD in CUR's children.  */
	  *cur_children = obj;
	  cur_children = &obj->next_sibling;
	  put = 1;
	}
	/* Now put CHILD in CUR's children.  */
	*cur_children = child;
	cur_children = &child->next_sibling;
	break;

      case HWLOC_OBJ_CONTAINS:
	/* OBJ contains CHILD, put the latter in the former.  */
	*obj_children = child;
	obj_children = &child->next_sibling;
	break;

      case HWLOC_OBJ_EQUAL:
      case HWLOC_OBJ_INCLUDED:
      case HWLOC_OBJ_INTERSECTS:
	/* Shouldn't ever happen as we have handled them above.  */
	abort();
    }
  }

  /* Put OBJ last in CUR's children if not already done so.  */
  if (!put) {
    *cur_children = obj;
    cur_children = &obj->next_sibling;
  }

  /* Close children lists.  */
  *obj_children = NULL;
  *cur_children = NULL;
}

void
hwloc_insert_object_by_cpuset(struct hwloc_topology *topology, hwloc_obj_t obj)
{
  assert(!obj->first_child);

  /* Start at the top.  */
  hwloc__insert_object_by_cpuset(topology, topology->levels[0][0], obj);
}

void
hwloc_insert_object_by_parent(struct hwloc_topology *topology, hwloc_obj_t father, hwloc_obj_t obj)
{
  hwloc_obj_t child, next_child = obj->first_child;
  hwloc_obj_t *current;

<<<<<<< HEAD
=======
  /* FIXME: mark KEEP_STRUCTURE as unsupported for I/O devices ? */
>>>>>>> 6d65a3b2
  /* Append to the end of the list */
  for (current = &father->first_child; *current; current = &(*current)->next_sibling)
    ;
  *current = obj;
  obj->next_sibling = NULL;
  obj->first_child = NULL;
<<<<<<< HEAD

  if (obj->type == HWLOC_OBJ_PCI_DEVICE) {
    /* Insert in the main device list */
    if (topology->first_device) {
      obj->prev_cousin = topology->last_device;
      obj->prev_cousin->next_cousin = obj;
      topology->last_device = obj;
    } else {
      topology->first_device = topology->last_device = obj;
    }
  }
=======
  /* Use the new object to insert children */
  father = obj;
>>>>>>> 6d65a3b2

  /* Use the new object to insert children */
  father = obj;

  /* Recursively insert children below */
  while (next_child) {
    child = next_child;
    next_child = child->next_sibling;
    hwloc_insert_object_by_parent(topology, father, child);
  }
}

/*
 * traverse the whole tree in a deletion-safe way, calling node_before at
 * nodes, leaf at leaves, and node_after when back at nodes, passing data along
 * the way through nodes. data returned by leaf() is ignored.
 *
 * Hooks can modify the pointer they're given to remove or replace themselves.
 */
static void
traverse(hwloc_topology_t topology,
	 hwloc_obj_t *father,
	 void (*node_before)(hwloc_topology_t topology, hwloc_obj_t *obj, void *),
	 void (*leaf)(hwloc_topology_t topology, hwloc_obj_t *obj, void *),
	 void (*node_after)(hwloc_topology_t topology, hwloc_obj_t *obj, void *),
	 void *data)
{
  hwloc_obj_t *pobj, obj;

  if (!(*father)->first_child) {
    if (leaf)
      leaf(topology, father, data);
    return;
  }
  if (node_before)
    node_before(topology, father, data);
  if (!(*father))
    return;
  for (pobj = &(*father)->first_child, obj = *pobj;
       obj;
       /* Check whether the current obj was dropped.  */
       (*pobj == obj ? pobj = &(*pobj)->next_sibling : NULL),
       /* Get pointer to next object.  */
	obj = *pobj)
    traverse(topology, pobj, node_before, leaf, node_after, data);
  if (node_after)
    node_after(topology, father, data);
}

static void
get_proc_cpuset(hwloc_topology_t topology, hwloc_obj_t *obj, void *data)
{
  hwloc_cpuset_t cpuset = data;
  if ((*obj)->type != HWLOC_OBJ_PROC)
    return;
  hwloc_cpuset_orset(cpuset, (*obj)->cpuset);
}

static void
apply_nodeset(hwloc_topology_t topology, hwloc_obj_t *pobj, void *data)
{
  hwloc_cpuset_t nodeset = data;
  hwloc_obj_t obj = *pobj;
  if (obj->type == HWLOC_OBJ_NODE && obj->os_index != -1 &&
      !hwloc_cpuset_isset(nodeset, obj->os_index)) {
    hwloc_debug("Dropping memory from disallowed node %d\n", obj->os_index);
    obj->attr->node.memory_kB = 0;
    obj->attr->node.huge_page_free = 0;
  }
}

static void
apply_cpuset(hwloc_topology_t topology, hwloc_obj_t *obj, void *data)
{
  hwloc_cpuset_t cpuset = data;
  hwloc_cpuset_andset((*obj)->cpuset, cpuset);
}

static void
drop_object(hwloc_obj_t *pfather)
{
  hwloc_obj_t father = *pfather;
  hwloc_obj_t child = father->first_child;
  /* Replace object with its list of children */
  if (child) {
    *pfather = child;
    while (child->next_sibling)
      child = child->next_sibling;
    child->next_sibling = father->next_sibling;
  } else
    *pfather = father->next_sibling;
  /* Remove ignored object */
  free_object(father);
}

/* Remove all ignored objects.  */
static void
remove_ignored(hwloc_topology_t topology, hwloc_obj_t *pfather, void *data)
{
  hwloc_obj_t father = *pfather;
  if (topology->ignored_types[father->type] == HWLOC_IGNORE_TYPE_ALWAYS) {
    hwloc_debug("\nDropping ignored object ");
    print_object(topology, 0, father);
    drop_object(pfather);
  }
}

static void
do_free_object(hwloc_topology_t topology, hwloc_obj_t *pobj, void *data)
{
  hwloc_obj_t obj = *pobj;
  *pobj = obj->next_sibling;
  free_object(obj);
}

/* Remove all children whose cpuset is empty, except NUMA nodes
 * since we want to keep memory information, and except PCI bridges and devices.
 */
static void
remove_empty(hwloc_topology_t topology, hwloc_obj_t *obj, void *data)
{
  if ((*obj)->type != HWLOC_OBJ_NODE
      && (*obj)->type != HWLOC_OBJ_PCI_DEVICE
      && (*obj)->type != HWLOC_OBJ_BRIDGE
      && hwloc_cpuset_iszero((*obj)->cpuset)) {
    /* Remove empty children */
    hwloc_debug("\nRemoving empty object ");
    print_object(topology, 0, *obj);
    traverse(topology, obj, NULL, do_free_object, do_free_object, NULL);
  }
}

/*
 * Merge with the only child if either the father or the child has a type to be
 * ignored while keeping structure
 */
static void
merge_useless_child(hwloc_topology_t topology, hwloc_obj_t *pfather, void *data)
{
  hwloc_obj_t father = *pfather, child = father->first_child;
  if (child->next_sibling)
    /* There are several children, it's useful to keep them.  */
    return;

  /* TODO: have a preference order?  */
  if (topology->ignored_types[father->type] == HWLOC_IGNORE_TYPE_KEEP_STRUCTURE) {
    /* Father can be ignored in favor of the child.  */
    hwloc_debug("\nIgnoring father ");
    print_object(topology, 0, father);
    *pfather = child;
    child->next_sibling = father->next_sibling;
    free_object(father);
  } else if (topology->ignored_types[child->type] == HWLOC_IGNORE_TYPE_KEEP_STRUCTURE) {
    /* Child can be ignored in favor of the father.  */
    hwloc_debug("\nIgnoring child ");
    print_object(topology, 0, child);
    father->first_child = child->first_child;
    free_object(child);
  }
}

/*
 * Initialize handy pointers in the whole topology
 */
static void
hwloc_connect(hwloc_obj_t father)
{
  unsigned n;
  hwloc_obj_t child, prev_child = NULL;

  for (n = 0, child = father->first_child;
       child;
       n++,   prev_child = child, child = child->next_sibling) {
    child->father = father;
    child->sibling_rank = n;
    child->prev_sibling = prev_child;
  }
  father->last_child = prev_child;

  father->arity = n;
  free(father->children);
  if (!n) {
    father->children = NULL;
    return;
  }

  father->children = malloc(n * sizeof(*father->children));
  assert(father->children);
  for (n = 0, child = father->first_child;
       child;
       n++,   child = child->next_sibling) {
    father->children[n] = child;
    hwloc_connect(child);
  }
}

/*
 * Check whether there is an object below ROOT that has the same type as OBJ
 */
static int
find_same_type(hwloc_obj_t root, hwloc_obj_t obj)
{
  hwloc_obj_t child;

  if (hwloc_type_cmp(root, obj) == HWLOC_TYPE_EQUAL)
    return 1;

  for (child = root->first_child; child; child = child->next_sibling)
    if (find_same_type(child, obj))
      return 1;

  return 0;
}

/*
 * Empty binding hooks always returning success
 */

static int dontset_cpubind(hwloc_topology_t topology, hwloc_const_cpuset_t set, int policy)
{
  return 0;
}
static hwloc_cpuset_t dontget_cpubind(hwloc_topology_t topology, int policy)
{
  return hwloc_cpuset_dup(hwloc_topology_get_complete_cpuset(topology));
}
static int dontset_thisthread_cpubind(hwloc_topology_t topology, hwloc_const_cpuset_t set, int policy)
{
  return 0;
}
static hwloc_cpuset_t dontget_thisthread_cpubind(hwloc_topology_t topology, int policy)
{
  return hwloc_cpuset_dup(hwloc_topology_get_complete_cpuset(topology));
}
static int dontset_thisproc_cpubind(hwloc_topology_t topology, hwloc_const_cpuset_t set, int policy)
{
  return 0;
}
static hwloc_cpuset_t dontget_thisproc_cpubind(hwloc_topology_t topology, int policy)
{
  return hwloc_cpuset_dup(hwloc_topology_get_complete_cpuset(topology));
}
static int dontset_proc_cpubind(hwloc_topology_t topology, hwloc_pid_t pid, hwloc_const_cpuset_t set, int policy)
{
  return 0;
}
static hwloc_cpuset_t dontget_proc_cpubind(hwloc_topology_t topology, hwloc_pid_t pid, int policy)
{
  return hwloc_cpuset_dup(hwloc_topology_get_complete_cpuset(topology));
}
#ifdef hwloc_thread_t
static int dontset_thread_cpubind(hwloc_topology_t topology, hwloc_thread_t tid, hwloc_const_cpuset_t set, int policy)
{
  return 0;
}
static hwloc_cpuset_t dontget_thread_cpubind(hwloc_topology_t topology, hwloc_thread_t tid, int policy)
{
  return hwloc_cpuset_dup(hwloc_topology_get_complete_cpuset(topology));
}
#endif


/* Main discovery loop */
static void
hwloc_discover(struct hwloc_topology *topology)
{
  unsigned l, i=0, taken_i, new_i, j;
  hwloc_obj_t *objs, *taken_objs, *new_objs, top_obj;
  unsigned n_objs, n_taken_objs, n_new_objs;

  assert(topology!=NULL);

  if (topology->backend_type == HWLOC_BACKEND_SYNTHETIC) {
    hwloc_look_synthetic(topology);
#ifdef HAVE_XML
  } else if (topology->backend_type == HWLOC_BACKEND_XML) {
    hwloc_look_xml(topology);
#endif
  } else {

  /* Raw detection, from coarser levels to finer levels for more efficiency.  */

  /* hwloc_look_* functions should use hwloc_obj_add to add objects initialized
   * through hwloc_alloc_setup_object. For node levels, memory_Kb and
   * huge_page_free must be initialized. For cache levels, memory_kB and
   * attr->cache.depth must be initialized, for misc levels, attr->misc.depth
   * must be initialized
   */

  /* There must be at least a PROC object for each logical processor, at worse
   * produced by hwloc_setup_proc_level()
   */

  /* If the OS can provide NUMA distances, it should call
   * hwloc_setup_misc_level_from_distances() to automatically group NUMA nodes
   * into misc objects.
   */

  /* A priori, All processors are visible in the topology, online, and allowed
   * for the application.
   *
   * - If some processors exist but topology information is unknown for them
   *   (and thus the backend couldn't create objects for them), they should be
   *   added to topology->complete_cpuset.
   *
   * - If some processors are not online, they should be dropped from
   *   topology->online_cpuset.
   *
   * - If some processors are not allowed for the application (e.g. for
   *   administration reasons), they should be dropped from
   *   topology->allowed_cpuset.
   */

  /* Each OS type should also fill the bind functions pointers, at least the
   * set_cpubind one
   */

#    ifdef HWLOC_LINUX_SYS
#      define HAVE_OS_SUPPORT
    hwloc_look_linux(topology);
#    endif /* HWLOC_LINUX_SYS */

#    ifdef HWLOC_AIX_SYS
#      define HAVE_OS_SUPPORT
    hwloc_look_aix(topology);
#    endif /* HWLOC_AIX_SYS */

#    ifdef HWLOC_OSF_SYS
#      define HAVE_OS_SUPPORT
    hwloc_look_osf(topology);
#    endif /* HWLOC_OSF_SYS */

#    ifdef HWLOC_SOLARIS_SYS
#      define HAVE_OS_SUPPORT
    hwloc_look_solaris(topology);
#    endif /* HWLOC_SOLARIS_SYS */

#    ifdef HWLOC_WIN_SYS
#      define HAVE_OS_SUPPORT
    hwloc_look_windows(topology);
#    endif /* HWLOC_WIN_SYS */

#    ifdef HWLOC_DARWIN_SYS
#      define HAVE_OS_SUPPORT
    hwloc_look_darwin(topology);
#    endif /* HWLOC_DARWIN_SYS */

#    ifdef HWLOC_HPUX_SYS
#      define HAVE_OS_SUPPORT
    hwloc_look_hpux(topology);
#    endif /* HWLOC_HPUX_SYS */

#    ifndef HAVE_OS_SUPPORT
    hwloc_setup_proc_level(topology, hwloc_fallback_nbprocessors (), NULL);
#    endif /* Unsupported OS */
  }

  print_objects(topology, 0, topology->levels[0][0]);

  /* First tweak a bit to clean the topology.  */

  hwloc_debug("\nComputing the system cpuset by ORing all Proc objects\n");
  hwloc_cpuset_zero(topology->levels[0][0]->cpuset);
  traverse(topology, &topology->levels[0][0], NULL, get_proc_cpuset, NULL, topology->levels[0][0]->cpuset);
  hwloc_debug_cpuset("-> %s\n", topology->levels[0][0]->cpuset);

  hwloc_debug("\nAdding it to the complete cpuset\n");
  hwloc_debug_cpuset("%s", topology->complete_cpuset);
  hwloc_cpuset_orset(topology->complete_cpuset, topology->levels[0][0]->cpuset);
  hwloc_debug_cpuset(" -> %s\n", topology->complete_cpuset);

  hwloc_debug("\nLimiting online cpuset to the complete cpuset\n");
  hwloc_debug_cpuset("%s", topology->online_cpuset);
  hwloc_cpuset_andset(topology->online_cpuset, topology->complete_cpuset);
  hwloc_debug_cpuset(" -> %s\n", topology->online_cpuset);

  hwloc_debug("\nLimiting allowed cpuset to the complete cpuset\n");
  hwloc_debug_cpuset("%s", topology->allowed_cpuset);
  hwloc_cpuset_andset(topology->allowed_cpuset, topology->complete_cpuset);
  hwloc_debug_cpuset(" -> %s\n", topology->allowed_cpuset);

  if (!topology->flags & HWLOC_TOPOLOGY_FLAG_WHOLE_SYSTEM) {
    hwloc_debug("\nRemoving unauthorized cpuset from system cpuset\n");
    hwloc_debug_cpuset("%s", topology->levels[0][0]->cpuset);
    hwloc_cpuset_andset(topology->levels[0][0]->cpuset, topology->allowed_cpuset);
    hwloc_debug_cpuset(" -> %s\n", topology->levels[0][0]->cpuset);

    hwloc_debug("\nRemoving offline cpuset from system cpuset\n");
    hwloc_debug_cpuset("%s", topology->levels[0][0]->cpuset);
    hwloc_cpuset_andset(topology->levels[0][0]->cpuset, topology->online_cpuset);
    hwloc_debug_cpuset(" -> %s\n", topology->levels[0][0]->cpuset);

    hwloc_debug_cpuset("\nRemoving disallowed memory according to nodeset %s\n", topology->allowed_nodeset);
    traverse(topology, &topology->levels[0][0], apply_nodeset, apply_nodeset, NULL, topology->allowed_nodeset);
  }

  hwloc_debug("\nApplying the system cpuset to all objects\n");
  traverse(topology, &topology->levels[0][0], apply_cpuset, apply_cpuset, NULL, topology->levels[0][0]->cpuset);

  print_objects(topology, 0, topology->levels[0][0]);

  hwloc_debug("\nRemoving ignored objects\n");
  traverse(topology, &topology->levels[0][0], remove_ignored, remove_ignored, NULL, NULL);

  print_objects(topology, 0, topology->levels[0][0]);

  hwloc_debug("\nRemoving empty objects except numa nodes and PCI devices\n");
  traverse(topology, &topology->levels[0][0], remove_empty, remove_empty, NULL, NULL);

  print_objects(topology, 0, topology->levels[0][0]);

  hwloc_debug("\nRemoving objects whose type has HWLOC_IGNORE_TYPE_KEEP_STRUCTURE and have only one child or are the only child\n");
  traverse(topology, &topology->levels[0][0], NULL, NULL, merge_useless_child, NULL);

  print_objects(topology, 0, topology->levels[0][0]);

  hwloc_debug("\nOk, finished tweaking, now connect\n");

  /* Now connect handy pointers.  */

  hwloc_connect(topology->levels[0][0]);

  print_objects(topology, 0, topology->levels[0][0]);

  /* Explore the resulting topology level by level.  */

  /* initialize all depth to unknown */
  for (l=1; l < HWLOC_OBJ_TYPE_MAX; l++)
    topology->type_depth[l] = HWLOC_TYPE_DEPTH_UNKNOWN;
  topology->type_depth[HWLOC_OBJ_SYSTEM] = 0;

  /* Start with children of the whole system.  */
  l = 0;
  n_objs = topology->levels[0][0]->arity;
  objs = malloc(n_objs * sizeof(objs[0]));
  assert(objs);
  memcpy(objs, topology->levels[0][0]->children, n_objs * sizeof(objs[0]));

  /* Keep building levels while there are objects left in OBJS.  */
  while (n_objs) {

    /* First find which type of object is the topmost.  */
    top_obj = objs[0];
    for (i = 1; i < n_objs; i++) {
      if (hwloc_type_cmp(top_obj, objs[i]) != HWLOC_TYPE_EQUAL) {
	if (find_same_type(objs[i], top_obj)) {
	  /* OBJS[i] is strictly above an object of the same type as TOP_OBJ, so it
	   * is above TOP_OBJ.  */
	  top_obj = objs[i];
	}
      }
    }

    /* Now peek all objects of the same type, build a level with that and
     * replace them with their children.  */

    /* First count them.  */
    n_taken_objs = 0;
    n_new_objs = 0;
    for (i = 0; i < n_objs; i++)
      if (hwloc_type_cmp(top_obj, objs[i]) == HWLOC_TYPE_EQUAL) {
	n_taken_objs++;
	n_new_objs += objs[i]->arity;
      }

    /* New level.  */
    taken_objs = malloc((n_taken_objs + 1) * sizeof(taken_objs[0]));
    /* New list of pending objects.  */
    new_objs = malloc((n_objs - n_taken_objs + n_new_objs) * sizeof(new_objs[0]));

    taken_i = 0;
    new_i = 0;
    for (i = 0; i < n_objs; i++)
      if (hwloc_type_cmp(top_obj, objs[i]) == HWLOC_TYPE_EQUAL) {
	/* Take it, add children.  */
	taken_objs[taken_i++] = objs[i];
	for (j = 0; j < objs[i]->arity; j++)
	  new_objs[new_i++] = objs[i]->children[j];
      } else
	/* Leave it.  */
	new_objs[new_i++] = objs[i];


    /* Make sure we didn't mess up.  */
    assert(taken_i == n_taken_objs);
    assert(new_i == n_objs - n_taken_objs + n_new_objs);

    /* Ok, put numbers in the level.  */
    for (i = 0; i < n_taken_objs; i++) {
      taken_objs[i]->depth = topology->nb_levels;
      taken_objs[i]->logical_index = i;
      if (i) {
	taken_objs[i]->prev_cousin = taken_objs[i-1];
	taken_objs[i-1]->next_cousin = taken_objs[i];
      }
    }

    /* One more level!  */
    if (top_obj->type == HWLOC_OBJ_CACHE)
      hwloc_debug("--- Cache level depth %d", top_obj->attr->cache.depth);
    else
      hwloc_debug("--- %s level", hwloc_obj_type_string(top_obj->type));
    hwloc_debug(" has number %d\n\n", topology->nb_levels);

    if (topology->type_depth[top_obj->type] == HWLOC_TYPE_DEPTH_UNKNOWN)
      topology->type_depth[top_obj->type] = topology->nb_levels;
    else
      topology->type_depth[top_obj->type] = HWLOC_TYPE_DEPTH_MULTIPLE; /* mark as unknown */

    taken_objs[n_taken_objs] = NULL;

    topology->level_nbobjects[topology->nb_levels] = n_taken_objs;
    topology->levels[topology->nb_levels] = taken_objs;

    topology->nb_levels++;

    free(objs);
    objs = new_objs;
    n_objs = new_i;
  }

  /* It's empty now.  */
  free(objs);

  /*
   * Additional detection, using hwloc_insert_object to add a few objects here
   * and there.
   */

  /* PCI */
  if (!(topology->flags & HWLOC_TOPOLOGY_FLAG_NO_PCI)) {
    int gotsome = 0;
    hwloc_debug("\nLooking for PCI devices\n");

    if (topology->backend_type == HWLOC_BACKEND_SYNTHETIC) {
      /* TODO */
    }
#ifdef HAVE_XML
    else if (topology->backend_type == HWLOC_BACKEND_XML) {
      /* TODO */
    }
#endif
#ifdef HAVE_LIBPCI
    else if (topology->is_thissystem) {
      hwloc_look_libpci(topology);
      gotsome = 1;
    }
#endif

    if (gotsome) {
      print_objects(topology, 0, topology->levels[0][0]);

      hwloc_debug("\nNow reconnecting\n");

      hwloc_connect(topology->levels[0][0]);

      print_objects(topology, 0, topology->levels[0][0]);
    } else {
      hwloc_debug("\nno PCI detection\n");
    }
  }

  /*
   * Eventually, register OS-specific binding functions
   */

  if (topology->flags & HWLOC_TOPOLOGY_FLAG_IS_THISSYSTEM)
    topology->is_thissystem = 1;

  if (topology->is_thissystem) {
#    ifdef HWLOC_LINUX_SYS
    hwloc_set_linux_hooks(topology);
#    endif /* HWLOC_LINUX_SYS */

#    ifdef HWLOC_AIX_SYS
    hwloc_set_aix_hooks(topology);
#    endif /* HWLOC_AIX_SYS */

#    ifdef HWLOC_OSF_SYS
    hwloc_set_osf_hooks(topology);
#    endif /* HWLOC_OSF_SYS */

#    ifdef HWLOC_SOLARIS_SYS
    hwloc_set_solaris_hooks(topology);
#    endif /* HWLOC_SOLARIS_SYS */

#    ifdef HWLOC_WIN_SYS
    hwloc_set_windows_hooks(topology);
#    endif /* HWLOC_WIN_SYS */

#    ifdef HWLOC_DARWIN_SYS
    hwloc_set_darwin_hooks(topology);
#    endif /* HWLOC_DARWIN_SYS */

#    ifdef HWLOC_HPUX_SYS
    hwloc_set_hpux_hooks(topology);
#    endif /* HWLOC_HPUX_SYS */
  } else {
    topology->set_cpubind = dontset_cpubind;
    topology->get_cpubind = dontget_cpubind;
    topology->set_thisproc_cpubind = dontset_thisproc_cpubind;
    topology->get_thisproc_cpubind = dontget_thisproc_cpubind;
    topology->set_thisthread_cpubind = dontset_thisthread_cpubind;
    topology->get_thisthread_cpubind = dontget_thisthread_cpubind;
    topology->set_proc_cpubind = dontset_proc_cpubind;
    topology->get_proc_cpubind = dontget_proc_cpubind;
#ifdef hwloc_thread_t
    topology->set_thread_cpubind = dontset_thread_cpubind;
    topology->get_thread_cpubind = dontget_thread_cpubind;
#endif
  }
}

static void
hwloc_topology_setup_defaults(struct hwloc_topology *topology)
{
  struct hwloc_obj *system_obj;
  int i;


  /* No objects by default but System on top by default */
  memset(topology->level_nbobjects, 0, sizeof(topology->level_nbobjects));
  for (i=0; i < HWLOC_OBJ_TYPE_MAX; i++)
    topology->type_depth[i] = HWLOC_TYPE_DEPTH_UNKNOWN;
  topology->nb_levels = 1; /* there's at least SYSTEM */
  topology->levels[0] = malloc (sizeof (struct hwloc_obj));
  topology->level_nbobjects[0] = 1;
  topology->type_depth[HWLOC_OBJ_SYSTEM] = 0;
  hwloc_cpuset_zero(topology->complete_cpuset);
  hwloc_cpuset_fill(topology->online_cpuset);
  hwloc_cpuset_fill(topology->allowed_cpuset);
  hwloc_cpuset_fill(topology->allowed_nodeset);

  /* Create the actual System object */
  system_obj = hwloc_alloc_setup_object(HWLOC_OBJ_SYSTEM, 0);
  system_obj->cpuset = hwloc_cpuset_alloc();
  system_obj->depth = 0;
  system_obj->logical_index = 0;
  system_obj->sibling_rank = 0;
  system_obj->attr->system.memory_kB = 0;
  system_obj->attr->system.huge_page_free = 0;
#ifdef HAVE__SC_LARGE_PAGESIZE
  system_obj->attr->system.huge_page_size_kB = sysconf(_SC_LARGE_PAGESIZE);
#else /* HAVE__SC_LARGE_PAGESIZE */
  system_obj->attr->system.huge_page_size_kB = 0;
#endif /* HAVE__SC_LARGE_PAGESIZE */
  system_obj->attr->system.dmi_board_vendor = NULL;
  system_obj->attr->system.dmi_board_name = NULL;
  hwloc_cpuset_fill(system_obj->cpuset);
  topology->levels[0][0] = system_obj;
}

int
hwloc_topology_init (struct hwloc_topology **topologyp)
{
  struct hwloc_topology *topology;
  int i;

  topology = malloc (sizeof (struct hwloc_topology));
  if(!topology)
    return -1;

  /* Setup topology context */
  topology->is_loaded = 0;
  topology->flags = 0;
  topology->is_thissystem = 1;
  topology->backend_type = HWLOC_BACKEND_NONE; /* backend not specified by default */
  topology->complete_cpuset = hwloc_cpuset_alloc();
  topology->online_cpuset = hwloc_cpuset_alloc();
  topology->allowed_cpuset = hwloc_cpuset_alloc();
  topology->allowed_nodeset = hwloc_cpuset_alloc();

  topology->set_cpubind = NULL;
  topology->get_cpubind = NULL;
  topology->set_thisproc_cpubind = NULL;
  topology->get_thisproc_cpubind = NULL;
  topology->set_thisthread_cpubind = NULL;
  topology->get_thisthread_cpubind = NULL;
  topology->set_proc_cpubind = NULL;
  topology->get_proc_cpubind = NULL;
#ifdef hwloc_thread_t
  topology->set_thread_cpubind = NULL;
  topology->get_thread_cpubind = NULL;
#endif
<<<<<<< HEAD
  topology->first_device = NULL;
  topology->last_device = NULL;
=======
>>>>>>> 6d65a3b2
  /* Only ignore useless cruft by default */
  for(i=0; i< HWLOC_OBJ_TYPE_MAX; i++)
    topology->ignored_types[i] = HWLOC_IGNORE_TYPE_NEVER;
  topology->ignored_types[HWLOC_OBJ_MISC] = HWLOC_IGNORE_TYPE_KEEP_STRUCTURE;

  /* Make the topology look like something coherent but empty */
  hwloc_topology_setup_defaults(topology);

  *topologyp = topology;
  return 0;
}

static void
hwloc_backend_exit(struct hwloc_topology *topology)
{
  switch (topology->backend_type) {
#ifdef HWLOC_LINUX_SYS
  case HWLOC_BACKEND_SYSFS:
    hwloc_backend_sysfs_exit(topology);
    break;
#endif
#ifdef HAVE_XML
  case HWLOC_BACKEND_XML:
    hwloc_backend_xml_exit(topology);
    break;
#endif
  case HWLOC_BACKEND_SYNTHETIC:
    hwloc_backend_synthetic_exit(topology);
    break;
  default:
    break;
  }

  assert(topology->backend_type == HWLOC_BACKEND_NONE);
}

int
hwloc_topology_set_fsroot(struct hwloc_topology *topology, const char *fsroot_path)
{
  /* cleanup existing backend */
  hwloc_backend_exit(topology);

#ifdef HWLOC_LINUX_SYS
  if (hwloc_backend_sysfs_init(topology, fsroot_path) < 0)
    return -1;
#endif /* HWLOC_LINUX_SYS */

  return 0;
}

int
hwloc_topology_set_synthetic(struct hwloc_topology *topology, const char *description)
{
  /* cleanup existing backend */
  hwloc_backend_exit(topology);

  return hwloc_backend_synthetic_init(topology, description);
}

int
hwloc_topology_set_xml(struct hwloc_topology *topology, const char *xmlpath)
{
#ifdef HAVE_XML
  /* cleanup existing backend */
  hwloc_backend_exit(topology);

  return hwloc_backend_xml_init(topology, xmlpath);
#else /* HAVE_XML */
  return -1;
#endif /* !HAVE_XML */
}

int
hwloc_topology_set_flags (struct hwloc_topology *topology, unsigned long flags)
{
  topology->flags = flags;
  return 0;
}

int
hwloc_topology_ignore_type(struct hwloc_topology *topology, hwloc_obj_type_t type)
{
  if (type >= HWLOC_OBJ_TYPE_MAX)
    return -1;

  if (type == HWLOC_OBJ_SYSTEM)
    /* we don't want 2 heads */
    return -1;

  if (type == HWLOC_OBJ_PROC)
    /* we need the proc level */
    return -1;

  topology->ignored_types[type] = HWLOC_IGNORE_TYPE_ALWAYS;
  return 0;
}

int
hwloc_topology_ignore_type_keep_structure(struct hwloc_topology *topology, hwloc_obj_type_t type)
{
  if (type >= HWLOC_OBJ_TYPE_MAX)
    return -1;

  if (type == HWLOC_OBJ_SYSTEM)
    /* we don't want 2 heads */
    return -1;

  if (type == HWLOC_OBJ_PROC)
    /* we need the proc level */
    return -1;

  topology->ignored_types[type] = HWLOC_IGNORE_TYPE_KEEP_STRUCTURE;
  return 0;
}

int
hwloc_topology_ignore_all_keep_structure(struct hwloc_topology *topology)
{
  unsigned type;
  for(type=0; type<HWLOC_OBJ_TYPE_MAX; type++)
    if (type != HWLOC_OBJ_SYSTEM && type != HWLOC_OBJ_PROC)
      topology->ignored_types[type] = HWLOC_IGNORE_TYPE_KEEP_STRUCTURE;
  return 0;
}

static void
hwloc_topology_clear_tree (struct hwloc_topology *topology, struct hwloc_obj *root)
{
  unsigned i;
  for(i=0; i<root->arity; i++)
    hwloc_topology_clear_tree (topology, root->children[i]);
  free_object (root);
}

static void
hwloc_topology_clear (struct hwloc_topology *topology)
{
  unsigned l;
  hwloc_topology_clear_tree (topology, topology->levels[0][0]);
  for (l=0; l<topology->nb_levels; l++)
    free(topology->levels[l]);
}

void
hwloc_topology_destroy (struct hwloc_topology *topology)
{
  hwloc_topology_clear(topology);
  hwloc_backend_exit(topology);
  hwloc_cpuset_free(topology->complete_cpuset);
  hwloc_cpuset_free(topology->online_cpuset);
  hwloc_cpuset_free(topology->allowed_cpuset);
  hwloc_cpuset_free(topology->allowed_nodeset);
  free(topology);
}

int
hwloc_topology_load (struct hwloc_topology *topology)
{
  char *local_env;

  if (topology->is_loaded) {
    hwloc_topology_clear(topology);
    hwloc_topology_setup_defaults(topology);
    topology->is_loaded = 0;
  }

  /* enforce backend anyway if a FORCE variable was given */
#ifdef HWLOC_LINUX_SYS
  {
    char *fsroot_path_env = getenv("HWLOC_FORCE_FSROOT");
    if (fsroot_path_env) {
      hwloc_backend_exit(topology);
      hwloc_backend_sysfs_init(topology, fsroot_path_env);
    }
  }
#endif
#ifdef HAVE_XML
  {
    char *xmlpath_env = getenv("HWLOC_FORCE_XMLFILE");
    if (xmlpath_env) {
      hwloc_backend_exit(topology);
      hwloc_backend_xml_init(topology, xmlpath_env);
    }
  }
#endif

  /* only apply non-FORCE variables if we have not changed the backend yet */
#ifdef HWLOC_LINUX_SYS
  if (topology->backend_type == HWLOC_BACKEND_NONE) {
    char *fsroot_path_env = getenv("HWLOC_FSROOT");
    if (fsroot_path_env)
      hwloc_backend_sysfs_init(topology, fsroot_path_env);
  }
#endif
#ifdef HAVE_XML
  if (topology->backend_type == HWLOC_BACKEND_NONE) {
    char *xmlpath_env = getenv("HWLOC_FORCE_XMLFILE");
    if (xmlpath_env)
      hwloc_backend_xml_init(topology, xmlpath_env);
  }
#endif
  if (topology->backend_type == HWLOC_BACKEND_NONE) {
    local_env = getenv("HWLOC_THISSYSTEM");
    if (local_env)
      topology->is_thissystem = atoi(local_env);
  }

  /* if we haven't chosen the backend, set the OS-specific one if needed */
  if (topology->backend_type == HWLOC_BACKEND_NONE) {
#ifdef HWLOC_LINUX_SYS
    if (hwloc_backend_sysfs_init(topology, "/") < 0)
      return -1;
#endif
  }

  /* actual topology discovery */
  hwloc_discover(topology);

  /* enforce THISSYSTEM if given in a FORCE variable */
  local_env = getenv("HWLOC_FORCE_THISSYSTEM");
  if (local_env)
    topology->is_thissystem = atoi(local_env);

#ifndef HWLOC_DEBUG
  if (getenv("HWLOC_DEBUG_CHECK"))
#endif
    hwloc_topology_check(topology);

  topology->is_loaded = 1;
  return 0;
}

int
hwloc_topology_is_thissystem(struct hwloc_topology *topology)
{
  return topology->is_thissystem;
}

unsigned
hwloc_topology_get_depth(struct hwloc_topology *topology) 
{
  return topology->nb_levels;
}

hwloc_const_cpuset_t
hwloc_topology_get_complete_cpuset(struct hwloc_topology *topology)
{
  return topology->complete_cpuset;
}

hwloc_const_cpuset_t
hwloc_topology_get_topology_cpuset(struct hwloc_topology *topology)
{
  return hwloc_get_system_obj(topology)->cpuset;
}

hwloc_const_cpuset_t
hwloc_topology_get_online_cpuset(struct hwloc_topology *topology)
{
  return topology->online_cpuset;
}

hwloc_const_cpuset_t
hwloc_topology_get_allowed_cpuset(struct hwloc_topology *topology)
{
  return topology->allowed_cpuset;
}


/* check children between a father object */
static void
hwloc__check_children(struct hwloc_topology *topology, struct hwloc_obj *father)
{
  hwloc_cpuset_t remaining_father_set;
  int j;

  if (!father->arity) {
    /* check whether that father has no children for real */
    assert(!father->children);
    assert(!father->first_child);
    assert(!father->last_child);
    return;
  }
  /* check whether that father has children for real */
  assert(father->children);
  assert(father->first_child);
  assert(father->last_child);

  /* first child specific checks */
  assert(father->first_child->sibling_rank == 0);
  assert(father->first_child == father->children[0]);
  assert(father->first_child->prev_sibling == NULL);

  /* last child specific checks */
  assert(father->last_child->sibling_rank == father->arity-1);
  assert(father->last_child == father->children[father->arity-1]);
  assert(father->last_child->next_sibling == NULL);

  remaining_father_set = hwloc_cpuset_dup(father->cpuset);
  for(j=0; j<father->arity; j++) {
    /* check that child cpuset is included in the father */
    assert(hwloc_cpuset_isincluded(father->children[j]->cpuset, remaining_father_set));
    /* check that children are correctly ordered (see below), empty ones may be anywhere */
    if (!hwloc_cpuset_iszero(father->children[j]->cpuset))
      assert(hwloc_cpuset_first(father->children[j]->cpuset) == hwloc_cpuset_first(remaining_father_set));
    /* clear previously used father cpuset bits so that we actually checked above
     * that children cpusets do not intersect and are ordered properly
     */
    hwloc_cpuset_clearset(remaining_father_set, father->children[j]->cpuset);
  }
  assert(hwloc_cpuset_iszero(remaining_father_set));
  free(remaining_father_set);

  /* checks for all children */
  for(j=1; j<father->arity; j++) {
    assert(father->children[j]->sibling_rank == j);
    assert(father->children[j-1]->next_sibling == father->children[j]);
    assert(father->children[j]->prev_sibling == father->children[j-1]);
  }
}

/* check a whole topology structure */
void
hwloc_topology_check(struct hwloc_topology *topology)
{
  struct hwloc_obj *obj;
  int i,j;
  hwloc_obj_type_t type;
  unsigned depth;

  /* check type orders */
  for (type = HWLOC_OBJ_SYSTEM; type < HWLOC_OBJ_TYPE_MAX; type++)
    assert(hwloc_get_order_type(hwloc_get_type_order(type)) == type);
  for (i = hwloc_get_order_type(HWLOC_OBJ_SYSTEM); i <= hwloc_get_order_type(HWLOC_OBJ_CORE); i++)
    assert(hwloc_get_type_order(hwloc_get_order_type(i)) == i);

  /* check that first level is SYSTEM */
  assert(hwloc_get_depth_type(topology, 0) == HWLOC_OBJ_SYSTEM);
  /* check that last level is PROC */
  assert(hwloc_get_depth_type(topology, hwloc_topology_get_depth(topology)-1) == HWLOC_OBJ_PROC);
  /* check that other levels are neither PROC nor SYSTEM */
  for(i=1; i<hwloc_topology_get_depth(topology)-1; i++) {
    assert(hwloc_get_depth_type(topology, i) != HWLOC_OBJ_SYSTEM);
    assert(hwloc_get_depth_type(topology, i) != HWLOC_OBJ_PROC);
  }

  /* top-level specific checks */
  assert(hwloc_get_nbobjs_by_depth(topology, 0) == 1);
  obj = hwloc_get_system_obj(topology);
  assert(obj);
  /* top-level object must be SYSTEM */
  assert(obj->type == HWLOC_OBJ_SYSTEM);

  depth = hwloc_topology_get_depth(topology);

  /* check each level */
  for(i=0; i<depth; i++) {
    unsigned width = hwloc_get_nbobjs_by_depth(topology, i);
    struct hwloc_obj *prev = NULL;

    /* check each object of the level */
    for(j=0; j<width; j++) {
      obj = hwloc_get_obj_by_depth(topology, i, j);
      /* check that the object is corrected placed horizontally and vertically */
      assert(obj);
      assert(obj->depth == i);
      assert(obj->logical_index == j);
      /* check that all objects in the level have the same type */
      if (prev) {
	assert(hwloc_type_cmp(obj, prev) == HWLOC_TYPE_EQUAL);
	assert(prev->next_cousin == obj);
	assert(obj->prev_cousin == prev);
      }
      /* check children */
      hwloc__check_children(topology, obj);
      prev = obj;
    }

    /* check first object of the level */
    obj = hwloc_get_obj_by_depth(topology, i, 0);
    assert(obj);
    assert(!obj->prev_cousin);

    /* check type */
    assert(hwloc_get_depth_type(topology, i) == obj->type);
    assert(hwloc_get_type_depth(topology, obj->type) == i
	   || hwloc_get_type_depth(topology, obj->type) == HWLOC_TYPE_DEPTH_MULTIPLE);

    /* check last object of the level */
    obj = hwloc_get_obj_by_depth(topology, i, width-1);
    assert(obj);
    assert(!obj->next_cousin);

    /* check last+1 object of the level */
    obj = hwloc_get_obj_by_depth(topology, i, width);
    assert(!obj);
  }

  /* check bottom objects */
  assert(hwloc_get_nbobjs_by_depth(topology, depth-1) > 0);
  for(j=0; j<hwloc_get_nbobjs_by_depth(topology, depth-1); j++) {
    obj = hwloc_get_obj_by_depth(topology, depth-1, j);
    assert(obj);
    assert(obj->arity == 0);
    assert(obj->children == NULL);
    /* bottom-level object must always be PROC */
    assert(obj->type == HWLOC_OBJ_PROC);
  }
}

int
hwloc_topology_get_support(struct hwloc_topology * topology, unsigned long *flagsp)
{
  unsigned long flags = 0;
#ifndef HWLOC_UNSUPPORTED_SYS
  flags |= HWLOC_SUPPORT_DISCOVERY;
#endif

  /* if not is_thissystem, set_cpubind is fake
   * and get_cpubind returns the whole system cpuset,
   * so don't report that set/get_cpubind as supported
   */
  if (topology->is_thissystem) {
    if (topology->set_proc_cpubind)
      flags |= HWLOC_SUPPORT_SET_PROC_CPUBIND;
    if (topology->set_thread_cpubind)
      flags |= HWLOC_SUPPORT_SET_THREAD_CPUBIND;
    if (topology->get_proc_cpubind)
      flags |= HWLOC_SUPPORT_GET_PROC_CPUBIND;
    if (topology->get_thread_cpubind)
      flags |= HWLOC_SUPPORT_GET_THREAD_CPUBIND;
  }

  *flagsp = flags;
  return 0;
}<|MERGE_RESOLUTION|>--- conflicted
+++ resolved
@@ -29,8 +29,6 @@
 #include <mach/mach_host.h>
 #endif
 
-<<<<<<< HEAD
-=======
 #ifdef HAVE_SYS_PARAM_H
 #include <sys/param.h>
 #endif
@@ -39,7 +37,6 @@
 #include <sys/sysctl.h>
 #endif
 
->>>>>>> 6d65a3b2
 #ifdef HWLOC_WIN_SYS
 #include <windows.h>
 #endif
@@ -91,8 +88,6 @@
   mach_msg_type_number_t count = HOST_BASIC_INFO_COUNT;
   host_info(mach_host_self(), HOST_BASIC_INFO, (integer_t*) &info, &count);
   return info.avail_cpus;
-<<<<<<< HEAD
-=======
 #elif HAVE_SYSCTLBYNAME
   int n;
   if (hwloc_get_sysctlbyname("hw.ncpu", &n))
@@ -104,7 +99,6 @@
   if (hwloc_get_sysctl(name, sizeof(name)/sizeof(*name)), &n)
     return 1;
   return n;
->>>>>>> 6d65a3b2
 #elif defined(HWLOC_WIN_SYS)
   SYSTEM_INFO sysinfo;
   GetSystemInfo(&sysinfo);
@@ -766,17 +760,12 @@
   hwloc_obj_t child, next_child = obj->first_child;
   hwloc_obj_t *current;
 
-<<<<<<< HEAD
-=======
-  /* FIXME: mark KEEP_STRUCTURE as unsupported for I/O devices ? */
->>>>>>> 6d65a3b2
   /* Append to the end of the list */
   for (current = &father->first_child; *current; current = &(*current)->next_sibling)
     ;
   *current = obj;
   obj->next_sibling = NULL;
   obj->first_child = NULL;
-<<<<<<< HEAD
 
   if (obj->type == HWLOC_OBJ_PCI_DEVICE) {
     /* Insert in the main device list */
@@ -788,10 +777,6 @@
       topology->first_device = topology->last_device = obj;
     }
   }
-=======
-  /* Use the new object to insert children */
-  father = obj;
->>>>>>> 6d65a3b2
 
   /* Use the new object to insert children */
   father = obj;
@@ -1476,11 +1461,8 @@
   topology->set_thread_cpubind = NULL;
   topology->get_thread_cpubind = NULL;
 #endif
-<<<<<<< HEAD
   topology->first_device = NULL;
   topology->last_device = NULL;
-=======
->>>>>>> 6d65a3b2
   /* Only ignore useless cruft by default */
   for(i=0; i< HWLOC_OBJ_TYPE_MAX; i++)
     topology->ignored_types[i] = HWLOC_IGNORE_TYPE_NEVER;
