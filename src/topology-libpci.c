--- conflicted
+++ resolved
@@ -246,30 +246,9 @@
   } else {
     /* get the hostbridge cpuset. it's not a PCI device, so we use its first child locality info */
 #ifdef HWLOC_LINUX_SYS
-<<<<<<< HEAD
-  {
-  char path[256];
-  FILE *file;
-  snprintf(path, sizeof(path), "/sys/bus/pci/devices/%04x:%02x:%02x.%01x/local_cpus",
-	   hostbridge->first_child->attr->pcidev.domain, hostbridge->first_child->attr->pcidev.bus,
-	   hostbridge->first_child->attr->pcidev.dev, hostbridge->first_child->attr->pcidev.func);
-  file = fopen(path, "r"); /* the libpci backend doesn't use sysfs.fsroot */
-
-/* FIXME */
-#if 0  
-  if (file) {
-    err = hwloc_linux_parse_cpumap_file(file, cpuset);
-    fclose(file);
-    if (!err && !hwloc_bitmap_iszero(cpuset))
-      goto found;
-  }
-#endif
-  }
-=======
     err = hwloc_linuxfs_get_pcidev_cpuset(topology, hostbridge->first_child, cpuset);
 #else
     err = -1;
->>>>>>> a31b4b7e
 #endif
     if (err < 0)
       /* if we got nothing, assume the hostbridge is attached to the top of hierarchy */
