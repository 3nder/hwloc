/*
 * Copyright © 2009 CNRS, INRIA, Université Bordeaux 1
 * Copyright © 2009 Cisco Systems, Inc.  All rights reserved.
 * Copyright © 2010 IBM
 * See COPYING in top-level directory.
 */

#include <private/config.h>
#include <hwloc.h>
#include <hwloc/linux.h>
#include <private/misc.h>
#include <private/private.h>
#include <private/misc.h>
#include <private/debug.h>

#include <limits.h>
#include <stdio.h>
#include <fcntl.h>
#include <errno.h>
#include <assert.h>
#include <dirent.h>
#include <unistd.h>
#include <sys/types.h>
#include <sys/stat.h>
#include <sched.h>
#include <pthread.h>
#include <sys/mman.h>
#if defined HWLOC_HAVE_SET_MEMPOLICY || defined HWLOC_HAVE_MBIND
#include <numaif.h>
#endif

#if !defined(HWLOC_HAVE_CPU_SET) && !(defined(HWLOC_HAVE_CPU_SET_S) && !defined(HWLOC_HAVE_OLD_SCHED_SETAFFINITY)) && defined(HWLOC_HAVE__SYSCALL3)
/* libc doesn't have support for sched_setaffinity, build system call
 * ourselves: */
#    include <linux/unistd.h>
#    ifndef __NR_sched_setaffinity
#       ifdef __i386__
#         define __NR_sched_setaffinity 241
#       elif defined(__x86_64__)
#         define __NR_sched_setaffinity 203
#       elif defined(__ia64__)
#         define __NR_sched_setaffinity 1231
#       elif defined(__hppa__)
#         define __NR_sched_setaffinity 211
#       elif defined(__alpha__)
#         define __NR_sched_setaffinity 395
#       elif defined(__s390__)
#         define __NR_sched_setaffinity 239
#       elif defined(__sparc__)
#         define __NR_sched_setaffinity 261
#       elif defined(__m68k__)
#         define __NR_sched_setaffinity 311
#       elif defined(__powerpc__) || defined(__ppc__) || defined(__PPC__) || defined(__powerpc64__) || defined(__ppc64__)
#         define __NR_sched_setaffinity 222
#       elif defined(__arm__)
#         define __NR_sched_setaffinity 241
#       elif defined(__cris__)
#         define __NR_sched_setaffinity 241
/*#       elif defined(__mips__)
  #         define __NR_sched_setaffinity TODO (32/64/nabi) */
#       else
#         warning "don't know the syscall number for sched_setaffinity on this architecture, will not support binding"
#         define sched_setaffinity(pid, lg, mask) (errno = ENOSYS, -1)
#       endif
#    endif
#    ifndef sched_setaffinity
       _syscall3(int, sched_setaffinity, pid_t, pid, unsigned int, lg, const void *, mask)
#    endif
#    ifndef __NR_sched_getaffinity
#       ifdef __i386__
#         define __NR_sched_getaffinity 242
#       elif defined(__x86_64__)
#         define __NR_sched_getaffinity 204
#       elif defined(__ia64__)
#         define __NR_sched_getaffinity 1232
#       elif defined(__hppa__)
#         define __NR_sched_getaffinity 212
#       elif defined(__alpha__)
#         define __NR_sched_getaffinity 396
#       elif defined(__s390__)
#         define __NR_sched_getaffinity 240
#       elif defined(__sparc__)
#         define __NR_sched_getaffinity 260
#       elif defined(__m68k__)
#         define __NR_sched_getaffinity 312
#       elif defined(__powerpc__) || defined(__ppc__) || defined(__PPC__) || defined(__powerpc64__) || defined(__ppc64__)
#         define __NR_sched_getaffinity 223
#       elif defined(__arm__)
#         define __NR_sched_getaffinity 242
#       elif defined(__cris__)
#         define __NR_sched_getaffinity 242
/*#       elif defined(__mips__)
  #         define __NR_sched_getaffinity TODO (32/64/nabi) */
#       else
#         warning "don't know the syscall number for sched_getaffinity on this architecture, will not support getting binding"
#         define sched_getaffinity(pid, lg, mask) (errno = ENOSYS, -1)
#       endif
#    endif
#    ifndef sched_getaffinity
       _syscall3(int, sched_getaffinity, pid_t, pid, unsigned int, lg, void *, mask)
#    endif
#endif

/* Added for ntohl() */
#include <arpa/inet.h>

#ifdef HAVE_OPENAT
/* Use our own filesystem functions if we have openat */

static const char *
hwloc_checkat(const char *path, int fsroot_fd)
{
  const char *relative_path;
  if (fsroot_fd < 0) {
    errno = EBADF;
    return NULL;
  }

  /* Skip leading slashes.  */
  for (relative_path = path; *relative_path == '/'; relative_path++);

  return relative_path;
}

static int
hwloc_openat(const char *path, int fsroot_fd)
{
  const char *relative_path;

  relative_path = hwloc_checkat(path, fsroot_fd);
  if (!relative_path)
    return -1;

  return openat (fsroot_fd, relative_path, O_RDONLY);
}

static FILE *
hwloc_fopenat(const char *path, const char *mode, int fsroot_fd)
{
  int fd;

  if (strcmp(mode, "r")) {
    errno = ENOTSUP;
    return NULL;
  }

  fd = hwloc_openat (path, fsroot_fd);
  if (fd == -1)
    return NULL;

  return fdopen(fd, mode);
}

static int
hwloc_accessat(const char *path, int mode, int fsroot_fd)
{
  const char *relative_path;

  relative_path = hwloc_checkat(path, fsroot_fd);
  if (!relative_path)
    return -1;

  return faccessat(fsroot_fd, relative_path, mode, 0);
}

static int
hwloc_fstatat(const char *path, struct stat *st, int flags, int fsroot_fd)
{
  const char *relative_path;

  relative_path = hwloc_checkat(path, fsroot_fd);
  if (!relative_path)
    return -1;

  return fstatat(fsroot_fd, relative_path, st, flags);
}

static DIR*
hwloc_opendirat(const char *path, int fsroot_fd)
{
  int dir_fd;
  const char *relative_path;

  relative_path = hwloc_checkat(path, fsroot_fd);
  if (!relative_path)
    return NULL;

  dir_fd = openat(fsroot_fd, relative_path, O_RDONLY | O_DIRECTORY);
  if (dir_fd < 0)
    return NULL;

  return fdopendir(dir_fd);
}

#endif /* HAVE_OPENAT */

/* Static inline version of fopen so that we can use openat if we have
   it, but still preserve compiler parameter checking */
static inline int
hwloc_open(const char *p, int d __hwloc_attribute_unused)
{ 
#ifdef HAVE_OPENAT
    return hwloc_openat(p, d);
#else
    return open(p, O_RDONLY);
#endif
}

static inline FILE *
hwloc_fopen(const char *p, const char *m, int d __hwloc_attribute_unused)
{ 
#ifdef HAVE_OPENAT
    return hwloc_fopenat(p, m, d);
#else
    return fopen(p, m);
#endif
}

/* Static inline version of access so that we can use openat if we have
   it, but still preserve compiler parameter checking */
static inline int 
hwloc_access(const char *p, int m, int d __hwloc_attribute_unused)
{ 
#ifdef HAVE_OPENAT
    return hwloc_accessat(p, m, d);
#else
    return access(p, m);
#endif
}

static inline int
hwloc_stat(const char *p, struct stat *st, int d __hwloc_attribute_unused)
{
#ifdef HAVE_OPENAT
    return hwloc_fstatat(p, st, 0, d);
#else
    return stat(p, st);
#endif
}

/* Static inline version of opendir so that we can use openat if we have
   it, but still preserve compiler parameter checking */
static inline DIR *
hwloc_opendir(const char *p, int d __hwloc_attribute_unused)
{ 
#ifdef HAVE_OPENAT
    return hwloc_opendirat(p, d);
#else
    return opendir(p);
#endif
}

int
hwloc_linux_set_tid_cpubind(hwloc_topology_t topology __hwloc_attribute_unused, pid_t tid __hwloc_attribute_unused, hwloc_const_bitmap_t hwloc_set __hwloc_attribute_unused)
{
  /* TODO Kerrighed: Use
   * int migrate (pid_t pid, int destination_node);
   * int migrate_self (int destination_node);
   * int thread_migrate (int thread_id, int destination_node);
   */

  /* The resulting binding is always strict */

#if defined(HWLOC_HAVE_CPU_SET_S) && !defined(HWLOC_HAVE_OLD_SCHED_SETAFFINITY)
  cpu_set_t *plinux_set;
  unsigned cpu;
  int last;
  size_t setsize;
  int err;

  last = hwloc_bitmap_last(hwloc_set);
  if (last == -1) {
    errno = EINVAL;
    return -1;
  }

  setsize = CPU_ALLOC_SIZE(last+1);
  plinux_set = CPU_ALLOC(last+1);

  CPU_ZERO_S(setsize, plinux_set);
  hwloc_bitmap_foreach_begin(cpu, hwloc_set)
    CPU_SET_S(cpu, setsize, plinux_set);
  hwloc_bitmap_foreach_end();

  err = sched_setaffinity(tid, setsize, plinux_set);

  CPU_FREE(plinux_set);
  return err;
#elif defined(HWLOC_HAVE_CPU_SET)
  cpu_set_t linux_set;
  unsigned cpu;

  CPU_ZERO(&linux_set);
  hwloc_bitmap_foreach_begin(cpu, hwloc_set)
    CPU_SET(cpu, &linux_set);
  hwloc_bitmap_foreach_end();

#ifdef HWLOC_HAVE_OLD_SCHED_SETAFFINITY
  return sched_setaffinity(tid, &linux_set);
#else /* HWLOC_HAVE_OLD_SCHED_SETAFFINITY */
  return sched_setaffinity(tid, sizeof(linux_set), &linux_set);
#endif /* HWLOC_HAVE_OLD_SCHED_SETAFFINITY */
#elif defined(HWLOC_HAVE__SYSCALL3)
  unsigned long mask = hwloc_bitmap_to_ulong(hwloc_set);

#ifdef HWLOC_HAVE_OLD_SCHED_SETAFFINITY
  return sched_setaffinity(tid, (void*) &mask);
#else /* HWLOC_HAVE_OLD_SCHED_SETAFFINITY */
  return sched_setaffinity(tid, sizeof(mask), (void*) &mask);
#endif /* HWLOC_HAVE_OLD_SCHED_SETAFFINITY */
#else /* !_SYSCALL3 */
  errno = ENOSYS;
  return -1;
#endif /* !_SYSCALL3 */
}

#if defined(HWLOC_HAVE_CPU_SET_S) && !defined(HWLOC_HAVE_OLD_SCHED_SETAFFINITY)
/*
 * On some kernels, sched_getaffinity requires the output size to be larger
 * than the kernel cpu_set size (defined by CONFIG_NR_CPUS).
 * Try sched_affinity on ourself until we find a nr_cpus value that makes
 * the kernel happy.
 */
static int
hwloc_linux_find_kernel_nr_cpus(hwloc_topology_t topology)
{
  static int nr_cpus = -1;

  if (nr_cpus != -1)
    /* already computed */
    return nr_cpus;

  /* start with a nr_cpus that may contain the whole topology */
  nr_cpus = hwloc_bitmap_last(topology->levels[0][0]->complete_cpuset) + 1;
  while (1) {
    cpu_set_t *set = CPU_ALLOC(nr_cpus);
    size_t setsize = CPU_ALLOC_SIZE(nr_cpus);
    int err = sched_getaffinity(0, setsize, set); /* always works, unless setsize is too small */
    CPU_FREE(set);
    if (!err)
      /* found it */
      return nr_cpus;
    nr_cpus *= 2;
  }
}
#endif

int
hwloc_linux_get_tid_cpubind(hwloc_topology_t topology __hwloc_attribute_unused, pid_t tid __hwloc_attribute_unused, hwloc_bitmap_t hwloc_set __hwloc_attribute_unused)
{
  int err __hwloc_attribute_unused;
  /* TODO Kerrighed */

#if defined(HWLOC_HAVE_CPU_SET_S) && !defined(HWLOC_HAVE_OLD_SCHED_SETAFFINITY)
  cpu_set_t *plinux_set;
  unsigned cpu;
  int last;
  size_t setsize;
  int kernel_nr_cpus;

  /* find the kernel nr_cpus so as to use a large enough cpu_set size */
  kernel_nr_cpus = hwloc_linux_find_kernel_nr_cpus(topology);
  setsize = CPU_ALLOC_SIZE(kernel_nr_cpus);
  plinux_set = CPU_ALLOC(kernel_nr_cpus);

  err = sched_getaffinity(tid, setsize, plinux_set);

  if (err < 0) {
    CPU_FREE(plinux_set);
    return -1;
  }

  last = hwloc_bitmap_last(topology->levels[0][0]->complete_cpuset);
  assert(last != -1);

  hwloc_bitmap_zero(hwloc_set);
  for(cpu=0; cpu<=(unsigned) last; cpu++)
    if (CPU_ISSET_S(cpu, setsize, plinux_set))
      hwloc_bitmap_set(hwloc_set, cpu);

  CPU_FREE(plinux_set);
#elif defined(HWLOC_HAVE_CPU_SET)
  cpu_set_t linux_set;
  unsigned cpu;

#ifdef HWLOC_HAVE_OLD_SCHED_SETAFFINITY
  err = sched_getaffinity(tid, &linux_set);
#else /* HWLOC_HAVE_OLD_SCHED_SETAFFINITY */
  err = sched_getaffinity(tid, sizeof(linux_set), &linux_set);
#endif /* HWLOC_HAVE_OLD_SCHED_SETAFFINITY */
  if (err < 0)
    return -1;

  hwloc_bitmap_zero(hwloc_set);
  for(cpu=0; cpu<CPU_SETSIZE; cpu++)
    if (CPU_ISSET(cpu, &linux_set))
      hwloc_bitmap_set(hwloc_set, cpu);
#elif defined(HWLOC_HAVE__SYSCALL3)
  unsigned long mask;

#ifdef HWLOC_HAVE_OLD_SCHED_SETAFFINITY
  err = sched_getaffinity(tid, (void*) &mask);
#else /* HWLOC_HAVE_OLD_SCHED_SETAFFINITY */
  err = sched_getaffinity(tid, sizeof(mask), (void*) &mask);
#endif /* HWLOC_HAVE_OLD_SCHED_SETAFFINITY */
  if (err < 0)
    return -1;

  hwloc_bitmap_from_ulong(hwloc_set, mask);
#else /* !_SYSCALL3 */
  errno = ENOSYS;
  return -1;
#endif /* !_SYSCALL3 */

  return 0;
}

/* Get the array of tids of a process from the task directory in /proc */
static int
hwloc_linux_get_proc_tids(DIR *taskdir, unsigned *nr_tidsp, pid_t ** tidsp)
{
  struct dirent *dirent;
  unsigned nr_tids = 0;
  unsigned max_tids = 32;
  pid_t *tids;
  struct stat sb;

  /* take the number of links as a good estimate for the number of tids */
  if (fstat(dirfd(taskdir), &sb) == 0)
    max_tids = sb.st_nlink;

  tids = malloc(max_tids*sizeof(pid_t));
  if (!tids) {
    errno = ENOMEM;
    return -1;
  }

  rewinddir(taskdir);

  while ((dirent = readdir(taskdir)) != NULL) {
    if (nr_tids == max_tids) {
      pid_t *newtids;
      max_tids += 8;
      newtids = realloc(tids, max_tids*sizeof(pid_t));
      if (!newtids) {
        free(tids);
        errno = ENOMEM;
        return -1;
      }
      tids = newtids;
    }
    if (!strcmp(dirent->d_name, ".") || !strcmp(dirent->d_name, ".."))
      continue;
    tids[nr_tids++] = atoi(dirent->d_name);
  }

  *nr_tidsp = nr_tids;
  *tidsp = tids;
  return 0;
}

/* Callbacks for binding each process sub-tid */
typedef int (*hwloc_linux_foreach_proc_tid_cb_t)(hwloc_topology_t topology, pid_t tid, void *data, int idx, int flags);

static int
hwloc_linux_foreach_proc_tid_set_cpubind_cb(hwloc_topology_t topology, pid_t tid, void *data, int idx __hwloc_attribute_unused, int flags __hwloc_attribute_unused)
{
  hwloc_bitmap_t cpuset = data;
  return hwloc_linux_set_tid_cpubind(topology, tid, cpuset);
}

static int
hwloc_linux_foreach_proc_tid_get_cpubind_cb(hwloc_topology_t topology, pid_t tid, void *data, int idx, int flags)
{
  hwloc_bitmap_t *cpusets = data;
  hwloc_bitmap_t cpuset = cpusets[0];
  hwloc_bitmap_t tidset = cpusets[1];

  if (hwloc_linux_get_tid_cpubind(topology, tid, tidset))
    return -1;

  /* reset the cpuset on first iteration */
  if (!idx)
    hwloc_bitmap_zero(cpuset);

  if (flags & HWLOC_CPUBIND_STRICT) {
    /* if STRICT, we want all threads to have the same binding */
    if (!idx) {
      /* this is the first thread, copy its binding */
      hwloc_bitmap_copy(cpuset, tidset);
    } else if (!hwloc_bitmap_isequal(cpuset, tidset)) {
      /* this is not the first thread, and it's binding is different */
      errno = EXDEV;
      return -1;
    }
  } else {
    /* if not STRICT, just OR all thread bindings */
    hwloc_bitmap_or(cpuset, cpuset, tidset);
  }
  return 0;
}

/* Call the callback for each process tid. */
static int
hwloc_linux_foreach_proc_tid(hwloc_topology_t topology,
			     pid_t pid, hwloc_linux_foreach_proc_tid_cb_t cb,
			     void *data, int flags)
{
  char taskdir_path[128];
  DIR *taskdir;
  pid_t *tids, *newtids;
  unsigned i, nr, newnr;
  int err;

  if (pid)
    snprintf(taskdir_path, sizeof(taskdir_path), "/proc/%u/task", (unsigned) pid);
  else
    snprintf(taskdir_path, sizeof(taskdir_path), "/proc/self/task");

  taskdir = opendir(taskdir_path);
  if (!taskdir) {
    errno = ENOSYS;
    err = -1;
    goto out;
  }

  /* read the current list of threads */
  err = hwloc_linux_get_proc_tids(taskdir, &nr, &tids);
  if (err < 0)
    goto out_with_dir;

 retry:
  /* apply the callback to all threads */
  for(i=0; i<nr; i++) {
    err = cb(topology, tids[i], data, i, flags);
    if (err < 0)
      goto out_with_tids;
  }

  /* re-read the list of thread and retry if it changed in the meantime */
  err = hwloc_linux_get_proc_tids(taskdir, &newnr, &newtids);
  if (err < 0)
    goto out_with_tids;
  if (newnr != nr || memcmp(newtids, tids, nr*sizeof(pid_t))) {
    free(tids);
    tids = newtids;
    nr = newnr;
    goto retry;
  }

  err = 0;
  free(newtids);
 out_with_tids:
  free(tids);
 out_with_dir:
  closedir(taskdir);
 out:
  return err;
}

static int
<<<<<<< HEAD
hwloc_linux_set_pid_cpubind(hwloc_topology_t topology, pid_t pid, hwloc_const_bitmap_t hwloc_set, int policy)
=======
hwloc_linux_set_pid_cpubind(hwloc_topology_t topology, pid_t pid, hwloc_const_bitmap_t hwloc_set, int flags)
>>>>>>> 1477f04b
{
  return hwloc_linux_foreach_proc_tid(topology, pid,
				      hwloc_linux_foreach_proc_tid_set_cpubind_cb,
				      (void*) hwloc_set, flags);
}

static int
<<<<<<< HEAD
hwloc_linux_get_pid_cpubind(hwloc_topology_t topology, pid_t pid, hwloc_bitmap_t hwloc_set, int policy)
=======
hwloc_linux_get_pid_cpubind(hwloc_topology_t topology, pid_t pid, hwloc_bitmap_t hwloc_set, int flags)
>>>>>>> 1477f04b
{
  hwloc_bitmap_t tidset = hwloc_bitmap_alloc();
  hwloc_bitmap_t cpusets[2] = { hwloc_set, tidset };
  int ret;
  ret = hwloc_linux_foreach_proc_tid(topology, pid,
					 hwloc_linux_foreach_proc_tid_get_cpubind_cb,
<<<<<<< HEAD
					 (void*) cpusets, policy);
=======
					 (void*) cpusets, flags);
>>>>>>> 1477f04b
  hwloc_bitmap_free(tidset);
  return ret;
}

static int
<<<<<<< HEAD
hwloc_linux_set_proc_cpubind(hwloc_topology_t topology, pid_t pid, hwloc_const_bitmap_t hwloc_set, int policy)
=======
hwloc_linux_set_proc_cpubind(hwloc_topology_t topology, pid_t pid, hwloc_const_bitmap_t hwloc_set, int flags)
>>>>>>> 1477f04b
{
  if (pid == 0)
    pid = topology->pid;
  if (flags & HWLOC_CPUBIND_THREAD)
    return hwloc_linux_set_tid_cpubind(topology, pid, hwloc_set);
  else
    return hwloc_linux_set_pid_cpubind(topology, pid, hwloc_set, flags);
}

static int
<<<<<<< HEAD
hwloc_linux_get_proc_cpubind(hwloc_topology_t topology, pid_t pid, hwloc_bitmap_t hwloc_set, int policy)
=======
hwloc_linux_get_proc_cpubind(hwloc_topology_t topology, pid_t pid, hwloc_bitmap_t hwloc_set, int flags)
>>>>>>> 1477f04b
{
  if (pid == 0)
    pid = topology->pid;
  if (flags & HWLOC_CPUBIND_THREAD)
    return hwloc_linux_get_tid_cpubind(topology, pid, hwloc_set);
  else
    return hwloc_linux_get_pid_cpubind(topology, pid, hwloc_set, flags);
}

static int
<<<<<<< HEAD
hwloc_linux_set_thisproc_cpubind(hwloc_topology_t topology, hwloc_const_bitmap_t hwloc_set, int policy)
=======
hwloc_linux_set_thisproc_cpubind(hwloc_topology_t topology, hwloc_const_bitmap_t hwloc_set, int flags)
>>>>>>> 1477f04b
{
  return hwloc_linux_set_pid_cpubind(topology, topology->pid, hwloc_set, flags);
}

static int
<<<<<<< HEAD
hwloc_linux_get_thisproc_cpubind(hwloc_topology_t topology, hwloc_bitmap_t hwloc_set, int policy)
=======
hwloc_linux_get_thisproc_cpubind(hwloc_topology_t topology, hwloc_bitmap_t hwloc_set, int flags)
>>>>>>> 1477f04b
{
  return hwloc_linux_get_pid_cpubind(topology, topology->pid, hwloc_set, flags);
}

static int
<<<<<<< HEAD
hwloc_linux_set_thisthread_cpubind(hwloc_topology_t topology, hwloc_const_bitmap_t hwloc_set, int policy __hwloc_attribute_unused)
=======
hwloc_linux_set_thisthread_cpubind(hwloc_topology_t topology, hwloc_const_bitmap_t hwloc_set, int flags __hwloc_attribute_unused)
>>>>>>> 1477f04b
{
  if (topology->pid) {
    errno = ENOSYS;
    return -1;
  }
  return hwloc_linux_set_tid_cpubind(topology, 0, hwloc_set);
}

static int
<<<<<<< HEAD
hwloc_linux_get_thisthread_cpubind(hwloc_topology_t topology, hwloc_bitmap_t hwloc_set, int policy __hwloc_attribute_unused)
=======
hwloc_linux_get_thisthread_cpubind(hwloc_topology_t topology, hwloc_bitmap_t hwloc_set, int flags __hwloc_attribute_unused)
>>>>>>> 1477f04b
{
  if (topology->pid) {
    errno = ENOSYS;
    return -1;
  }
  return hwloc_linux_get_tid_cpubind(topology, 0, hwloc_set);
}

#if HAVE_DECL_PTHREAD_SETAFFINITY_NP
#pragma weak pthread_setaffinity_np

static int
<<<<<<< HEAD
hwloc_linux_set_thread_cpubind(hwloc_topology_t topology, pthread_t tid, hwloc_const_bitmap_t hwloc_set, int policy __hwloc_attribute_unused)
=======
hwloc_linux_set_thread_cpubind(hwloc_topology_t topology, pthread_t tid, hwloc_const_bitmap_t hwloc_set, int flags __hwloc_attribute_unused)
>>>>>>> 1477f04b
{
  int err;

  if (topology->pid) {
    errno = ENOSYS;
    return -1;
  }

  if (tid == pthread_self())
    return hwloc_linux_set_tid_cpubind(topology, 0, hwloc_set);

  if (!pthread_setaffinity_np) {
    /* ?! Application uses set_thread_cpubind, but doesn't link against libpthread ?! */
    errno = ENOSYS;
    return -1;
  }
  /* TODO Kerrighed: Use
   * int migrate (pid_t pid, int destination_node);
   * int migrate_self (int destination_node);
   * int thread_migrate (int thread_id, int destination_node);
   */

#if defined(HWLOC_HAVE_CPU_SET_S) && !defined(HWLOC_HAVE_OLD_SCHED_SETAFFINITY)
  /* Use a separate block so that we can define specific variable
     types here */
  {
     cpu_set_t *plinux_set;
     unsigned cpu;
     int last;
     size_t setsize;

     last = hwloc_bitmap_last(hwloc_set);
     if (last == -1) {
       errno = EINVAL;
       return -1;
     }

     setsize = CPU_ALLOC_SIZE(last+1);
     plinux_set = CPU_ALLOC(last+1);

     CPU_ZERO_S(setsize, plinux_set);
     hwloc_bitmap_foreach_begin(cpu, hwloc_set)
         CPU_SET_S(cpu, setsize, plinux_set);
     hwloc_bitmap_foreach_end();

     err = pthread_setaffinity_np(tid, setsize, plinux_set);

     CPU_FREE(plinux_set);
  }
#elif defined(HWLOC_HAVE_CPU_SET)
  /* Use a separate block so that we can define specific variable
     types here */
  {
     cpu_set_t linux_set;
     unsigned cpu;

     CPU_ZERO(&linux_set);
     hwloc_bitmap_foreach_begin(cpu, hwloc_set)
         CPU_SET(cpu, &linux_set);
     hwloc_bitmap_foreach_end();

#ifdef HWLOC_HAVE_OLD_SCHED_SETAFFINITY
     err = pthread_setaffinity_np(tid, &linux_set);
#else /* HWLOC_HAVE_OLD_SCHED_SETAFFINITY */
     err = pthread_setaffinity_np(tid, sizeof(linux_set), &linux_set);
#endif /* HWLOC_HAVE_OLD_SCHED_SETAFFINITY */
  }
#else /* CPU_SET */
  /* Use a separate block so that we can define specific variable
     types here */
  {
      unsigned long mask = hwloc_bitmap_to_ulong(hwloc_set);

#ifdef HWLOC_HAVE_OLD_SCHED_SETAFFINITY
      err = pthread_setaffinity_np(tid, (void*) &mask);
#else /* HWLOC_HAVE_OLD_SCHED_SETAFFINITY */
      err = pthread_setaffinity_np(tid, sizeof(mask), (void*) &mask);
#endif /* HWLOC_HAVE_OLD_SCHED_SETAFFINITY */
  }
#endif /* CPU_SET */

  if (err) {
    errno = err;
    return -1;
  }
  return 0;
}
#endif /* HAVE_DECL_PTHREAD_SETAFFINITY_NP */

#if HAVE_DECL_PTHREAD_GETAFFINITY_NP
#pragma weak pthread_getaffinity_np

static int
<<<<<<< HEAD
hwloc_linux_get_thread_cpubind(hwloc_topology_t topology, pthread_t tid, hwloc_bitmap_t hwloc_set, int policy __hwloc_attribute_unused)
=======
hwloc_linux_get_thread_cpubind(hwloc_topology_t topology, pthread_t tid, hwloc_bitmap_t hwloc_set, int flags __hwloc_attribute_unused)
>>>>>>> 1477f04b
{
  int err;

  if (topology->pid) {
    errno = ENOSYS;
    return -1;
  }

  if (tid == pthread_self())
    return hwloc_linux_get_tid_cpubind(topology, 0, hwloc_set);

  if (!pthread_getaffinity_np) {
    /* ?! Application uses get_thread_cpubind, but doesn't link against libpthread ?! */
    errno = ENOSYS;
    return -1;
  }
  /* TODO Kerrighed */

#if defined(HWLOC_HAVE_CPU_SET_S) && !defined(HWLOC_HAVE_OLD_SCHED_SETAFFINITY)
  /* Use a separate block so that we can define specific variable
     types here */
  {
     cpu_set_t *plinux_set;
     unsigned cpu;
     int last;
     size_t setsize;

     last = hwloc_bitmap_last(topology->levels[0][0]->complete_cpuset);
     assert (last != -1);

     setsize = CPU_ALLOC_SIZE(last+1);
     plinux_set = CPU_ALLOC(last+1);

     err = pthread_getaffinity_np(tid, setsize, plinux_set);
     if (err) {
        CPU_FREE(plinux_set);
        errno = err;
        return -1;
     }

     hwloc_bitmap_zero(hwloc_set);
     for(cpu=0; cpu<(unsigned) last; cpu++)
       if (CPU_ISSET_S(cpu, setsize, plinux_set))
	 hwloc_bitmap_set(hwloc_set, cpu);

     CPU_FREE(plinux_set);
  }
#elif defined(HWLOC_HAVE_CPU_SET)
  /* Use a separate block so that we can define specific variable
     types here */
  {
     cpu_set_t linux_set;
     unsigned cpu;

#ifdef HWLOC_HAVE_OLD_SCHED_SETAFFINITY
     err = pthread_getaffinity_np(tid, &linux_set);
#else /* HWLOC_HAVE_OLD_SCHED_SETAFFINITY */
     err = pthread_getaffinity_np(tid, sizeof(linux_set), &linux_set);
#endif /* HWLOC_HAVE_OLD_SCHED_SETAFFINITY */
     if (err) {
        errno = err;
        return -1;
     }

     hwloc_bitmap_zero(hwloc_set);
     for(cpu=0; cpu<CPU_SETSIZE; cpu++)
       if (CPU_ISSET(cpu, &linux_set))
	 hwloc_bitmap_set(hwloc_set, cpu);
  }
#else /* CPU_SET */
  /* Use a separate block so that we can define specific variable
     types here */
  {
      unsigned long mask;

#ifdef HWLOC_HAVE_OLD_SCHED_SETAFFINITY
      err = pthread_getaffinity_np(tid, (void*) &mask);
#else /* HWLOC_HAVE_OLD_SCHED_SETAFFINITY */
      err = pthread_getaffinity_np(tid, sizeof(mask), (void*) &mask);
#endif /* HWLOC_HAVE_OLD_SCHED_SETAFFINITY */
      if (err) {
        errno = err;
        return -1;
      }

     hwloc_bitmap_from_ulong(hwloc_set, mask);
  }
#endif /* CPU_SET */

  return 0;
}
#endif /* HAVE_DECL_PTHREAD_GETAFFINITY_NP */

#if defined HWLOC_HAVE_SET_MEMPOLICY || defined HWLOC_HAVE_MBIND
static int
hwloc_linux_membind_policy_from_hwloc(int *linuxpolicy, hwloc_membind_policy_t policy, int flags)
{
  switch (policy) {
  case HWLOC_MEMBIND_DEFAULT:
  case HWLOC_MEMBIND_FIRSTTOUCH:
    *linuxpolicy = MPOL_DEFAULT;
    break;
  case HWLOC_MEMBIND_BIND:
    if (flags & HWLOC_MEMBIND_STRICT)
      *linuxpolicy = MPOL_BIND;
    else
      *linuxpolicy = MPOL_PREFERRED;
    break;
  case HWLOC_MEMBIND_INTERLEAVE:
    *linuxpolicy = MPOL_INTERLEAVE;
    break;
  /* TODO: next-touch when (if?) patch applied upstream */
  default:
    errno = ENOSYS;
    return -1;
  }
  return 0;
}

static int
hwloc_linux_membind_mask_from_nodeset(hwloc_topology_t topology __hwloc_attribute_unused,
				      hwloc_const_nodeset_t nodeset,
				      unsigned *max_os_index_p, unsigned long **linuxmaskp)
{
  unsigned max_os_index = 0; /* highest os_index + 1 */
  unsigned long *linuxmask;
  unsigned i;

  max_os_index = hwloc_bitmap_last(nodeset);
  if (max_os_index == (unsigned) -1)
    max_os_index = 0;
  /* round up to the nearest multiple of BITS_PER_LONG */
  max_os_index = (max_os_index + HWLOC_BITS_PER_LONG) & ~(HWLOC_BITS_PER_LONG - 1);

  linuxmask = calloc(max_os_index/HWLOC_BITS_PER_LONG, sizeof(long));
  if (!linuxmask) {
    errno = ENOMEM;
    return -1;
  }

  for(i=0; i<max_os_index/HWLOC_BITS_PER_LONG; i++)
    linuxmask[i] = hwloc_bitmap_to_ith_ulong(nodeset, i);

  *max_os_index_p = max_os_index;
  *linuxmaskp = linuxmask;
  return 0;
}

static void
hwloc_linux_membind_mask_to_nodeset(hwloc_topology_t topology __hwloc_attribute_unused,
				    hwloc_nodeset_t nodeset,
				    unsigned _max_os_index, const unsigned long *linuxmask)
{
  unsigned max_os_index;
  unsigned i;

  /* round up to the nearest multiple of BITS_PER_LONG */
  max_os_index = (_max_os_index + HWLOC_BITS_PER_LONG) & ~(HWLOC_BITS_PER_LONG - 1);

  hwloc_bitmap_zero(nodeset);
  for(i=0; i<max_os_index/HWLOC_BITS_PER_LONG; i++)
    hwloc_bitmap_set_ith_ulong(nodeset, i, linuxmask[i]);
  /* if we don't trust the kernel, we could clear bits from _max_os_index+1 to max_os_index-1 */
}
#endif /* HWLOC_HAVE_SET_MEMPOLICY || HWLOC_HAVE_MBIND */

#ifdef HWLOC_HAVE_MBIND
static int
hwloc_linux_set_area_membind(hwloc_topology_t topology, const void *addr, size_t len, hwloc_const_nodeset_t nodeset, hwloc_membind_policy_t policy, int flags)
{
  unsigned max_os_index; /* highest os_index + 1 */
  unsigned long *linuxmask;
  size_t remainder;
  int linuxpolicy;
  unsigned linuxflags = 0;
  int err;

  remainder = (uintptr_t) addr & (sysconf(_SC_PAGESIZE)-1);
  addr = (char*) addr - remainder;
  len += remainder;

  err = hwloc_linux_membind_policy_from_hwloc(&linuxpolicy, policy, flags);
  if (err < 0)
    return err;

  if (linuxpolicy == MPOL_DEFAULT)
    /* Some Linux kernels don't like being passed a set */
    return mbind((void *) addr, len, linuxpolicy, NULL, 0, 0);

  err = hwloc_linux_membind_mask_from_nodeset(topology, nodeset, &max_os_index, &linuxmask);
  if (err < 0)
    goto out;

  if (flags & HWLOC_MEMBIND_MIGRATE) {
    linuxflags = MPOL_MF_MOVE;
    if (flags & HWLOC_MEMBIND_STRICT)
      linuxflags |= MPOL_MF_STRICT;
  }

  err = mbind((void *) addr, len, linuxpolicy, linuxmask, max_os_index+1, linuxflags);
  if (err < 0)
    goto out_with_mask;

  free(linuxmask);
  return 0;

 out_with_mask:
  free(linuxmask);
 out:
  return -1;
}

static void *
hwloc_linux_alloc_membind(hwloc_topology_t topology, size_t len, hwloc_const_nodeset_t nodeset, hwloc_membind_policy_t policy, int flags)
{
  void *buffer;
  int err;

  buffer = mmap(NULL, len, PROT_READ|PROT_WRITE, MAP_PRIVATE|MAP_ANONYMOUS, -1, 0); /* has this been supported for long enough? */
  if (buffer == MAP_FAILED)
    return NULL;

  err = hwloc_linux_set_area_membind(topology, buffer, len, nodeset, policy, flags);
  if (err < 0) {
    munmap(buffer, len);
    return NULL;
  }

  return buffer;
}

static int
hwloc_linux_free_membind(hwloc_topology_t topology __hwloc_attribute_unused, void *addr, size_t len)
{
  return munmap(addr, len);
}
#endif /* HWLOC_HAVE_MBIND */

#ifdef HWLOC_HAVE_SET_MEMPOLICY
static int
	    /* TODO: documentation says process, but do_set_mempolicy source
	     * code says current->mempolicy = new;... */
hwloc_linux_set_thisthread_membind(hwloc_topology_t topology, hwloc_const_nodeset_t nodeset, hwloc_membind_policy_t policy, int flags)
{
  unsigned max_os_index; /* highest os_index + 1 */
  unsigned long *linuxmask;
  int linuxpolicy;
  int err;

  err = hwloc_linux_membind_policy_from_hwloc(&linuxpolicy, policy, flags);
  if (err < 0)
    return err;

  if (linuxpolicy == MPOL_DEFAULT)
    /* Some Linux kernels don't like being passed a set */
    return set_mempolicy(linuxpolicy, NULL, 0);

  err = hwloc_linux_membind_mask_from_nodeset(topology, nodeset, &max_os_index, &linuxmask);
  if (err < 0)
    goto out;

  if (flags & HWLOC_MEMBIND_MIGRATE) {
#ifdef HWLOC_HAVE_MIGRATE_PAGES
    unsigned long *fullmask = malloc(max_os_index/HWLOC_BITS_PER_LONG * sizeof(long));
    if (fullmask) {
      memset(fullmask, max_os_index/HWLOC_BITS_PER_LONG * sizeof(long), 0xf);
      err = migrate_pages(0, max_os_index+1, fullmask, linuxmask);
      free(fullmask);
    } else
      err = -1;
    if (err < 0 && (flags & HWLOC_MEMBIND_STRICT))
      goto out_with_mask;
#else
    errno = ENOSYS;
    goto out_with_mask;
#endif
  }

  err = set_mempolicy(linuxpolicy, linuxmask, max_os_index+1);
  if (err < 0)
    goto out_with_mask;

  free(linuxmask);
  return 0;

 out_with_mask:
  free(linuxmask);
 out:
  return -1;
}

static int
	    /* TODO: documentation says process, but do_get_mempolicy source
	     * code says pol = current->mempolicy;... */
hwloc_linux_get_thisthread_membind(hwloc_topology_t topology, hwloc_nodeset_t nodeset, hwloc_membind_policy_t *policy, int flags __hwloc_attribute_unused)
{
  hwloc_const_bitmap_t complete_nodeset;
  unsigned max_os_index; /* highest os_index + 1 */
  unsigned long *linuxmask;
  int linuxpolicy;
  int err;

  /* compute max_os_index */
  complete_nodeset = hwloc_topology_get_complete_nodeset(topology);
  if (complete_nodeset) {
    max_os_index = hwloc_bitmap_last(complete_nodeset);
    if (max_os_index == (unsigned) -1)
      max_os_index = 0;
  } else {
    max_os_index = 0;
  }
  /* round up to the nearest multiple of BITS_PER_LONG */
  max_os_index = (max_os_index + HWLOC_BITS_PER_LONG) & ~(HWLOC_BITS_PER_LONG - 1);

  linuxmask = malloc(max_os_index/HWLOC_BITS_PER_LONG * sizeof(long));
  if (!linuxmask) {
    errno = ENOMEM;
    goto out;
  }

  err = get_mempolicy(&linuxpolicy, linuxmask, max_os_index, 0, 0);
  if (err < 0)
    goto out_with_mask;

  if (linuxpolicy == MPOL_DEFAULT) {
    hwloc_const_nodeset_t topology_nodeset = hwloc_topology_get_topology_nodeset(topology);
    if (topology_nodeset)
      hwloc_bitmap_copy(nodeset, topology_nodeset);
    else
      hwloc_bitmap_fill(nodeset);
  } else {
    hwloc_linux_membind_mask_to_nodeset(topology, nodeset, max_os_index, linuxmask);
  }

  switch (linuxpolicy) {
  case MPOL_DEFAULT:
    *policy = HWLOC_MEMBIND_FIRSTTOUCH;
    break;
  case MPOL_PREFERRED:
  case MPOL_BIND:
    *policy = HWLOC_MEMBIND_BIND;
    break;
  case MPOL_INTERLEAVE:
    *policy = HWLOC_MEMBIND_INTERLEAVE;
    break;
  default:
    errno = EINVAL;
    goto out_with_mask;
  }

  free(linuxmask);
  return 0;

 out_with_mask:
  free(linuxmask);
 out:
  return -1;
}

#endif /* HWLOC_HAVE_SET_MEMPOLICY */

int
hwloc_backend_sysfs_init(struct hwloc_topology *topology, const char *fsroot_path __hwloc_attribute_unused)
{
#ifdef HAVE_OPENAT
  int root;

  assert(topology->backend_type == HWLOC_BACKEND_NONE);

  if (!fsroot_path)
    fsroot_path = "/";

  root = open(fsroot_path, O_RDONLY | O_DIRECTORY);
  if (root < 0)
    return -1;

  if (strcmp(fsroot_path, "/"))
    topology->is_thissystem = 0;

  topology->backend_params.sysfs.root_path = strdup(fsroot_path);
  topology->backend_params.sysfs.root_fd = root;
#else
  topology->backend_params.sysfs.root_path = NULL;
  topology->backend_params.sysfs.root_fd = -1;
#endif
  topology->backend_type = HWLOC_BACKEND_SYSFS;
  return 0;
}

void
hwloc_backend_sysfs_exit(struct hwloc_topology *topology)
{
  assert(topology->backend_type == HWLOC_BACKEND_SYSFS);
#ifdef HAVE_OPENAT
  close(topology->backend_params.sysfs.root_fd);
  free(topology->backend_params.sysfs.root_path);
  topology->backend_params.sysfs.root_path = NULL;
#endif
  topology->backend_type = HWLOC_BACKEND_NONE;
}

static int
hwloc_parse_sysfs_unsigned(const char *mappath, unsigned *value, int fsroot_fd)
{
  char string[11];
  FILE * fd;

  fd = hwloc_fopen(mappath, "r", fsroot_fd);
  if (!fd) {
    *value = -1;
    return -1;
  }

  if (!fgets(string, 11, fd)) {
    *value = -1;
    return -1;
  }
  *value = strtoul(string, NULL, 10);

  fclose(fd);

  return 0;
}


/* kernel cpumaps are composed of an array of 32bits cpumasks */
#define KERNEL_CPU_MASK_BITS 32
#define KERNEL_CPU_MAP_LEN (KERNEL_CPU_MASK_BITS/4+2)

int
hwloc_linux_parse_cpumap_file(FILE *file, hwloc_bitmap_t set)
{
  unsigned long *maps;
  unsigned long map;
  int nr_maps = 0;
  static int nr_maps_allocated = 8; /* only compute the power-of-two above the kernel cpumask size once */
  int i;

  maps = malloc(nr_maps_allocated * sizeof(*maps));

  /* reset to zero first */
  hwloc_bitmap_zero(set);

  /* parse the whole mask */
  while (fscanf(file, "%lx,", &map) == 1) /* read one kernel cpu mask and the ending comma */
    {
      if (nr_maps == nr_maps_allocated) {
	nr_maps_allocated *= 2;
	maps = realloc(maps, nr_maps_allocated * sizeof(*maps));
      }

      if (!map && !nr_maps)
	/* ignore the first map if it's empty */
	continue;

      memmove(&maps[1], &maps[0], nr_maps*sizeof(*maps));
      maps[0] = map;
      nr_maps++;
    }

  /* convert into a set */
#if KERNEL_CPU_MASK_BITS == HWLOC_BITS_PER_LONG
  for(i=0; i<nr_maps; i++)
    hwloc_bitmap_set_ith_ulong(set, i, maps[i]);
#else
  for(i=0; i<(nr_maps+1)/2; i++) {
    unsigned long ulong;
    ulong = maps[2*i];
    if (2*i+1<nr_maps)
      ulong |= maps[2*i+1] << KERNEL_CPU_MASK_BITS;
    hwloc_bitmap_set_ith_ulong(set, i, ulong);
  }
#endif

  free(maps);

  return 0;
}

static hwloc_bitmap_t
hwloc_parse_cpumap(const char *mappath, int fsroot_fd)
{
  hwloc_bitmap_t set;
  FILE * file;

  file = hwloc_fopen(mappath, "r", fsroot_fd);
  if (!file)
    return NULL;

  set = hwloc_bitmap_alloc();
  hwloc_linux_parse_cpumap_file(file, set);

  fclose(file);
  return set;
}

static char *
hwloc_strdup_mntpath(const char *escapedpath, size_t length)
{
  char *path = malloc(length+1);
  const char *src = escapedpath, *tmp = src;
  char *dst = path;

  while ((tmp = strchr(src, '\\')) != NULL) {
    strncpy(dst, src, tmp-src);
    dst += tmp-src;
    if (!strncmp(tmp+1, "040", 3))
      *dst = ' ';
    else if (!strncmp(tmp+1, "011", 3))
      *dst = '	';
    else if (!strncmp(tmp+1, "012", 3))
      *dst = '\n';
    else
      *dst = '\\';
    dst++;
    src = tmp+4;
  }

  strcpy(dst, src);

  return path;
}

static void
hwloc_find_linux_cpuset_mntpnt(char **cgroup_mntpnt, char **cpuset_mntpnt, int fsroot_fd)
{
#define PROC_MOUNT_LINE_LEN 512
  char line[PROC_MOUNT_LINE_LEN];
  FILE *fd;

  *cgroup_mntpnt = NULL;
  *cpuset_mntpnt = NULL;

  /* ideally we should use setmntent, getmntent, hasmntopt and endmntent,
   * but they do not support fsroot_fd.
   */

  fd = hwloc_fopen("/proc/mounts", "r", fsroot_fd);
  if (!fd)
    return;

  while (fgets(line, sizeof(line), fd)) {
    char *path;
    char *type;
    char *tmp;

    /* remove the ending " 0 0\n" that the kernel always adds */
    tmp = line + strlen(line) - 5;
    if (tmp < line || strcmp(tmp, " 0 0\n"))
      fprintf(stderr, "Unexpected end of /proc/mounts line `%s'\n", line);
    else
      *tmp = '\0';

    /* path is after first field and a space */
    tmp = strchr(line, ' ');
    if (!tmp)
      continue;
    path = tmp+1;

    /* type is after path, which may not contain spaces since the kernel escaped them to \040
     * (see the manpage of getmntent) */
    tmp = strchr(path, ' ');
    if (!tmp)
      continue;
    type = tmp+1;
    /* mark the end of path to ease upcoming strdup */
    *tmp = '\0';

    if (!strncmp(type, "cpuset ", 7)) {
      /* found a cpuset mntpnt */
      hwloc_debug("Found cpuset mount point on %s\n", path);
      *cpuset_mntpnt = hwloc_strdup_mntpath(path, type-path);
      break;

    } else if (!strncmp(type, "cgroup ", 7)) {
      /* found a cgroup mntpnt */
      char *opt, *opts;
      int cpuset_opt = 0;
      int noprefix_opt = 0;

      /* find options */
      tmp = strchr(type, ' ');
      if (!tmp)
	continue;
      opts = tmp+1;

      /* look at options */
      while ((opt = strsep(&opts, ",")) != NULL) {
	if (!strcmp(opt, "cpuset"))
	  cpuset_opt = 1;
	else if (!strcmp(opt, "noprefix"))
	  noprefix_opt = 1;
      }
      if (!cpuset_opt)
	continue;

      if (noprefix_opt) {
	hwloc_debug("Found cgroup emulating a cpuset mount point on %s\n", path);
	*cpuset_mntpnt = hwloc_strdup_mntpath(path, type-path);
      } else {
	hwloc_debug("Found cgroup/cpuset mount point on %s\n", path);
	*cgroup_mntpnt = hwloc_strdup_mntpath(path, type-path);
      }
      break;
    }
  }

  fclose(fd);
}

/*
 * Linux cpusets may be managed directly or through cgroup.
 * If cgroup is used, tasks get a /proc/pid/cgroup which may contain a
 * single line %d:cpuset:<name>. If cpuset are used they get /proc/pid/cpuset
 * containing <name>.
 */
static char *
hwloc_read_linux_cpuset_name(int fsroot_fd, hwloc_pid_t pid)
{
#define CPUSET_NAME_LEN 128
  char cpuset_name[CPUSET_NAME_LEN];
  FILE *fd;
  char *tmp;

  /* check whether a cgroup-cpuset is enabled */
  if (!pid)
    fd = hwloc_fopen("/proc/self/cgroup", "r", fsroot_fd);
  else {
    char path[] = "/proc/XXXXXXXXXX/cgroup";
    snprintf(path, sizeof(path), "/proc/%d/cgroup", pid);
    fd = hwloc_fopen(path, "r", fsroot_fd);
  }
  if (fd) {
    /* find a cpuset line */
#define CGROUP_LINE_LEN 256
    char line[CGROUP_LINE_LEN];
    while (fgets(line, sizeof(line), fd)) {
      char *end, *colon = strchr(line, ':');
      if (!colon)
	continue;
      if (strncmp(colon, ":cpuset:", 8))
	continue;

      /* found a cgroup-cpuset line, return the name */
      fclose(fd);
      end = strchr(colon, '\n');
      if (end)
	*end = '\0';
      hwloc_debug("Found cgroup-cpuset %s\n", colon+8);
      return strdup(colon+8);
    }
    fclose(fd);
  }

  /* check whether a cpuset is enabled */
  if (!pid)
    fd = hwloc_fopen("/proc/self/cpuset", "r", fsroot_fd);
  else {
    char path[] = "/proc/XXXXXXXXXX/cpuset";
    snprintf(path, sizeof(path), "/proc/%d/cpuset", pid);
    fd = hwloc_fopen(path, "r", fsroot_fd);
  }
  if (!fd) {
    /* found nothing */
    hwloc_debug("%s", "No cgroup or cpuset found\n");
    return NULL;
  }

  /* found a cpuset, return the name */
  tmp = fgets(cpuset_name, sizeof(cpuset_name), fd);
  fclose(fd);
  if (!tmp)
    return NULL;
  tmp = strchr(cpuset_name, '\n');
  if (tmp)
    *tmp = '\0';
  hwloc_debug("Found cpuset %s\n", cpuset_name);
  return strdup(cpuset_name);
}

/*
 * Then, the cpuset description is available from either the cgroup or
 * the cpuset filesystem (usually mounted in / or /dev) where there
 * are cgroup<name>/cpuset.{cpus,mems} or cpuset<name>/{cpus,mems} files.
 */
static char *
hwloc_read_linux_cpuset_mask(const char *cgroup_mntpnt, const char *cpuset_mntpnt, const char *cpuset_name, const char *attr_name, int fsroot_fd)
{
#define CPUSET_FILENAME_LEN 256
  char cpuset_filename[CPUSET_FILENAME_LEN];
  FILE *fd;
  char *info = NULL, *tmp;
  ssize_t ssize;
  size_t size;

  if (cgroup_mntpnt) {
    /* try to read the cpuset from cgroup */
    snprintf(cpuset_filename, CPUSET_FILENAME_LEN, "%s%s/cpuset.%s", cgroup_mntpnt, cpuset_name, attr_name);
    hwloc_debug("Trying to read cgroup file <%s>\n", cpuset_filename);
    fd = hwloc_fopen(cpuset_filename, "r", fsroot_fd);
    if (fd)
      goto gotfile;
  } else if (cpuset_mntpnt) {
    /* try to read the cpuset directly */
    snprintf(cpuset_filename, CPUSET_FILENAME_LEN, "%s%s/%s", cpuset_mntpnt, cpuset_name, attr_name);
    hwloc_debug("Trying to read cpuset file <%s>\n", cpuset_filename);
    fd = hwloc_fopen(cpuset_filename, "r", fsroot_fd);
    if (fd)
      goto gotfile;
  }

  /* found no cpuset description, ignore it */
  hwloc_debug("Couldn't find cpuset <%s> description, ignoring\n", cpuset_name);
  goto out;

gotfile:
  ssize = getline(&info, &size, fd);
  fclose(fd);
  if (ssize < 0)
    goto out;
  if (!info)
    goto out;

  tmp = strchr(info, '\n');
  if (tmp)
    *tmp = '\0';

out:
  return info;
}

static void
hwloc_admin_disable_set_from_cpuset(struct hwloc_topology *topology,
				    const char *cgroup_mntpnt, const char *cpuset_mntpnt, const char *cpuset_name,
				    const char *attr_name,
				    hwloc_bitmap_t admin_enabled_cpus_set)
{
  char *cpuset_mask;
  char *current, *comma, *tmp;
  int prevlast, nextfirst, nextlast; /* beginning/end of enabled-segments */
  hwloc_bitmap_t tmpset;

  cpuset_mask = hwloc_read_linux_cpuset_mask(cgroup_mntpnt, cpuset_mntpnt, cpuset_name,
					     attr_name, topology->backend_params.sysfs.root_fd);
  if (!cpuset_mask)
    return;

  hwloc_debug("found cpuset %s: %s\n", attr_name, cpuset_mask);

  current = cpuset_mask;
  prevlast = -1;

  while (1) {
    /* save a pointer to the next comma and erase it to simplify things */
    comma = strchr(current, ',');
    if (comma)
      *comma = '\0';

    /* find current enabled-segment bounds */
    nextfirst = strtoul(current, &tmp, 0);
    if (*tmp == '-')
      nextlast = strtoul(tmp+1, NULL, 0);
    else
      nextlast = nextfirst;
    if (prevlast+1 <= nextfirst-1) {
      hwloc_debug("%s [%d:%d] excluded by cpuset\n", attr_name, prevlast+1, nextfirst-1);
      hwloc_bitmap_clr_range(admin_enabled_cpus_set, prevlast+1, nextfirst-1);
    }

    /* switch to next enabled-segment */
    prevlast = nextlast;
    if (!comma)
      break;
    current = comma+1;
  }

  hwloc_debug("%s [%d:%d] excluded by cpuset\n", attr_name, prevlast+1, nextfirst-1);
  /* no easy way to clear until the infinity */
  tmpset = hwloc_bitmap_alloc();
  hwloc_bitmap_set_range(tmpset, 0, prevlast);
  hwloc_bitmap_and(admin_enabled_cpus_set, admin_enabled_cpus_set, tmpset);
  hwloc_bitmap_free(tmpset);

  free(cpuset_mask);
}

static void
hwloc_parse_meminfo_info(struct hwloc_topology *topology,
			 const char *path,
			 int prefixlength,
			 uint64_t *local_memory,
			 uint64_t *meminfo_hugepages_count,
			 uint64_t *meminfo_hugepages_size,
			 int onlytotal)
{
  char string[64];
  FILE *fd;

  fd = hwloc_fopen(path, "r", topology->backend_params.sysfs.root_fd);
  if (!fd)
    return;

  while (fgets(string, sizeof(string), fd) && *string != '\0')
    {
      unsigned long long number;
      if (sscanf(string+prefixlength, "MemTotal: %llu kB", (unsigned long long *) &number) == 1) {
	*local_memory = number << 10;
	if (onlytotal)
	  break;
      }
      else if (!onlytotal) {
	if (sscanf(string+prefixlength, "Hugepagesize: %llu", (unsigned long long *) &number) == 1)
	  *meminfo_hugepages_size = number << 10;
	else if (sscanf(string+prefixlength, "HugePages_Free: %llu", (unsigned long long *) &number) == 1)
          /* these are free hugepages, not the total amount of huge pages */
	  *meminfo_hugepages_count = number;
      }
    }

  fclose(fd);
}

#define SYSFS_NUMA_NODE_PATH_LEN 128

static void
hwloc_parse_hugepages_info(struct hwloc_topology *topology,
			   const char *dirpath,
			   struct hwloc_obj_memory_s *memory,
			   uint64_t *remaining_local_memory)
{
  DIR *dir;
  struct dirent *dirent;
  unsigned long index = 1;
  FILE *hpfd;
  char line[64];
  char path[SYSFS_NUMA_NODE_PATH_LEN];

  dir = hwloc_opendir(dirpath, topology->backend_params.sysfs.root_fd);
  if (dir) {
    while ((dirent = readdir(dir)) != NULL) {
      if (strncmp(dirent->d_name, "hugepages-", 10))
        continue;
      memory->page_types[index].size = strtoul(dirent->d_name+10, NULL, 0) * 1024ULL;
      sprintf(path, "%s/%s/nr_hugepages", dirpath, dirent->d_name);
      hpfd = hwloc_fopen(path, "r", topology->backend_params.sysfs.root_fd);
      if (hpfd) {
        if (fgets(line, sizeof(line), hpfd)) {
          fclose(hpfd);
          /* these are the actual total amount of huge pages */
          memory->page_types[index].count = strtoull(line, NULL, 0);
          *remaining_local_memory -= memory->page_types[index].count * memory->page_types[index].size;
          index++;
        }
      }
    }
    closedir(dir);
    memory->page_types_len = index;
  }
}

static void
hwloc_get_kerrighed_node_meminfo_info(struct hwloc_topology *topology, unsigned long node, struct hwloc_obj_memory_s *memory)
{
  char path[128];
  uint64_t meminfo_hugepages_count, meminfo_hugepages_size;

  if (topology->is_thissystem) {
    memory->page_types_len = 2;
    memory->page_types = malloc(2*sizeof(*memory->page_types));
    memset(memory->page_types, 0, 2*sizeof(*memory->page_types));
    /* Try to get the hugepage size from sysconf in case we fail to get it from /proc/meminfo later */
#ifdef HAVE__SC_LARGE_PAGESIZE
    memory->page_types[1].size = sysconf(_SC_LARGE_PAGESIZE);
#endif
    memory->page_types[0].size = getpagesize();
  }

  snprintf(path, sizeof(path), "/proc/nodes/node%lu/meminfo", node);
  hwloc_parse_meminfo_info(topology, path, 0 /* no prefix */,
			   &memory->local_memory,
			   &meminfo_hugepages_count, &meminfo_hugepages_size,
			   memory->page_types == NULL);

  if (memory->page_types) {
    uint64_t remaining_local_memory = memory->local_memory;
    memory->page_types[1].size = meminfo_hugepages_size;
    memory->page_types[1].count = meminfo_hugepages_count;
    remaining_local_memory -= meminfo_hugepages_count * meminfo_hugepages_size;
    memory->page_types[0].count = remaining_local_memory / memory->page_types[0].size;
  }
}

static void
hwloc_get_procfs_meminfo_info(struct hwloc_topology *topology, struct hwloc_obj_memory_s *memory)
{
  uint64_t meminfo_hugepages_count, meminfo_hugepages_size;
  struct stat st;
  int has_sysfs_hugepages = 0;
  int types = 2;
  int err;

  err = hwloc_stat("/sys/kernel/mm/hugepages", &st, topology->backend_params.sysfs.root_fd);
  if (!err) {
    types = 1 + st.st_nlink-2;
    has_sysfs_hugepages = 1;
  }

  if (topology->is_thissystem) {
    memory->page_types_len = types;
    memory->page_types = malloc(types*sizeof(*memory->page_types));
    memset(memory->page_types, 0, types*sizeof(*memory->page_types));
    /* Try to get the hugepage size from sysconf in case we fail to get it from /proc/meminfo later */
#ifdef HAVE__SC_LARGE_PAGESIZE
    memory->page_types[1].size = sysconf(_SC_LARGE_PAGESIZE);
#endif
    memory->page_types[0].size = getpagesize();
  }

  hwloc_parse_meminfo_info(topology, "/proc/meminfo", 0 /* no prefix */,
			   &memory->local_memory,
			   &meminfo_hugepages_count, &meminfo_hugepages_size,
			   memory->page_types == NULL);

  if (memory->page_types) {
    uint64_t remaining_local_memory = memory->local_memory;
    if (has_sysfs_hugepages) {
      /* read from node%d/hugepages/hugepages-%skB/nr_hugepages */
      hwloc_parse_hugepages_info(topology, "/sys/kernel/mm/hugepages", memory, &remaining_local_memory);
    } else {
      /* use what we found in meminfo */
      memory->page_types[1].size = meminfo_hugepages_size;
      memory->page_types[1].count = meminfo_hugepages_count;
      remaining_local_memory -= meminfo_hugepages_count * meminfo_hugepages_size;
    }
    memory->page_types[0].count = remaining_local_memory / memory->page_types[0].size;
  }
}

static void
hwloc_sysfs_node_meminfo_info(struct hwloc_topology *topology,
			     const char *syspath, int node,
			     struct hwloc_obj_memory_s *memory)
{
  char path[SYSFS_NUMA_NODE_PATH_LEN];
  char meminfopath[SYSFS_NUMA_NODE_PATH_LEN];
  uint64_t meminfo_hugepages_count = 0;
  uint64_t meminfo_hugepages_size = 0;
  struct stat st;
  int has_sysfs_hugepages = 0;
  int types = 2;
  int err;

  sprintf(path, "%s/node%d/hugepages", syspath, node);
  err = hwloc_stat(path, &st, topology->backend_params.sysfs.root_fd);
  if (!err) {
    types = 1 + st.st_nlink-2;
    has_sysfs_hugepages = 1;
  }

  if (topology->is_thissystem) {
    memory->page_types_len = types;
    memory->page_types = malloc(types*sizeof(*memory->page_types));
    memset(memory->page_types, 0, types*sizeof(*memory->page_types));
  }

  sprintf(meminfopath, "%s/node%d/meminfo", syspath, node);
  hwloc_parse_meminfo_info(topology, meminfopath,
			   hwloc_snprintf(NULL, 0, "Node %d ", node),
			   &memory->local_memory,
			   &meminfo_hugepages_count, &meminfo_hugepages_size,
			   memory->page_types == NULL);

  if (memory->page_types) {
    uint64_t remaining_local_memory = memory->local_memory;
    if (has_sysfs_hugepages) {
      /* read from node%d/hugepages/hugepages-%skB/nr_hugepages */
      hwloc_parse_hugepages_info(topology, path, memory, &remaining_local_memory);
    } else {
      /* use what we found in meminfo */
      /* hwloc_get_procfs_meminfo_info must have been called earlier */
      memory->page_types[1].count = meminfo_hugepages_count;
      memory->page_types[1].size = topology->levels[0][0]->memory.page_types[1].size;
      remaining_local_memory -= meminfo_hugepages_count * memory->page_types[1].size;
    }
    /* update what's remaining as normal pages */
    memory->page_types[0].size = getpagesize();
    memory->page_types[0].count = remaining_local_memory / memory->page_types[0].size;
  }
}

static void
hwloc_parse_node_distance(const char *distancepath, unsigned nbnodes, unsigned *distances, int fsroot_fd)
{
  char string[4096]; /* enough for hundreds of nodes */
  char *tmp, *next;
  FILE * fd;

  fd = hwloc_fopen(distancepath, "r", fsroot_fd);
  if (!fd)
    return;

  if (!fgets(string, sizeof(string), fd))
    return;

  tmp = string;
  while (tmp) {
    unsigned distance = strtoul(tmp, &next, 0);
    if (next == tmp)
      break;
    *distances = distance;
    distances++;
    nbnodes--;
    if (!nbnodes)
      break;
    tmp = next+1;
  }

  fclose(fd);
}

static void
look_sysfsnode(struct hwloc_topology *topology, const char *path, unsigned *found)
{
  unsigned osnode;
  unsigned nbnodes = 0;
  DIR *dir;
  struct dirent *dirent;
  hwloc_obj_t node;
  hwloc_bitmap_t nodeset = hwloc_bitmap_alloc();

  *found = 0;

  /* Get the list of nodes first */
  dir = hwloc_opendir(path, topology->backend_params.sysfs.root_fd);
  if (dir)
    {
      while ((dirent = readdir(dir)) != NULL)
	{
	  if (strncmp(dirent->d_name, "node", 4))
	    continue;
	  osnode = strtoul(dirent->d_name+4, NULL, 0);
	  hwloc_bitmap_set(nodeset, osnode);
	  nbnodes++;
	}
      closedir(dir);
    }

  topology->backend_params.sysfs.nbnodes = nbnodes;
  if (nbnodes <= 1)
    {
      hwloc_bitmap_free(nodeset);
      return;
    }

  /* For convenience, put these declarations inside a block.  Saves us
     from a bunch of mallocs, particularly with the 2D array. */

  {
      hwloc_obj_t nodes[nbnodes];
      unsigned * distances = calloc(nbnodes*nbnodes, sizeof(unsigned));
      unsigned * nonsparse_physical_indexes  = calloc(nbnodes, sizeof(unsigned));
      unsigned index;

      /* Get node indexes now. We need them in order since Linux groups
       * sparse distances but keep them in order in the sysfs distance files.
       */
      index = 0;
      hwloc_bitmap_foreach_begin (osnode, nodeset) {
<<<<<<< HEAD
	nonsparse_physical_indexes[index] = osnode;
=======
	distance_indexes[index] = osnode;
>>>>>>> 1477f04b
	index++;
      } hwloc_bitmap_foreach_end();
      hwloc_bitmap_free(nodeset);

#ifdef HWLOC_DEBUG
      hwloc_debug("%s", "numa distance indexes: ");
      for (index = 0; index < nbnodes; index++) {
	hwloc_debug(" %u", nonsparse_physical_indexes[index]);
      }
      hwloc_debug("%s", "\n");
#endif

      /* Get actual distances now */
      for (index = 0; index < nbnodes; index++) {
          char nodepath[SYSFS_NUMA_NODE_PATH_LEN];
          hwloc_bitmap_t cpuset;
<<<<<<< HEAD
	  unsigned int osnode = nonsparse_physical_indexes[index];
=======
	  unsigned int osnode = distance_indexes[index];
>>>>>>> 1477f04b

          sprintf(nodepath, "%s/node%u/cpumap", path, osnode);
          cpuset = hwloc_parse_cpumap(nodepath, topology->backend_params.sysfs.root_fd);
          if (!cpuset)
              continue;

          node = hwloc_alloc_setup_object(HWLOC_OBJ_NODE, osnode);
          node->cpuset = cpuset;
          node->nodeset = hwloc_bitmap_alloc();
          hwloc_bitmap_set(node->nodeset, osnode);

          hwloc_sysfs_node_meminfo_info(topology, path, osnode, &node->memory);

          hwloc_debug_1arg_bitmap("os node %u has cpuset %s\n",
                                  osnode, node->cpuset);
          hwloc_insert_object_by_cpuset(topology, node);
          nodes[index] = node;

	  /* Linux nodeX/distance file contains distance from X to other localities (from ACPI SLIT table or so),
	   * store them in slots X*N...X*N+N-1 */
          sprintf(nodepath, "%s/node%u/distance", path, osnode);
          hwloc_parse_node_distance(nodepath, nbnodes, distances+index*nbnodes, topology->backend_params.sysfs.root_fd);
      }

      hwloc_setup_misc_level_from_distances(topology, nbnodes, nodes, distances, nonsparse_physical_indexes);

      topology->backend_params.sysfs.numa_os_distances = distances;
      topology->backend_params.sysfs.numa_os_nonsparse_physical_indexes = nonsparse_physical_indexes;
  }

  *found = nbnodes;
}

/* Reads the entire file and returns bytes read if bytes_read != NULL
 * Returned pointer can be freed by using free().  */
static void * 
hwloc_read_raw(const char *p, const char *p1, size_t *bytes_read, int root_fd)
{
  char fname[strlen(p) + 1 + strlen(p1) + 1];
  char *ret = NULL;
  struct stat fs;

  snprintf(fname, sizeof(fname), "%s/%s", p, p1);

  int file = hwloc_open(fname, root_fd);
  if (-1 == file)
    return NULL;
  if (fstat(file, &fs)) {
    close(file);
    return NULL;
  }

  ret = (char *) malloc(fs.st_size);
  if (NULL != ret) {
    ssize_t cb = read(file, ret, fs.st_size);
    if (cb == -1) {
      free(ret);
      ret = NULL;
    } else {
      if (NULL != bytes_read)
        *bytes_read = cb;
    }
  }
  close(file);
  return ret;
}

/* Reads the entire file and returns it as a 0-terminated string
 * Returned pointer can be freed by using free().  */
static char *
hwloc_read_str(const char *p, const char *p1, int root_fd)
{
  size_t cb = 0;
  char *ret = hwloc_read_raw(p, p1, &cb, root_fd);
  if ((NULL != ret) && (0 < cb) && (0 != ret[cb-1])) {
    ret = realloc(ret, cb + 1);
    ret[cb] = 0;
  }
  return ret;
}

/* Reads first 32bit bigendian value */
static size_t 
hwloc_read_unit32be(const char *p, const char *p1, uint32_t *buf, int root_fd)
{
  size_t cb = 0;
  uint32_t *tmp = hwloc_read_raw(p, p1, &cb, root_fd);
  if (sizeof(*buf) != cb) {
    errno = EINVAL;
    return -1;
  }
  *buf = htonl(*tmp);
  free(tmp);
  return sizeof(*buf);
}

typedef struct {
  unsigned int n, allocated;
  struct {
    hwloc_bitmap_t cpuset;
    uint32_t ibm_phandle;
    uint32_t l2_cache;
    char *name;
  } *p;
} device_tree_cpus_t;

static void
add_device_tree_cpus_node(device_tree_cpus_t *cpus, hwloc_bitmap_t cpuset,
    uint32_t l2_cache, uint32_t ibm_phandle, const char *name)
{
  if (cpus->n == cpus->allocated) {
    if (!cpus->allocated)
      cpus->allocated = 64;
    else
      cpus->allocated *= 2;
    cpus->p = realloc(cpus->p, cpus->allocated * sizeof(cpus->p[0]));
  }
  cpus->p[cpus->n].ibm_phandle = ibm_phandle;
  cpus->p[cpus->n].cpuset = (NULL == cpuset)?NULL:hwloc_bitmap_dup(cpuset);
  cpus->p[cpus->n].l2_cache = l2_cache;
  cpus->p[cpus->n].name = strdup(name);
  ++cpus->n;
}

/* Walks over the cache list in order to detect nested caches and CPU mask for each */
static int
look_powerpc_device_tree_discover_cache(device_tree_cpus_t *cpus,
    uint32_t ibm_phandle, unsigned int *level, hwloc_bitmap_t cpuset)
{
  int ret = -1;
  if ((NULL == level) || (NULL == cpuset))
    return ret;
  for (unsigned int i = 0; i < cpus->n; ++i) {
    if (ibm_phandle != cpus->p[i].l2_cache)
      continue;
    if (NULL != cpus->p[i].cpuset) {
      hwloc_bitmap_or(cpuset, cpuset, cpus->p[i].cpuset);
      ret = 0;
    } else {
      ++(*level);
      if (0 == look_powerpc_device_tree_discover_cache(cpus,
            cpus->p[i].ibm_phandle, level, cpuset))
        ret = 0;
    }
  }
  return ret;
}

static void
try_add_cache_from_device_tree_cpu(struct hwloc_topology *topology,
  const char *cpu, unsigned int level, hwloc_bitmap_t cpuset)
{
  /* Ignore Instruction caches */
  /* d-cache-block-size - ignore */
  /* d-cache-line-size - to read, in bytes */
  /* d-cache-sets - ignore */
  /* d-cache-size - to read, in bytes */ 
  /* d-tlb-sets - ignore */
  /* d-tlb-size - ignore, always 0 on power6 */
  /* i-cache-* and i-tlb-* represent instruction cache, ignore */
  uint32_t d_cache_line_size = 0, d_cache_size = 0;

  hwloc_read_unit32be(cpu, "d-cache-line-size", &d_cache_line_size,
      topology->backend_params.sysfs.root_fd);
  hwloc_read_unit32be(cpu, "d-cache-size", &d_cache_size,
      topology->backend_params.sysfs.root_fd);

  if ( (0 == d_cache_line_size) && (0 == d_cache_size) )
    return;

  struct hwloc_obj *c = hwloc_alloc_setup_object(HWLOC_OBJ_CACHE, -1);
  c->attr->cache.depth = level;
  c->attr->cache.linesize = d_cache_line_size;
  c->attr->cache.size = d_cache_size;
  c->cpuset = hwloc_bitmap_dup(cpuset);
  hwloc_debug_1arg_bitmap("cache depth %d has cpuset %s\n", level, c->cpuset);
  hwloc_insert_object_by_cpuset(topology, c);
}

/* 
 * Discovers L1/L2/L3 cache information on IBM PowerPC systems for old kernels (RHEL5.*)
 * which provide NUMA nodes information without any details
 */
static void
look_powerpc_device_tree(struct hwloc_topology *topology)
{
  device_tree_cpus_t cpus = { .n = 0, .p = NULL, .allocated = 0 };
  const char ofroot[] = "/proc/device-tree/cpus";

  int root_fd = topology->backend_params.sysfs.root_fd;
  DIR *dt = hwloc_opendir(ofroot, root_fd);
  if (NULL == dt)
    return;

  struct dirent *dirent;
  while (NULL != (dirent = readdir(dt))) {

    if (('.' == dirent->d_name[0]) || (0 == (dirent->d_type & DT_DIR)))
      continue;

    char cpu[sizeof(ofroot) + 1 + strlen(dirent->d_name) + 1];
    snprintf(cpu, sizeof(cpu), "%s/%s", ofroot, dirent->d_name);
    
    char *device_type = hwloc_read_str(cpu, "device_type", root_fd);
    if (NULL == device_type)
      continue;

    uint32_t reg = -1, l2_cache = -1, ibm_phandle = -1;
    hwloc_read_unit32be(cpu, "reg", &reg, root_fd);
    hwloc_read_unit32be(cpu, "l2-cache", &l2_cache, root_fd);
    hwloc_read_unit32be(cpu, "ibm,phandle", &ibm_phandle, root_fd);

    if (0 == strcmp(device_type, "cache")) {
      add_device_tree_cpus_node(&cpus, NULL, l2_cache, ibm_phandle, dirent->d_name); 
    }
    else if (0 == strcmp(device_type, "cpu")) {
      /* Found CPU */
      hwloc_bitmap_t cpuset = NULL;
      size_t cb = 0;
      uint32_t *threads = hwloc_read_raw(cpu, "ibm,ppc-interrupt-server#s", &cb, root_fd);
      uint32_t nthreads = cb / sizeof(threads[0]);

      if (NULL != threads) {
        cpuset = hwloc_bitmap_alloc();
        for (unsigned int i = 0; i < nthreads; ++i) {
          hwloc_bitmap_set(cpuset, ntohl(threads[i]));
        }
        free(threads);
      } else if ((unsigned int)-1 != reg) {
        cpuset = hwloc_bitmap_alloc();
        hwloc_bitmap_set(cpuset, reg);
      }

      if (NULL == cpuset) {
        hwloc_debug("%s has no \"reg\" property, skipping\n", cpu);
      } else {
        add_device_tree_cpus_node(&cpus, cpuset, l2_cache, ibm_phandle, dirent->d_name); 

        /* Add core */
        struct hwloc_obj *core = hwloc_alloc_setup_object(HWLOC_OBJ_CORE, reg);
        core->cpuset = hwloc_bitmap_dup(cpuset);
        hwloc_insert_object_by_cpuset(topology, core);

        /* Add L1 cache */
        try_add_cache_from_device_tree_cpu(topology, cpu, 1, cpuset);

        hwloc_bitmap_free(cpuset);
      }
      free(device_type);
    }
  }
  closedir(dt);

  /* No cores and L2 cache were found, exiting */
  if (0 == cpus.n) {
    hwloc_debug("No cores and L2 cache were found in %s, exiting\n", ofroot);
    return;
  }

#ifdef HWLOC_DEBUG
  for (unsigned int i = 0; i < cpus.n; ++i) {
    hwloc_debug("%i: %s  ibm,phandle=%08X l2_cache=%08X ",
      i, cpus.p[i].name, cpus.p[i].ibm_phandle, cpus.p[i].l2_cache);
    if (NULL == cpus.p[i].cpuset) {
      hwloc_debug("%s\n", "no cpuset");
    } else {
      hwloc_debug_bitmap("cpuset %s\n", cpus.p[i].cpuset);
    }
  }
#endif

  /* Scan L2/L3/... caches */
  for (unsigned int i = 0; i < cpus.n; ++i) {
    /* Skip real CPUs */
    if (NULL != cpus.p[i].cpuset)
      continue;

    /* Calculate cache level and CPU mask */
    unsigned int level = 2;
    hwloc_bitmap_t cpuset = hwloc_bitmap_alloc();
    if (0 == look_powerpc_device_tree_discover_cache(&cpus,
          cpus.p[i].ibm_phandle, &level, cpuset)) {

      char cpu[sizeof(ofroot) + 1 + strlen(cpus.p[i].name) + 1];
      snprintf(cpu, sizeof(cpu), "%s/%s", ofroot, cpus.p[i].name);

      try_add_cache_from_device_tree_cpu(topology, cpu, level, cpuset);
    }
    hwloc_bitmap_free(cpuset);
  }

  /* Do cleanup */
  for (unsigned int i = 0; i < cpus.n; ++i) {
    hwloc_bitmap_free(cpus.p[i].cpuset);
    free(cpus.p[i].name);
  }
  free(cpus.p);
}

/* Look at Linux' /sys/devices/system/cpu/cpu%d/topology/ */
static void
look_sysfscpu(struct hwloc_topology *topology, const char *path)
{
  hwloc_bitmap_t cpuset; /* Set of cpus for which we have topology information */
#define CPU_TOPOLOGY_STR_LEN 128
  char str[CPU_TOPOLOGY_STR_LEN];
  DIR *dir;
  int i,j;
  FILE *fd;

  cpuset = hwloc_bitmap_alloc();

  /* fill the cpuset of interesting cpus */
  dir = hwloc_opendir(path, topology->backend_params.sysfs.root_fd);
  if (dir) {
    struct dirent *dirent;
    while ((dirent = readdir(dir)) != NULL) {
      unsigned long cpu;
      char online[2];

      if (strncmp(dirent->d_name, "cpu", 3))
	continue;
      cpu = strtoul(dirent->d_name+3, NULL, 0);

      /* Maybe we don't have topology information but at least it exists */
      hwloc_bitmap_set(topology->levels[0][0]->complete_cpuset, cpu);

      /* check whether this processor is online */
      sprintf(str, "%s/cpu%lu/online", path, cpu);
      fd = hwloc_fopen(str, "r", topology->backend_params.sysfs.root_fd);
      if (fd) {
	if (fgets(online, sizeof(online), fd)) {
	  fclose(fd);
	  if (atoi(online)) {
	    hwloc_debug("os proc %lu is online\n", cpu);
	  } else {
	    hwloc_debug("os proc %lu is offline\n", cpu);
            hwloc_bitmap_clr(topology->levels[0][0]->online_cpuset, cpu);
	  }
	} else {
	  fclose(fd);
	}
      }

      /* check whether the kernel exports topology information for this cpu */
      sprintf(str, "%s/cpu%lu/topology", path, cpu);
      if (hwloc_access(str, X_OK, topology->backend_params.sysfs.root_fd) < 0 && errno == ENOENT) {
	hwloc_debug("os proc %lu has no accessible %s/cpu%lu/topology\n",
		   cpu, path, cpu);
	continue;
      }

      hwloc_bitmap_set(cpuset, cpu);
    }
    closedir(dir);
  }

  topology->support.discovery->pu = 1;
  hwloc_debug_1arg_bitmap("found %d cpu topologies, cpuset %s\n",
	     hwloc_bitmap_weight(cpuset), cpuset);

  unsigned caches_added = 0;
  hwloc_bitmap_foreach_begin(i, cpuset)
    {
      struct hwloc_obj *socket, *core, *thread;
      hwloc_bitmap_t socketset, coreset, threadset;
      unsigned mysocketid, mycoreid;

      /* look at the socket */
      mysocketid = 0; /* shut-up the compiler */
      sprintf(str, "%s/cpu%d/topology/physical_package_id", path, i);
      hwloc_parse_sysfs_unsigned(str, &mysocketid, topology->backend_params.sysfs.root_fd);

      sprintf(str, "%s/cpu%d/topology/core_siblings", path, i);
      socketset = hwloc_parse_cpumap(str, topology->backend_params.sysfs.root_fd);
      if (socketset && hwloc_bitmap_weight(socketset) >= 1) {
        if (hwloc_bitmap_first(socketset) == i) {
          /* first cpu in this socket, add the socket */
          socket = hwloc_alloc_setup_object(HWLOC_OBJ_SOCKET, mysocketid);
          socket->cpuset = socketset;
          hwloc_debug_1arg_bitmap("os socket %u has cpuset %s\n",
                     mysocketid, socketset);
          hwloc_insert_object_by_cpuset(topology, socket);
        } else
          hwloc_bitmap_free(socketset);
      }

      /* look at the core */
      mycoreid = 0; /* shut-up the compiler */
      sprintf(str, "%s/cpu%d/topology/core_id", path, i);
      hwloc_parse_sysfs_unsigned(str, &mycoreid, topology->backend_params.sysfs.root_fd);

      sprintf(str, "%s/cpu%d/topology/thread_siblings", path, i);
      coreset = hwloc_parse_cpumap(str, topology->backend_params.sysfs.root_fd);
      if (coreset && hwloc_bitmap_weight(coreset) >= 1) {
        if (hwloc_bitmap_first(coreset) == i) {
          core = hwloc_alloc_setup_object(HWLOC_OBJ_CORE, mycoreid);
          core->cpuset = coreset;
          hwloc_debug_1arg_bitmap("os core %u has cpuset %s\n",
                     mycoreid, coreset);
          hwloc_insert_object_by_cpuset(topology, core);
        } else
          hwloc_bitmap_free(coreset);
      }

      /* look at the thread */
      threadset = hwloc_bitmap_alloc();
      hwloc_bitmap_only(threadset, i);

      /* add the thread */
      thread = hwloc_alloc_setup_object(HWLOC_OBJ_PU, i);
      thread->cpuset = threadset;
      hwloc_debug_1arg_bitmap("thread %d has cpuset %s\n",
		 i, threadset);
      hwloc_insert_object_by_cpuset(topology, thread);

      /* look at the caches */
      for(j=0; j<10; j++) {
#define SHARED_CPU_MAP_STRLEN 128
	char mappath[SHARED_CPU_MAP_STRLEN];
	char str2[20]; /* enough for a level number (one digit) or a type (Data/Instruction/Unified) */
	struct hwloc_obj *cache;
	hwloc_bitmap_t cacheset;
	unsigned long kB = 0;
	unsigned linesize = 0;
	int depth; /* 0 for L1, .... */

	/* get the cache level depth */
	sprintf(mappath, "%s/cpu%d/cache/index%d/level", path, i, j);
	fd = hwloc_fopen(mappath, "r", topology->backend_params.sysfs.root_fd);
	if (fd) {
	  if (fgets(str2,sizeof(str2), fd))
	    depth = strtoul(str2, NULL, 10)-1;
	  else
	    continue;
	  fclose(fd);
	} else
	  continue;

	/* ignore Instruction caches */
	sprintf(mappath, "%s/cpu%d/cache/index%d/type", path, i, j);
	fd = hwloc_fopen(mappath, "r", topology->backend_params.sysfs.root_fd);
	if (fd) {
	  if (fgets(str2, sizeof(str2), fd)) {
	    fclose(fd);
	    if (!strncmp(str2, "Instruction", 11))
	      continue;
	  } else {
	    fclose(fd);
	    continue;
	  }
	} else
	  continue;

	/* get the cache size */
	sprintf(mappath, "%s/cpu%d/cache/index%d/size", path, i, j);
	fd = hwloc_fopen(mappath, "r", topology->backend_params.sysfs.root_fd);
	if (fd) {
	  if (fgets(str2,sizeof(str2), fd))
	    kB = atol(str2); /* in kB */
	  fclose(fd);
	}

	/* get the line size */
	sprintf(mappath, "%s/cpu%d/cache/index%d/coherency_line_size", path, i, j);
	fd = hwloc_fopen(mappath, "r", topology->backend_params.sysfs.root_fd);
	if (fd) {
	  if (fgets(str2,sizeof(str2), fd))
	    linesize = atol(str2); /* in bytes */
	  fclose(fd);
	}

	sprintf(mappath, "%s/cpu%d/cache/index%d/shared_cpu_map", path, i, j);
	cacheset = hwloc_parse_cpumap(mappath, topology->backend_params.sysfs.root_fd);
        if (cacheset) {
          if (hwloc_bitmap_weight(cacheset) < 1)
            /* mask is wrong (happens on ia64), assumes it's not shared */
            hwloc_bitmap_only(cacheset, i);

          if (hwloc_bitmap_first(cacheset) == i) {
            /* first cpu in this cache, add the cache */
            cache = hwloc_alloc_setup_object(HWLOC_OBJ_CACHE, -1);
            cache->attr->cache.size = kB << 10;
            cache->attr->cache.depth = depth+1;
            cache->attr->cache.linesize = linesize;
            cache->cpuset = cacheset;
            hwloc_debug_1arg_bitmap("cache depth %d has cpuset %s\n",
                       depth, cacheset);
            hwloc_insert_object_by_cpuset(topology, cache);
            ++caches_added;
          } else
            hwloc_bitmap_free(cacheset);
        }
      }
    }
  hwloc_bitmap_foreach_end();
<<<<<<< HEAD

  if (0 == caches_added)
    look_powerpc_device_tree(topology);

=======

  if (0 == caches_added)
    look_powerpc_device_tree(topology);

>>>>>>> 1477f04b
  hwloc_bitmap_free(cpuset);
}


/* Look at Linux' /proc/cpuinfo */
#      define PROCESSOR	"processor"
#      define PHYSID "physical id"
#      define COREID "core id"
#define HWLOC_NBMAXCPUS 1024 /* FIXME: drop */
static int
look_cpuinfo(struct hwloc_topology *topology, const char *path,
	     hwloc_bitmap_t online_cpuset)
{
  FILE *fd;
  char str[strlen(PHYSID)+1+9+1+1];
  char *endptr;
  unsigned proc_physids[HWLOC_NBMAXCPUS];
  unsigned osphysids[HWLOC_NBMAXCPUS];
  unsigned proc_coreids[HWLOC_NBMAXCPUS];
  unsigned oscoreids[HWLOC_NBMAXCPUS];
  unsigned proc_osphysids[HWLOC_NBMAXCPUS];
  unsigned core_osphysids[HWLOC_NBMAXCPUS];
  unsigned procid_max=0;
  unsigned numprocs=0;
  unsigned numsockets=0;
  unsigned numcores=0;
  unsigned long physid;
  unsigned long coreid;
  unsigned missingsocket;
  unsigned missingcore;
  unsigned long processor = (unsigned long) -1;
  unsigned i;
  hwloc_bitmap_t cpuset;
  hwloc_obj_t obj;

  for (i = 0; i < HWLOC_NBMAXCPUS; i++) {
    proc_physids[i] = -1;
    osphysids[i] = -1;
    proc_coreids[i] = -1;
    oscoreids[i] = -1;
    proc_osphysids[i] = -1;
    core_osphysids[i] = -1;
  }

  if (!(fd=hwloc_fopen(path,"r", topology->backend_params.sysfs.root_fd)))
    {
      hwloc_debug("%s", "could not open /proc/cpuinfo\n");
      return -1;
    }

  cpuset = hwloc_bitmap_alloc();
  /* Just record information and count number of sockets and cores */

  hwloc_debug("%s", "\n\n * Topology extraction from /proc/cpuinfo *\n\n");
  while (fgets(str,sizeof(str),fd)!=NULL)
    {
#      define getprocnb_begin(field, var)		     \
      if ( !strncmp(field,str,strlen(field)))	     \
	{						     \
	char *c = strchr(str, ':')+1;		     \
	var = strtoul(c,&endptr,0);			     \
	if (endptr==c)							\
	  {								\
            hwloc_debug("%s", "no number in "field" field of /proc/cpuinfo\n"); \
            hwloc_bitmap_free(cpuset);					\
            return -1;							\
	  }								\
	else if (var==ULONG_MAX)						\
	  {								\
            hwloc_debug("%s", "too big "field" number in /proc/cpuinfo\n"); \
            hwloc_bitmap_free(cpuset);					\
            return -1;							\
	  }								\
	hwloc_debug(field " %lu\n", var)
#      define getprocnb_end()			\
      }
      getprocnb_begin(PROCESSOR,processor);
      hwloc_bitmap_set(cpuset, processor);

      obj = hwloc_alloc_setup_object(HWLOC_OBJ_PU, processor);
      obj->cpuset = hwloc_bitmap_alloc();
      hwloc_bitmap_only(obj->cpuset, processor);

      hwloc_debug_2args_bitmap("cpu %u (os %lu) has cpuset %s\n",
		 numprocs, processor, obj->cpuset);
      numprocs++;
      hwloc_insert_object_by_cpuset(topology, obj);

      getprocnb_end() else
      getprocnb_begin(PHYSID,physid);
      proc_osphysids[processor]=physid;
      for (i=0; i<numsockets; i++)
	if (physid == osphysids[i])
	  break;
      proc_physids[processor]=i;
      hwloc_debug("%lu on socket %u (%lx)\n", processor, i, physid);
      if (i==numsockets)
	osphysids[(numsockets)++] = physid;
      getprocnb_end() else
      getprocnb_begin(COREID,coreid);
      for (i=0; i<numcores; i++)
	if (coreid == oscoreids[i] && proc_osphysids[processor] == core_osphysids[i])
	  break;
      proc_coreids[processor]=i;
      if (i==numcores)
	{
	  core_osphysids[numcores] = proc_osphysids[processor];
	  oscoreids[numcores] = coreid;
	  (numcores)++;
	}
      getprocnb_end()
	if (str[strlen(str)-1]!='\n')
	  {
            /* ignore end of line */
	    if (fscanf(fd,"%*[^\n]") == EOF)
	      break;
	    getc(fd);
	  }
    }
  fclose(fd);

  if (processor == (unsigned long) -1) {
    hwloc_bitmap_free(cpuset);
    return -1;
  }

  topology->support.discovery->pu = 1;
  /* setup the final number of procs */
  procid_max = processor + 1;
  hwloc_bitmap_copy(online_cpuset, cpuset);
  hwloc_bitmap_free(cpuset);

  hwloc_debug("%u online processors found, with id max %u\n", numprocs, procid_max);
  hwloc_debug_bitmap("online processor cpuset: %s\n", online_cpuset);

  hwloc_debug("%s", "\n * Topology summary *\n");
  hwloc_debug("%u processors (%u max id)\n", numprocs, procid_max);

  /* Some buggy Linuxes don't provide numbers for processor 0, which makes us
   * provide bogus information. We should rather drop it. */
  missingsocket=0;
  missingcore=0;
  hwloc_bitmap_foreach_begin(processor, online_cpuset)
    if (proc_physids[processor] == (unsigned) -1)
      missingsocket=1;
    if (proc_coreids[processor] == (unsigned) -1)
      missingcore=1;
    if (missingcore && missingsocket)
      /* No usable information, no need to continue */
      break;
  hwloc_bitmap_foreach_end();

  hwloc_debug("%u sockets%s\n", numsockets, missingsocket ? ", but some missing socket" : "");
  if (!missingsocket && numsockets>0)
    hwloc_setup_level(procid_max, numsockets, osphysids, proc_physids, topology, HWLOC_OBJ_SOCKET);

  look_powerpc_device_tree(topology);

  hwloc_debug("%u cores%s\n", numcores, missingcore ? ", but some missing core" : "");
  if (!missingcore && numcores>0)
    hwloc_setup_level(procid_max, numcores, oscoreids, proc_coreids, topology, HWLOC_OBJ_CORE);

  return 0;
}

static void
hwloc__get_dmi_one_info(struct hwloc_topology *topology, hwloc_obj_t obj, char *sysfs_name, char *hwloc_name)
{
  char sysfs_path[128];
  char dmi_line[64];
  char *tmp;
  FILE *fd;

  snprintf(sysfs_path, sizeof(sysfs_path), "/sys/class/dmi/id/%s", sysfs_name);

  dmi_line[0] = '\0';
  fd = hwloc_fopen(sysfs_path, "r", topology->backend_params.sysfs.root_fd);
  if (fd) {
    tmp = fgets(dmi_line, sizeof(dmi_line), fd);
    fclose (fd);
    if (tmp && dmi_line[0] != '\0') {
      tmp = strchr(dmi_line, '\n');
      if (tmp)
	*tmp = '\0';
      hwloc_debug("found %s '%s'\n", hwloc_name, dmi_line);
      hwloc_add_object_info(obj, hwloc_name, dmi_line);
    }
  }
}

static void
hwloc__get_dmi_info(struct hwloc_topology *topology, hwloc_obj_t obj)
{
  hwloc__get_dmi_one_info(topology, obj, "product_name", "DMIProductName");
  hwloc__get_dmi_one_info(topology, obj, "product_version", "DMIProductVersion");
  hwloc__get_dmi_one_info(topology, obj, "product_serial", "DMIProductSerial");
  hwloc__get_dmi_one_info(topology, obj, "product_uuid", "DMIProductUUID");
  hwloc__get_dmi_one_info(topology, obj, "board_vendor", "DMIBoardVendor");
  hwloc__get_dmi_one_info(topology, obj, "board_name", "DMIBoardName");
  hwloc__get_dmi_one_info(topology, obj, "board_version", "DMIBoardVersion");
  hwloc__get_dmi_one_info(topology, obj, "board_serial", "DMIBoardSerial");
  hwloc__get_dmi_one_info(topology, obj, "board_asset_tag", "DMIBoardAssetTag");
  hwloc__get_dmi_one_info(topology, obj, "chassis_vendor", "DMIChassisVendor");
  hwloc__get_dmi_one_info(topology, obj, "chassis_type", "DMIChassisType");
  hwloc__get_dmi_one_info(topology, obj, "chassis_version", "DMIChassisVersion");
  hwloc__get_dmi_one_info(topology, obj, "chassis_serial", "DMIChassisSerial");
  hwloc__get_dmi_one_info(topology, obj, "chassis_asset_tag", "DMIChassisAssetTag");
  hwloc__get_dmi_one_info(topology, obj, "bios_vendor", "DMIBIOSVendor");
  hwloc__get_dmi_one_info(topology, obj, "bios_version", "DMIBIOSVersion");
  hwloc__get_dmi_one_info(topology, obj, "bios_date", "DMIBIOSDate");
  hwloc__get_dmi_one_info(topology, obj, "sys_vendor", "DMISysVendor");
}

void
hwloc_look_linux(struct hwloc_topology *topology)
{
  DIR *nodes_dir;
  unsigned nbnodes;
  char *cpuset_mntpnt, *cgroup_mntpnt, *cpuset_name = NULL;
  int err;

  topology->backend_params.sysfs.numa_os_distances = NULL;
  topology->backend_params.sysfs.numa_os_nonsparse_physical_indexes = NULL;

  /* Gather the list of admin-disabled cpus and mems */
  hwloc_find_linux_cpuset_mntpnt(&cgroup_mntpnt, &cpuset_mntpnt, topology->backend_params.sysfs.root_fd);
  if (cgroup_mntpnt || cpuset_mntpnt) {
    cpuset_name = hwloc_read_linux_cpuset_name(topology->backend_params.sysfs.root_fd, topology->pid);
    if (cpuset_name) {
      hwloc_admin_disable_set_from_cpuset(topology, cgroup_mntpnt, cpuset_mntpnt, cpuset_name, "cpus", topology->levels[0][0]->allowed_cpuset);
      hwloc_admin_disable_set_from_cpuset(topology, cgroup_mntpnt, cpuset_mntpnt, cpuset_name, "mems", topology->levels[0][0]->allowed_nodeset);
    }
    free(cgroup_mntpnt);
    free(cpuset_mntpnt);
  }

  nodes_dir = hwloc_opendir("/proc/nodes", topology->backend_params.sysfs.root_fd);
  if (nodes_dir) {
    /* Kerrighed */
    struct dirent *dirent;
    char path[128];
    hwloc_obj_t machine;
    hwloc_bitmap_t machine_online_set;

    /* replace top-level object type with SYSTEM and add some MACHINE underneath */

    topology->levels[0][0]->type = HWLOC_OBJ_SYSTEM;
    topology->levels[0][0]->name = strdup("Kerrighed");

    /* No cpuset support for now.  */
    /* No sys support for now.  */
    while ((dirent = readdir(nodes_dir)) != NULL) {
      unsigned long node;
      if (strncmp(dirent->d_name, "node", 4))
	continue;
      machine_online_set = hwloc_bitmap_alloc();
      node = strtoul(dirent->d_name+4, NULL, 0);
      snprintf(path, sizeof(path), "/proc/nodes/node%lu/cpuinfo", node);
      err = look_cpuinfo(topology, path, machine_online_set);
      if (err < 0)
        continue;
      hwloc_bitmap_or(topology->levels[0][0]->online_cpuset, topology->levels[0][0]->online_cpuset, machine_online_set);
      machine = hwloc_alloc_setup_object(HWLOC_OBJ_MACHINE, node);
      machine->cpuset = machine_online_set;
      hwloc_debug_1arg_bitmap("machine number %lu has cpuset %s\n",
		 node, machine_online_set);
      hwloc_insert_object_by_cpuset(topology, machine);

      /* Get the machine memory attributes */
      hwloc_get_kerrighed_node_meminfo_info(topology, node, &machine->memory);

      /* Gather DMI info */
      /* FIXME: get the right DMI info of each machine */
      hwloc__get_dmi_info(topology, machine);
    }
    closedir(nodes_dir);
  } else {
    /* Get the machine memory attributes */
    hwloc_get_procfs_meminfo_info(topology, &topology->levels[0][0]->memory);

    /* Gather NUMA information. Must be after hwloc_get_procfs_meminfo_info so that the hugepage size is known */
    look_sysfsnode(topology, "/sys/devices/system/node", &nbnodes);

    /* if we found some numa nodes, the machine object has no local memory */
    if (nbnodes) {
      unsigned i;
      topology->levels[0][0]->memory.local_memory = 0;
      if (topology->levels[0][0]->memory.page_types)
        for(i=0; i<topology->levels[0][0]->memory.page_types_len; i++)
          topology->levels[0][0]->memory.page_types[i].count = 0;
    }

    /* Gather the list of cpus now */
    if (getenv("HWLOC_LINUX_USE_CPUINFO")
	|| hwloc_access("/sys/devices/system/cpu/cpu0/topology", R_OK, topology->backend_params.sysfs.root_fd) < 0) {
	/* revert to reading cpuinfo only if /sys/.../topology unavailable (before 2.6.16) */
      err = look_cpuinfo(topology, "/proc/cpuinfo", topology->levels[0][0]->online_cpuset);
      if (err < 0) {
        if (topology->is_thissystem)
          hwloc_setup_pu_level(topology, hwloc_fallback_nbprocessors(topology));
        else
          /* fsys-root but not this system, no way, assume there's just 1
           * processor :/ */
          hwloc_setup_pu_level(topology, 1);
      }
    } else {
      look_sysfscpu(topology, "/sys/devices/system/cpu");
    }

    /* Gather DMI info */
    hwloc__get_dmi_info(topology, topology->levels[0][0]);
  }

  hwloc_add_object_info(topology->levels[0][0], "Backend", "Linux");
  if (cpuset_name) {
    hwloc_add_object_info(topology->levels[0][0], "LinuxCgroup", cpuset_name);
    free(cpuset_name);
  }

  /* gather uname info if fsroot wasn't changed */
  if (!topology->backend_params.sysfs.root_path || !strcmp(topology->backend_params.sysfs.root_path, "/"))
     hwloc_add_uname_info(topology);
}

/*
 * TODO: this is actually not Linux-specific.  Backends should be able to just
 * provide a matrix and the array of the corresponding objects whenever they
 * prefer during their detection, recording them to the place where it makes
 * sense (the machine object, quite often), and the core will rearrange the
 * distance matrix after sorting objects according to where nodes end up
 * (thanks to checking the values of os_index). The core could also just call
 * hwloc_setup_misc_level_from_distances itself too (before doing the
 * rearrangement of course, since the depths will then change). The core would
 * assume that all the provided objects end up at the same depth.
 */
void
hwloc_set_linux_distances(struct hwloc_topology *topology)
{
  unsigned nbnodes;
  int depth;

  depth = hwloc_get_type_depth(topology, HWLOC_OBJ_NODE);
  if (depth == HWLOC_TYPE_DEPTH_UNKNOWN)
    return;
  assert(depth != HWLOC_TYPE_DEPTH_MULTIPLE);

  nbnodes = topology->backend_params.sysfs.nbnodes;
  if (nbnodes < 1)
    return;

  assert(!!topology->backend_params.sysfs.numa_os_distances == !!topology->backend_params.sysfs.numa_os_nonsparse_physical_indexes);

  if (topology->backend_params.sysfs.numa_os_distances) {
    hwloc_obj_t root = topology->levels[0][0];
    assert(!root->distances_count);
    assert(!root->distances);

    hwloc_setup_distances_from_nonsparseos_matrix(topology, root, depth, nbnodes,
						  topology->backend_params.sysfs.numa_os_distances,
						  topology->backend_params.sysfs.numa_os_nonsparse_physical_indexes);

    free(topology->backend_params.sysfs.numa_os_distances);
    free(topology->backend_params.sysfs.numa_os_nonsparse_physical_indexes);
  }
}

void
hwloc_set_linux_hooks(struct hwloc_topology *topology)
{
  topology->set_thisthread_cpubind = hwloc_linux_set_thisthread_cpubind;
  topology->get_thisthread_cpubind = hwloc_linux_get_thisthread_cpubind;
  topology->set_thisproc_cpubind = hwloc_linux_set_thisproc_cpubind;
  topology->get_thisproc_cpubind = hwloc_linux_get_thisproc_cpubind;
  topology->set_proc_cpubind = hwloc_linux_set_proc_cpubind;
  topology->get_proc_cpubind = hwloc_linux_get_proc_cpubind;
#if HAVE_DECL_PTHREAD_SETAFFINITY_NP
  topology->set_thread_cpubind = hwloc_linux_set_thread_cpubind;
#endif /* HAVE_DECL_PTHREAD_SETAFFINITY_NP */
#if HAVE_DECL_PTHREAD_GETAFFINITY_NP
  topology->get_thread_cpubind = hwloc_linux_get_thread_cpubind;
#endif /* HAVE_DECL_PTHREAD_GETAFFINITY_NP */
#ifdef HWLOC_HAVE_SET_MEMPOLICY
  topology->set_thisthread_membind = hwloc_linux_set_thisthread_membind;
  topology->get_thisthread_membind = hwloc_linux_get_thisthread_membind;
#endif /* HWLOC_HAVE_SET_MEMPOLICY */
#ifdef HWLOC_HAVE_MBIND
  topology->set_area_membind = hwloc_linux_set_area_membind;
  topology->alloc_membind = hwloc_linux_alloc_membind;
  topology->free_membind = hwloc_linux_free_membind;
  topology->support.membind->firsttouch_membind = 1;
  topology->support.membind->bind_membind = 1;
  topology->support.membind->interleave_membind = 1;
  topology->support.membind->migrate_membind = 1;
#endif /* HWLOC_HAVE_MBIND */
}<|MERGE_RESOLUTION|>--- conflicted
+++ resolved
@@ -559,11 +559,7 @@
 }
 
 static int
-<<<<<<< HEAD
-hwloc_linux_set_pid_cpubind(hwloc_topology_t topology, pid_t pid, hwloc_const_bitmap_t hwloc_set, int policy)
-=======
 hwloc_linux_set_pid_cpubind(hwloc_topology_t topology, pid_t pid, hwloc_const_bitmap_t hwloc_set, int flags)
->>>>>>> 1477f04b
 {
   return hwloc_linux_foreach_proc_tid(topology, pid,
 				      hwloc_linux_foreach_proc_tid_set_cpubind_cb,
@@ -571,32 +567,20 @@
 }
 
 static int
-<<<<<<< HEAD
-hwloc_linux_get_pid_cpubind(hwloc_topology_t topology, pid_t pid, hwloc_bitmap_t hwloc_set, int policy)
-=======
 hwloc_linux_get_pid_cpubind(hwloc_topology_t topology, pid_t pid, hwloc_bitmap_t hwloc_set, int flags)
->>>>>>> 1477f04b
 {
   hwloc_bitmap_t tidset = hwloc_bitmap_alloc();
   hwloc_bitmap_t cpusets[2] = { hwloc_set, tidset };
   int ret;
   ret = hwloc_linux_foreach_proc_tid(topology, pid,
 					 hwloc_linux_foreach_proc_tid_get_cpubind_cb,
-<<<<<<< HEAD
-					 (void*) cpusets, policy);
-=======
 					 (void*) cpusets, flags);
->>>>>>> 1477f04b
   hwloc_bitmap_free(tidset);
   return ret;
 }
 
 static int
-<<<<<<< HEAD
-hwloc_linux_set_proc_cpubind(hwloc_topology_t topology, pid_t pid, hwloc_const_bitmap_t hwloc_set, int policy)
-=======
 hwloc_linux_set_proc_cpubind(hwloc_topology_t topology, pid_t pid, hwloc_const_bitmap_t hwloc_set, int flags)
->>>>>>> 1477f04b
 {
   if (pid == 0)
     pid = topology->pid;
@@ -607,11 +591,7 @@
 }
 
 static int
-<<<<<<< HEAD
-hwloc_linux_get_proc_cpubind(hwloc_topology_t topology, pid_t pid, hwloc_bitmap_t hwloc_set, int policy)
-=======
 hwloc_linux_get_proc_cpubind(hwloc_topology_t topology, pid_t pid, hwloc_bitmap_t hwloc_set, int flags)
->>>>>>> 1477f04b
 {
   if (pid == 0)
     pid = topology->pid;
@@ -622,31 +602,19 @@
 }
 
 static int
-<<<<<<< HEAD
-hwloc_linux_set_thisproc_cpubind(hwloc_topology_t topology, hwloc_const_bitmap_t hwloc_set, int policy)
-=======
 hwloc_linux_set_thisproc_cpubind(hwloc_topology_t topology, hwloc_const_bitmap_t hwloc_set, int flags)
->>>>>>> 1477f04b
 {
   return hwloc_linux_set_pid_cpubind(topology, topology->pid, hwloc_set, flags);
 }
 
 static int
-<<<<<<< HEAD
-hwloc_linux_get_thisproc_cpubind(hwloc_topology_t topology, hwloc_bitmap_t hwloc_set, int policy)
-=======
 hwloc_linux_get_thisproc_cpubind(hwloc_topology_t topology, hwloc_bitmap_t hwloc_set, int flags)
->>>>>>> 1477f04b
 {
   return hwloc_linux_get_pid_cpubind(topology, topology->pid, hwloc_set, flags);
 }
 
 static int
-<<<<<<< HEAD
-hwloc_linux_set_thisthread_cpubind(hwloc_topology_t topology, hwloc_const_bitmap_t hwloc_set, int policy __hwloc_attribute_unused)
-=======
 hwloc_linux_set_thisthread_cpubind(hwloc_topology_t topology, hwloc_const_bitmap_t hwloc_set, int flags __hwloc_attribute_unused)
->>>>>>> 1477f04b
 {
   if (topology->pid) {
     errno = ENOSYS;
@@ -656,11 +624,7 @@
 }
 
 static int
-<<<<<<< HEAD
-hwloc_linux_get_thisthread_cpubind(hwloc_topology_t topology, hwloc_bitmap_t hwloc_set, int policy __hwloc_attribute_unused)
-=======
 hwloc_linux_get_thisthread_cpubind(hwloc_topology_t topology, hwloc_bitmap_t hwloc_set, int flags __hwloc_attribute_unused)
->>>>>>> 1477f04b
 {
   if (topology->pid) {
     errno = ENOSYS;
@@ -673,11 +637,7 @@
 #pragma weak pthread_setaffinity_np
 
 static int
-<<<<<<< HEAD
-hwloc_linux_set_thread_cpubind(hwloc_topology_t topology, pthread_t tid, hwloc_const_bitmap_t hwloc_set, int policy __hwloc_attribute_unused)
-=======
 hwloc_linux_set_thread_cpubind(hwloc_topology_t topology, pthread_t tid, hwloc_const_bitmap_t hwloc_set, int flags __hwloc_attribute_unused)
->>>>>>> 1477f04b
 {
   int err;
 
@@ -771,11 +731,7 @@
 #pragma weak pthread_getaffinity_np
 
 static int
-<<<<<<< HEAD
-hwloc_linux_get_thread_cpubind(hwloc_topology_t topology, pthread_t tid, hwloc_bitmap_t hwloc_set, int policy __hwloc_attribute_unused)
-=======
 hwloc_linux_get_thread_cpubind(hwloc_topology_t topology, pthread_t tid, hwloc_bitmap_t hwloc_set, int flags __hwloc_attribute_unused)
->>>>>>> 1477f04b
 {
   int err;
 
@@ -1844,11 +1800,7 @@
        */
       index = 0;
       hwloc_bitmap_foreach_begin (osnode, nodeset) {
-<<<<<<< HEAD
 	nonsparse_physical_indexes[index] = osnode;
-=======
-	distance_indexes[index] = osnode;
->>>>>>> 1477f04b
 	index++;
       } hwloc_bitmap_foreach_end();
       hwloc_bitmap_free(nodeset);
@@ -1865,11 +1817,7 @@
       for (index = 0; index < nbnodes; index++) {
           char nodepath[SYSFS_NUMA_NODE_PATH_LEN];
           hwloc_bitmap_t cpuset;
-<<<<<<< HEAD
 	  unsigned int osnode = nonsparse_physical_indexes[index];
-=======
-	  unsigned int osnode = distance_indexes[index];
->>>>>>> 1477f04b
 
           sprintf(nodepath, "%s/node%u/cpumap", path, osnode);
           cpuset = hwloc_parse_cpumap(nodepath, topology->backend_params.sysfs.root_fd);
@@ -2366,17 +2314,10 @@
       }
     }
   hwloc_bitmap_foreach_end();
-<<<<<<< HEAD
 
   if (0 == caches_added)
     look_powerpc_device_tree(topology);
 
-=======
-
-  if (0 == caches_added)
-    look_powerpc_device_tree(topology);
-
->>>>>>> 1477f04b
   hwloc_bitmap_free(cpuset);
 }
 
