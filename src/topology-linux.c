/*
 * Copyright © 2009 CNRS, INRIA, Université Bordeaux 1
 * Copyright © 2009 Cisco Systems, Inc.  All rights reserved.
 * See COPYING in top-level directory.
 */

#include <private/config.h>
#include <hwloc.h>
#include <hwloc/linux.h>
#include <private/private.h>
#include <private/misc.h>
#include <private/debug.h>

#include <limits.h>
#include <stdio.h>
#include <fcntl.h>
#include <errno.h>
#include <assert.h>
#include <dirent.h>
#include <unistd.h>
#include <sys/types.h>
#include <sys/stat.h>
#include <sched.h>
#include <pthread.h>

#ifndef HWLOC_HAVE_CPU_SET
/* libc doesn't have support for sched_setaffinity, build system call
 * ourselves: */
#    include <linux/unistd.h>
#    ifndef __NR_sched_setaffinity
#       ifdef __i386__
#         define __NR_sched_setaffinity 241
#       elif defined(__x86_64__)
#         define __NR_sched_setaffinity 203
#       elif defined(__ia64__)
#         define __NR_sched_setaffinity 1231
#       elif defined(__hppa__)
#         define __NR_sched_setaffinity 211
#       elif defined(__alpha__)
#         define __NR_sched_setaffinity 395
#       elif defined(__s390__)
#         define __NR_sched_setaffinity 239
#       elif defined(__sparc__)
#         define __NR_sched_setaffinity 261
#       elif defined(__m68k__)
#         define __NR_sched_setaffinity 311
#       elif defined(__powerpc__) || defined(__ppc__) || defined(__PPC__) || defined(__powerpc64__) || defined(__ppc64__)
#         define __NR_sched_setaffinity 222
#       elif defined(__arm__)
#         define __NR_sched_setaffinity 241
#       elif defined(__cris__)
#         define __NR_sched_setaffinity 241
/*#       elif defined(__mips__)
  #         define __NR_sched_setaffinity TODO (32/64/nabi) */
#       else
#         warning "don't know the syscall number for sched_setaffinity on this architecture, will not support binding"
#         define sched_setaffinity(pid, lg, mask) (errno = ENOSYS, -1)
#       endif
#    endif
#    ifndef sched_setaffinity
       _syscall3(int, sched_setaffinity, pid_t, pid, unsigned int, lg, const void *, mask);
#    endif
#    ifndef __NR_sched_getaffinity
#       ifdef __i386__
#         define __NR_sched_getaffinity 242
#       elif defined(__x86_64__)
#         define __NR_sched_getaffinity 204
#       elif defined(__ia64__)
#         define __NR_sched_getaffinity 1232
#       elif defined(__hppa__)
#         define __NR_sched_getaffinity 212
#       elif defined(__alpha__)
#         define __NR_sched_getaffinity 396
#       elif defined(__s390__)
#         define __NR_sched_getaffinity 240
#       elif defined(__sparc__)
#         define __NR_sched_getaffinity 260
#       elif defined(__m68k__)
#         define __NR_sched_getaffinity 312
#       elif defined(__powerpc__) || defined(__ppc__) || defined(__PPC__) || defined(__powerpc64__) || defined(__ppc64__)
#         define __NR_sched_getaffinity 223
#       elif defined(__arm__)
#         define __NR_sched_getaffinity 242
#       elif defined(__cris__)
#         define __NR_sched_getaffinity 242
/*#       elif defined(__mips__)
  #         define __NR_sched_getaffinity TODO (32/64/nabi) */
#       else
#         warning "don't know the syscall number for sched_getaffinity on this architecture, will not support getting binding"
#         define sched_getaffinity(pid, lg, mask) (errno = ENOSYS, -1)
#       endif
#    endif
#    ifndef sched_getaffinity
       _syscall3(int, sched_getaffinity, pid_t, pid, unsigned int, lg, void *, mask);
#    endif
#endif

#ifdef HAVE_OPENAT
/* Use our own filesystem functions if we have openat */

static FILE *
hwloc_fopenat(const char *path, const char *mode, int fsroot_fd)
{
  int fd;
  const char *relative_path;

  if (fsroot_fd < 0) {
    errno = EBADF;
    return NULL;
  }
  if (strcmp(mode, "r")) {
    errno = ENOTSUP;
    return NULL;
  }

  /* Skip leading slashes.  */
  for (relative_path = path; *relative_path == '/'; relative_path++);

  fd = openat (fsroot_fd, relative_path, O_RDONLY);
  if (fd == -1)
    return NULL;

  return fdopen(fd, mode);
}

static int
hwloc_accessat(const char *path, int mode, int fsroot_fd)
{
  const char *relative_path;

  if (fsroot_fd < 0) {
    errno = EBADF;
    return -1;
  }

  /* Skip leading slashes.  */
  for (relative_path = path; *relative_path == '/'; relative_path++);

  return faccessat(fsroot_fd, relative_path, mode, 0);
}

static DIR*
hwloc_opendirat(const char *path, int fsroot_fd)
{
  int dir_fd;
  const char *relative_path;

  /* Skip leading slashes.  */
  for (relative_path = path; *relative_path == '/'; relative_path++);

  dir_fd = openat(fsroot_fd, relative_path, O_RDONLY | O_DIRECTORY);
  if (dir_fd < 0)
    return NULL;

  return fdopendir(dir_fd);
}

#endif /* HAVE_OPENAT */

/* Static inline version of fopen so that we can use openat if we have
   it, but still preserve compiler parameter checking */
static inline FILE *
hwloc_fopen(const char *p, const char *m, int d __hwloc_attribute_unused)
{ 
#ifdef HAVE_OPENAT
    return hwloc_fopenat(p, m, d);
#else
    return fopen(p, m); 
#endif
}

/* Static inline version of access so that we can use openat if we have
   it, but still preserve compiler parameter checking */
static inline int 
hwloc_access(const char *p, int m, int d __hwloc_attribute_unused)
{ 
#ifdef HAVE_OPENAT
    return hwloc_accessat(p, m, d);
#else
    return access(p, m); 
#endif
}

/* Static inline version of opendir so that we can use openat if we have
   it, but still preserve compiler parameter checking */
static inline DIR *
hwloc_opendir(const char *p, int d __hwloc_attribute_unused)
{ 
#ifdef HAVE_OPENAT
    return hwloc_opendirat(p, d);
#else
    return opendir(p); 
#endif
}

int
hwloc_linux_set_tid_cpubind(hwloc_topology_t topology __hwloc_attribute_unused, pid_t tid, hwloc_const_cpuset_t hwloc_set)
{
  /* TODO Kerrighed: Use
   * int migrate (pid_t pid, int destination_node);
   * int migrate_self (int destination_node);
   * int thread_migrate (int thread_id, int destination_node);
   */

  /* The resulting binding is always strict */

#if defined(HWLOC_HAVE_CPU_SET_S) && !defined(HWLOC_HAVE_OLD_SCHED_SETAFFINITY)
  cpu_set_t *plinux_set;
  unsigned cpu;
  int last;
  size_t setsize;
  int err;

  last = hwloc_cpuset_last(hwloc_set);
  if (last == -1) {
    errno = EINVAL;
    return -1;
  }

  setsize = CPU_ALLOC_SIZE(last+1);
  plinux_set = CPU_ALLOC(last+1);

  CPU_ZERO_S(setsize, plinux_set);
  hwloc_cpuset_foreach_begin(cpu, hwloc_set)
    CPU_SET_S(cpu, setsize, plinux_set);
  hwloc_cpuset_foreach_end();

  err = sched_setaffinity(tid, setsize, plinux_set);

  CPU_FREE(plinux_set);
  return err;
#elif defined(HWLOC_HAVE_CPU_SET)
  cpu_set_t linux_set;
  unsigned cpu;

  CPU_ZERO(&linux_set);
  hwloc_cpuset_foreach_begin(cpu, hwloc_set)
    CPU_SET(cpu, &linux_set);
  hwloc_cpuset_foreach_end();

#ifdef HWLOC_HAVE_OLD_SCHED_SETAFFINITY
  return sched_setaffinity(tid, &linux_set);
#else /* HWLOC_HAVE_OLD_SCHED_SETAFFINITY */
  return sched_setaffinity(tid, sizeof(linux_set), &linux_set);
#endif /* HWLOC_HAVE_OLD_SCHED_SETAFFINITY */
#else /* !CPU_SET */
  unsigned long mask = hwloc_cpuset_to_ulong(hwloc_set);

#ifdef HWLOC_HAVE_OLD_SCHED_SETAFFINITY
  return sched_setaffinity(tid, (void*) &mask);
#else /* HWLOC_HAVE_OLD_SCHED_SETAFFINITY */
  return sched_setaffinity(tid, sizeof(mask), (void*) &mask);
#endif /* HWLOC_HAVE_OLD_SCHED_SETAFFINITY */
#endif /* !CPU_SET */
}

#if defined(HWLOC_HAVE_CPU_SET_S) && !defined(HWLOC_HAVE_OLD_SCHED_SETAFFINITY)
/*
 * On some kernels, sched_getaffinity requires the output size to be larger
 * than the kernel cpu_set size (defined by CONFIG_NR_CPUS).
 * Try sched_affinity on ourself until we find a nr_cpus value that makes
 * the kernel happy.
 */
static int
hwloc_linux_find_kernel_nr_cpus(hwloc_topology_t topology)
{
  static int nr_cpus = -1;

  if (nr_cpus != -1)
    /* already computed */
    return nr_cpus;

  /* start with a nr_cpus that may contain the whole topology */
  nr_cpus = hwloc_cpuset_last(topology->levels[0][0]->complete_cpuset) + 1;
  while (1) {
    cpu_set_t *set = CPU_ALLOC(nr_cpus);
    size_t setsize = CPU_ALLOC_SIZE(nr_cpus);
    int err = sched_getaffinity(0, setsize, set); /* always works, unless setsize is too small */
    CPU_FREE(set);
    if (!err)
      /* found it */
      return nr_cpus;
    nr_cpus *= 2;
  }
}
#endif

int
hwloc_linux_get_tid_cpubind(hwloc_topology_t topology __hwloc_attribute_unused, pid_t tid, hwloc_cpuset_t hwloc_set)
{
  int err;
  /* TODO Kerrighed */

#if defined(HWLOC_HAVE_CPU_SET_S) && !defined(HWLOC_HAVE_OLD_SCHED_SETAFFINITY)
  cpu_set_t *plinux_set;
  unsigned cpu;
  int last;
  size_t setsize;
  int kernel_nr_cpus;

  /* find the kernel nr_cpus so as to use a large enough cpu_set size */
  kernel_nr_cpus = hwloc_linux_find_kernel_nr_cpus(topology);
  setsize = CPU_ALLOC_SIZE(kernel_nr_cpus);
  plinux_set = CPU_ALLOC(kernel_nr_cpus);

  err = sched_getaffinity(tid, setsize, plinux_set);

  if (err < 0) {
    CPU_FREE(plinux_set);
    return -1;
  }

  last = hwloc_cpuset_last(topology->levels[0][0]->complete_cpuset);
  assert(last != -1);

  hwloc_cpuset_zero(hwloc_set);
  for(cpu=0; cpu<=(unsigned) last; cpu++)
    if (CPU_ISSET_S(cpu, setsize, plinux_set))
      hwloc_cpuset_set(hwloc_set, cpu);

  CPU_FREE(plinux_set);
#elif defined(HWLOC_HAVE_CPU_SET)
  cpu_set_t linux_set;
  unsigned cpu;

#ifdef HWLOC_HAVE_OLD_SCHED_SETAFFINITY
  err = sched_getaffinity(tid, &linux_set);
#else /* HWLOC_HAVE_OLD_SCHED_SETAFFINITY */
  err = sched_getaffinity(tid, sizeof(linux_set), &linux_set);
#endif /* HWLOC_HAVE_OLD_SCHED_SETAFFINITY */
  if (err < 0)
    return -1;

  hwloc_cpuset_zero(hwloc_set);
  for(cpu=0; cpu<CPU_SETSIZE; cpu++)
    if (CPU_ISSET(cpu, &linux_set))
      hwloc_cpuset_set(hwloc_set, cpu);
#else /* !CPU_SET */
  unsigned long mask;

#ifdef HWLOC_HAVE_OLD_SCHED_SETAFFINITY
  err = sched_getaffinity(tid, (void*) &mask);
#else /* HWLOC_HAVE_OLD_SCHED_SETAFFINITY */
  err = sched_getaffinity(tid, sizeof(mask), (void*) &mask);
#endif /* HWLOC_HAVE_OLD_SCHED_SETAFFINITY */
  if (err < 0)
    return -1;

  hwloc_cpuset_from_ulong(hwloc_set, mask);
#endif /* !CPU_SET */

  return 0;
}

/* Get the array of tids of a process from the task directory in /proc */
static int
hwloc_linux_get_proc_tids(DIR *taskdir, unsigned *nr_tidsp, pid_t ** tidsp)
{
  struct dirent *dirent;
  unsigned nr_tids = 0;
  unsigned max_tids = 32;
  pid_t *tids;
  struct stat sb;

  /* take the number of links as a good estimate for the number of tids */
  if (fstat(dirfd(taskdir), &sb) == 0)
    max_tids = sb.st_nlink;

  tids = malloc(max_tids*sizeof(pid_t));
  if (!tids) {
    errno = ENOMEM;
    return -1;
  }

  rewinddir(taskdir);

  while ((dirent = readdir(taskdir)) != NULL) {
    if (nr_tids == max_tids) {
      pid_t *newtids;
      max_tids += 8;
      newtids = realloc(tids, max_tids*sizeof(pid_t));
      if (!newtids) {
        free(tids);
        errno = ENOMEM;
        return -1;
      }
      tids = newtids;
    }
    if (!strcmp(dirent->d_name, ".") || !strcmp(dirent->d_name, ".."))
      continue;
    tids[nr_tids++] = atoi(dirent->d_name);
  }

  *nr_tidsp = nr_tids;
  *tidsp = tids;
  return 0;
}

/* Callbacks for binding each process sub-tid */
typedef int (*hwloc_linux_foreach_proc_tid_cb_t)(hwloc_topology_t topology, pid_t tid, void *data, int idx, int policy);

static int
hwloc_linux_foreach_proc_tid_set_cpubind_cb(hwloc_topology_t topology, pid_t tid, void *data, int idx __hwloc_attribute_unused, int policy __hwloc_attribute_unused)
{
  hwloc_cpuset_t cpuset = data;
  return hwloc_linux_set_tid_cpubind(topology, tid, cpuset);
}

static int
hwloc_linux_foreach_proc_tid_get_cpubind_cb(hwloc_topology_t topology, pid_t tid, void *data, int idx, int policy)
{
  hwloc_cpuset_t *cpusets = data;
  hwloc_cpuset_t cpuset = cpusets[0];
  hwloc_cpuset_t tidset = cpusets[1];

  if (hwloc_linux_get_tid_cpubind(topology, tid, tidset))
    return -1;

  /* reset the cpuset on first iteration */
  if (!idx)
    hwloc_cpuset_zero(cpuset);

  if (policy & HWLOC_CPUBIND_STRICT) {
    /* if STRICT, we want all threads to have the same binding */
    if (!idx) {
      /* this is the first thread, copy its binding */
      hwloc_cpuset_copy(cpuset, tidset);
    } else if (!hwloc_cpuset_isequal(cpuset, tidset)) {
      /* this is not the first thread, and it's binding is different */
      errno = EXDEV;
      return -1;
    }
  } else {
    /* if not STRICT, just OR all thread bindings */
    hwloc_cpuset_or(cpuset, cpuset, tidset);
  }
  return 0;
}

/* Call the callback for each process tid. */
static int
hwloc_linux_foreach_proc_tid(hwloc_topology_t topology,
			     pid_t pid, hwloc_linux_foreach_proc_tid_cb_t cb,
			     void *data, int policy)
{
  char taskdir_path[128];
  DIR *taskdir;
  pid_t *tids, *newtids;
  unsigned i, nr, newnr;
  int err;

  if (pid)
    snprintf(taskdir_path, sizeof(taskdir_path), "/proc/%u/task", (unsigned) pid);
  else
    snprintf(taskdir_path, sizeof(taskdir_path), "/proc/self/task");

  taskdir = opendir(taskdir_path);
  if (!taskdir) {
    errno = ENOSYS;
    err = -1;
    goto out;
  }

  /* read the current list of threads */
  err = hwloc_linux_get_proc_tids(taskdir, &nr, &tids);
  if (err < 0)
    goto out_with_dir;

 retry:
  /* apply the callback to all threads */
  for(i=0; i<nr; i++) {
    err = cb(topology, tids[i], data, i, policy);
    if (err < 0)
      goto out_with_tids;
  }

  /* re-read the list of thread and retry if it changed in the meantime */
  err = hwloc_linux_get_proc_tids(taskdir, &newnr, &newtids);
  if (err < 0)
    goto out_with_tids;
  if (newnr != nr || memcmp(newtids, tids, nr*sizeof(pid_t))) {
    free(tids);
    tids = newtids;
    nr = newnr;
    goto retry;
  }

  err = 0;
  free(newtids);
 out_with_tids:
  free(tids);
 out_with_dir:
  closedir(taskdir);
 out:
  return err;
}

static int
hwloc_linux_set_pid_cpubind(hwloc_topology_t topology, pid_t pid, hwloc_const_cpuset_t hwloc_set, int policy)
{
  return hwloc_linux_foreach_proc_tid(topology, pid,
				      hwloc_linux_foreach_proc_tid_set_cpubind_cb,
				      (void*) hwloc_set, policy);
}

static int
hwloc_linux_get_pid_cpubind(hwloc_topology_t topology, pid_t pid, hwloc_cpuset_t hwloc_set, int policy)
{
  hwloc_cpuset_t tidset = hwloc_cpuset_alloc();
  hwloc_cpuset_t cpusets[2] = { hwloc_set, tidset };
  int ret;
  ret = hwloc_linux_foreach_proc_tid(topology, pid,
					 hwloc_linux_foreach_proc_tid_get_cpubind_cb,
					 (void*) cpusets, policy);
  hwloc_cpuset_free(tidset);
  return ret;
}

static int
hwloc_linux_set_proc_cpubind(hwloc_topology_t topology, pid_t pid, hwloc_const_cpuset_t hwloc_set, int policy)
{
  if (pid == 0)
    pid = topology->pid;
  if (policy & HWLOC_CPUBIND_THREAD)
    return hwloc_linux_set_tid_cpubind(topology, pid, hwloc_set);
  else
    return hwloc_linux_set_pid_cpubind(topology, pid, hwloc_set, policy);
}

static int
hwloc_linux_get_proc_cpubind(hwloc_topology_t topology, pid_t pid, hwloc_cpuset_t hwloc_set, int policy)
{
  if (pid == 0)
    pid = topology->pid;
  if (policy & HWLOC_CPUBIND_THREAD)
    return hwloc_linux_get_tid_cpubind(topology, pid, hwloc_set);
  else
    return hwloc_linux_get_pid_cpubind(topology, pid, hwloc_set, policy);
}

static int
hwloc_linux_set_thisproc_cpubind(hwloc_topology_t topology, hwloc_const_cpuset_t hwloc_set, int policy)
{
  return hwloc_linux_set_pid_cpubind(topology, topology->pid, hwloc_set, policy);
}

static int
hwloc_linux_get_thisproc_cpubind(hwloc_topology_t topology, hwloc_cpuset_t hwloc_set, int policy)
{
  return hwloc_linux_get_pid_cpubind(topology, topology->pid, hwloc_set, policy);
}

static int
hwloc_linux_set_thisthread_cpubind(hwloc_topology_t topology, hwloc_const_cpuset_t hwloc_set, int policy __hwloc_attribute_unused)
{
  if (topology->pid) {
    errno = ENOSYS;
    return -1;
  }
  return hwloc_linux_set_tid_cpubind(topology, 0, hwloc_set);
}

static int
hwloc_linux_get_thisthread_cpubind(hwloc_topology_t topology, hwloc_cpuset_t hwloc_set, int policy __hwloc_attribute_unused)
{
  if (topology->pid) {
    errno = ENOSYS;
    return -1;
  }
  return hwloc_linux_get_tid_cpubind(topology, 0, hwloc_set);
}

#if HAVE_DECL_PTHREAD_SETAFFINITY_NP
#pragma weak pthread_setaffinity_np

static int
hwloc_linux_set_thread_cpubind(hwloc_topology_t topology, pthread_t tid, hwloc_const_cpuset_t hwloc_set, int policy __hwloc_attribute_unused)
{
  int err;

  if (topology->pid) {
    errno = ENOSYS;
    return -1;
  }

  if (tid == pthread_self())
    return hwloc_linux_set_tid_cpubind(topology, 0, hwloc_set);

  if (!pthread_setaffinity_np) {
    /* ?! Application uses set_thread_cpubind, but doesn't link against libpthread ?! */
    errno = ENOSYS;
    return -1;
  }
  /* TODO Kerrighed: Use
   * int migrate (pid_t pid, int destination_node);
   * int migrate_self (int destination_node);
   * int thread_migrate (int thread_id, int destination_node);
   */

#if defined(HWLOC_HAVE_CPU_SET_S) && !defined(HWLOC_HAVE_OLD_SCHED_SETAFFINITY)
  /* Use a separate block so that we can define specific variable
     types here */
  {
     cpu_set_t *plinux_set;
     unsigned cpu;
     int last;
     size_t setsize;

     last = hwloc_cpuset_last(hwloc_set);
     if (last == -1) {
       errno = EINVAL;
       return -1;
     }

     setsize = CPU_ALLOC_SIZE(last+1);
     plinux_set = CPU_ALLOC(last+1);

     CPU_ZERO_S(setsize, plinux_set);
     hwloc_cpuset_foreach_begin(cpu, hwloc_set)
         CPU_SET_S(cpu, setsize, plinux_set);
     hwloc_cpuset_foreach_end();

     err = pthread_setaffinity_np(tid, setsize, plinux_set);

     CPU_FREE(plinux_set);
  }
#elif defined(HWLOC_HAVE_CPU_SET)
  /* Use a separate block so that we can define specific variable
     types here */
  {
     cpu_set_t linux_set;
     unsigned cpu;

     CPU_ZERO(&linux_set);
     hwloc_cpuset_foreach_begin(cpu, hwloc_set)
         CPU_SET(cpu, &linux_set);
     hwloc_cpuset_foreach_end();

#ifdef HWLOC_HAVE_OLD_SCHED_SETAFFINITY
     err = pthread_setaffinity_np(tid, &linux_set);
#else /* HWLOC_HAVE_OLD_SCHED_SETAFFINITY */
     err = pthread_setaffinity_np(tid, sizeof(linux_set), &linux_set);
#endif /* HWLOC_HAVE_OLD_SCHED_SETAFFINITY */
  }
#else /* CPU_SET */
  /* Use a separate block so that we can define specific variable
     types here */
  {
      unsigned long mask = hwloc_cpuset_to_ulong(hwloc_set);

#ifdef HWLOC_HAVE_OLD_SCHED_SETAFFINITY
      err = pthread_setaffinity_np(tid, (void*) &mask);
#else /* HWLOC_HAVE_OLD_SCHED_SETAFFINITY */
      err = pthread_setaffinity_np(tid, sizeof(mask), (void*) &mask);
#endif /* HWLOC_HAVE_OLD_SCHED_SETAFFINITY */
  }
#endif /* CPU_SET */

  if (err) {
    errno = err;
    return -1;
  }
  return 0;
}
#endif /* HAVE_DECL_PTHREAD_SETAFFINITY_NP */

#if HAVE_DECL_PTHREAD_GETAFFINITY_NP
#pragma weak pthread_getaffinity_np

static int
hwloc_linux_get_thread_cpubind(hwloc_topology_t topology, pthread_t tid, hwloc_cpuset_t hwloc_set, int policy __hwloc_attribute_unused)
{
  int err;

  if (topology->pid) {
    errno = ENOSYS;
    return -1;
  }

  if (tid == pthread_self())
    return hwloc_linux_get_tid_cpubind(topology, 0, hwloc_set);

  if (!pthread_getaffinity_np) {
    /* ?! Application uses get_thread_cpubind, but doesn't link against libpthread ?! */
    errno = ENOSYS;
    return -1;
  }
  /* TODO Kerrighed */

#if defined(HWLOC_HAVE_CPU_SET_S) && !defined(HWLOC_HAVE_OLD_SCHED_SETAFFINITY)
  /* Use a separate block so that we can define specific variable
     types here */
  {
     cpu_set_t *plinux_set;
     unsigned cpu;
     int last;
     size_t setsize;

     last = hwloc_cpuset_last(topology->levels[0][0]->complete_cpuset);
     assert (last != -1);

     setsize = CPU_ALLOC_SIZE(last+1);
     plinux_set = CPU_ALLOC(last+1);

     err = pthread_getaffinity_np(tid, setsize, plinux_set);
     if (err) {
        CPU_FREE(plinux_set);
        errno = err;
        return -1;
     }

     hwloc_cpuset_zero(hwloc_set);
     for(cpu=0; cpu<(unsigned) last; cpu++)
       if (CPU_ISSET_S(cpu, setsize, plinux_set))
	 hwloc_cpuset_set(hwloc_set, cpu);

     CPU_FREE(plinux_set);
  }
#elif defined(HWLOC_HAVE_CPU_SET)
  /* Use a separate block so that we can define specific variable
     types here */
  {
     cpu_set_t linux_set;
     unsigned cpu;

#ifdef HWLOC_HAVE_OLD_SCHED_SETAFFINITY
     err = pthread_getaffinity_np(tid, &linux_set);
#else /* HWLOC_HAVE_OLD_SCHED_SETAFFINITY */
     err = pthread_getaffinity_np(tid, sizeof(linux_set), &linux_set);
#endif /* HWLOC_HAVE_OLD_SCHED_SETAFFINITY */
     if (err) {
        errno = err;
        return -1;
     }

     hwloc_cpuset_zero(hwloc_set);
     for(cpu=0; cpu<CPU_SETSIZE; cpu++)
       if (CPU_ISSET(cpu, &linux_set))
	 hwloc_cpuset_set(hwloc_set, cpu);
  }
#else /* CPU_SET */
  /* Use a separate block so that we can define specific variable
     types here */
  {
      unsigned long mask;

#ifdef HWLOC_HAVE_OLD_SCHED_SETAFFINITY
      err = pthread_getaffinity_np(tid, (void*) &mask);
#else /* HWLOC_HAVE_OLD_SCHED_SETAFFINITY */
      err = pthread_getaffinity_np(tid, sizeof(mask), (void*) &mask);
#endif /* HWLOC_HAVE_OLD_SCHED_SETAFFINITY */
      if (err) {
        errno = err;
        return -1;
      }

     hwloc_cpuset_from_ulong(hwloc_set, mask);
  }
#endif /* CPU_SET */

  return 0;
}
#endif /* HAVE_DECL_PTHREAD_GETAFFINITY_NP */

int
hwloc_backend_sysfs_init(struct hwloc_topology *topology, const char *fsroot_path __hwloc_attribute_unused)
{
#ifdef HAVE_OPENAT
  int root;

  assert(topology->backend_type == HWLOC_BACKEND_NONE);

  if (!fsroot_path)
    fsroot_path = "/";

  root = open(fsroot_path, O_RDONLY | O_DIRECTORY);
  if (root < 0)
    return -1;

  if (strcmp(fsroot_path, "/"))
    topology->is_thissystem = 0;

  topology->backend_params.sysfs.root_path = strdup(fsroot_path);
  topology->backend_params.sysfs.root_fd = root;
#else
  topology->backend_params.sysfs.root_path = NULL;
  topology->backend_params.sysfs.root_fd = -1;
#endif
  topology->backend_type = HWLOC_BACKEND_SYSFS;
  return 0;
}

void
hwloc_backend_sysfs_exit(struct hwloc_topology *topology)
{
  assert(topology->backend_type == HWLOC_BACKEND_SYSFS);
#ifdef HAVE_OPENAT
  close(topology->backend_params.sysfs.root_fd);
  free(topology->backend_params.sysfs.root_path);
  topology->backend_params.sysfs.root_path = NULL;
#endif
  topology->backend_type = HWLOC_BACKEND_NONE;
}

static int
hwloc_parse_sysfs_unsigned(const char *mappath, unsigned *value, int fsroot_fd)
{
  char string[11];
  FILE * fd;

  fd = hwloc_fopen(mappath, "r", fsroot_fd);
  if (!fd) {
    *value = -1;
    return -1;
  }

  if (!fgets(string, 11, fd)) {
    *value = -1;
    return -1;
  }
  *value = strtoul(string, NULL, 10);

  fclose(fd);

  return 0;
}


/* kernel cpumaps are composed of an array of 32bits cpumasks */
#define KERNEL_CPU_MASK_BITS 32
#define KERNEL_CPU_MAP_LEN (KERNEL_CPU_MASK_BITS/4+2)

int
hwloc_linux_parse_cpumap_file(FILE *file, hwloc_cpuset_t set)
{
  unsigned long *maps;
  unsigned long map;
  int nr_maps = 0;
  static int nr_maps_allocated = 8; /* only compute the power-of-two above the kernel cpumask size once */
  int i;

  maps = malloc(nr_maps_allocated * sizeof(*maps));

  /* reset to zero first */
  hwloc_cpuset_zero(set);

  /* parse the whole mask */
  while (fscanf(file, "%lx,", &map) == 1) /* read one kernel cpu mask and the ending comma */
    {
      if (nr_maps == nr_maps_allocated) {
	nr_maps_allocated *= 2;
	maps = realloc(maps, nr_maps_allocated * sizeof(*maps));
      }

      if (!map && !nr_maps)
	/* ignore the first map if it's empty */
	continue;

      memmove(&maps[1], &maps[0], nr_maps*sizeof(*maps));
      maps[0] = map;
      nr_maps++;
    }

  /* convert into a set */
#if KERNEL_CPU_MASK_BITS == HWLOC_BITS_PER_LONG
  for(i=0; i<nr_maps; i++)
    hwloc_cpuset_set_ith_ulong(set, i, maps[i]);
#else
  for(i=0; i<(nr_maps+1)/2; i++) {
    unsigned long ulong;
    ulong = maps[2*i];
    if (2*i+1<nr_maps)
      ulong |= maps[2*i+1] << KERNEL_CPU_MASK_BITS;
    hwloc_cpuset_set_ith_ulong(set, i, ulong);
  }
#endif

  free(maps);

  return 0;
}

static hwloc_cpuset_t
hwloc_parse_cpumap(const char *mappath, int fsroot_fd)
{
  hwloc_cpuset_t set;
  FILE * file;

  file = hwloc_fopen(mappath, "r", fsroot_fd);
  if (!file)
    return NULL;

  set = hwloc_cpuset_alloc();
  hwloc_linux_parse_cpumap_file(file, set);

  fclose(file);
  return set;
}

static char *
hwloc_strdup_mntpath(const char *escapedpath, size_t length)
{
  char *path = malloc(length+1);
  const char *src = escapedpath, *tmp = src;
  char *dst = path;

  while ((tmp = strchr(src, '\\')) != NULL) {
    strncpy(dst, src, tmp-src);
    dst += tmp-src;
    if (!strncmp(tmp+1, "040", 3))
      *dst = ' ';
    else if (!strncmp(tmp+1, "011", 3))
      *dst = '	';
    else if (!strncmp(tmp+1, "012", 3))
      *dst = '\n';
    else
      *dst = '\\';
    dst++;
    src = tmp+4;
  }

  strcpy(dst, src);

  return path;
}

static void
hwloc_find_linux_cpuset_mntpnt(char **cgroup_mntpnt, char **cpuset_mntpnt, int fsroot_fd)
{
#define PROC_MOUNT_LINE_LEN 512
  char line[PROC_MOUNT_LINE_LEN];
  FILE *fd;

  *cgroup_mntpnt = NULL;
  *cpuset_mntpnt = NULL;

  /* ideally we should use setmntent, getmntent, hasmntopt and endmntent,
   * but they do not support fsroot_fd.
   */

  fd = hwloc_fopen("/proc/mounts", "r", fsroot_fd);
  if (!fd)
    return;

  while (fgets(line, sizeof(line), fd)) {
    char *path;
    char *type;
    char *tmp;

    /* remove the ending " 0 0\n" that the kernel always adds */
    tmp = line + strlen(line) - 5;
    if (tmp < line || strcmp(tmp, " 0 0\n"))
      fprintf(stderr, "Unexpected end of /proc/mounts line `%s'\n", line);
    else
      *tmp = '\0';

    /* path is after first field and a space */
    tmp = strchr(line, ' ');
    if (!tmp)
      continue;
    path = tmp+1;

    /* type is after path, which may not contain spaces since the kernel escaped them to \040
     * (see the manpage of getmntent) */
    tmp = strchr(path, ' ');
    if (!tmp)
      continue;
    type = tmp+1;
    /* mark the end of path to ease upcoming strdup */
    *tmp = '\0';

    if (!strncmp(type, "cpuset ", 7)) {
      /* found a cpuset mntpnt */
      hwloc_debug("Found cpuset mount point on %s\n", path);
      *cpuset_mntpnt = hwloc_strdup_mntpath(path, type-path);
      break;

    } else if (!strncmp(type, "cgroup ", 7)) {
      /* found a cgroup mntpnt */
      char *opt, *opts;
      int cpuset_opt = 0;
      int noprefix_opt = 0;

      /* find options */
      tmp = strchr(type, ' ');
      if (!tmp)
	continue;
      opts = tmp+1;

      /* look at options */
      while ((opt = strsep(&opts, ",")) != NULL) {
	if (!strcmp(opt, "cpuset"))
	  cpuset_opt = 1;
	else if (!strcmp(opt, "noprefix"))
	  noprefix_opt = 1;
      }
      if (!cpuset_opt)
	continue;

      if (noprefix_opt) {
	hwloc_debug("Found cgroup emulating a cpuset mount point on %s\n", path);
	*cpuset_mntpnt = hwloc_strdup_mntpath(path, type-path);
      } else {
	hwloc_debug("Found cgroup/cpuset mount point on %s\n", path);
	*cgroup_mntpnt = hwloc_strdup_mntpath(path, type-path);
      }
      break;
    }
  }

  fclose(fd);
}

/*
 * Linux cpusets may be managed directly or through cgroup.
 * If cgroup is used, tasks get a /proc/pid/cgroup which may contain a
 * single line %d:cpuset:<name>. If cpuset are used they get /proc/pid/cpuset
 * containing <name>.
 */
static char *
hwloc_read_linux_cpuset_name(int fsroot_fd, hwloc_pid_t pid)
{
#define CPUSET_NAME_LEN 128
  char cpuset_name[CPUSET_NAME_LEN];
  FILE *fd;
  char *tmp;

  /* check whether a cgroup-cpuset is enabled */
  if (!pid)
    fd = hwloc_fopen("/proc/self/cgroup", "r", fsroot_fd);
  else {
    char path[] = "/proc/XXXXXXXXXX/cgroup";
    snprintf(path, sizeof(path), "/proc/%d/cgroup", pid);
    fd = hwloc_fopen(path, "r", fsroot_fd);
  }
  if (fd) {
    /* find a cpuset line */
#define CGROUP_LINE_LEN 256
    char line[CGROUP_LINE_LEN];
    while (fgets(line, sizeof(line), fd)) {
      char *end, *colon = strchr(line, ':');
      if (!colon)
	continue;
      if (strncmp(colon, ":cpuset:", 8))
	continue;

      /* found a cgroup-cpuset line, return the name */
      fclose(fd);
      end = strchr(colon, '\n');
      if (end)
	*end = '\0';
      hwloc_debug("Found cgroup-cpuset %s\n", colon+8);
      return strdup(colon+8);
    }
    fclose(fd);
  }

  /* check whether a cpuset is enabled */
  if (!pid)
    fd = hwloc_fopen("/proc/self/cpuset", "r", fsroot_fd);
  else {
    char path[] = "/proc/XXXXXXXXXX/cpuset";
    snprintf(path, sizeof(path), "/proc/%d/cpuset", pid);
    fd = hwloc_fopen(path, "r", fsroot_fd);
  }
  if (!fd) {
    /* found nothing */
    hwloc_debug("%s", "No cgroup or cpuset found\n");
    return NULL;
  }

  /* found a cpuset, return the name */
  tmp = fgets(cpuset_name, sizeof(cpuset_name), fd);
  fclose(fd);
  if (!tmp)
    return NULL;
  tmp = strchr(cpuset_name, '\n');
  if (tmp)
    *tmp = '\0';
  hwloc_debug("Found cpuset %s\n", cpuset_name);
  return strdup(cpuset_name);
}

/*
 * Then, the cpuset description is available from either the cgroup or
 * the cpuset filesystem (usually mounted in / or /dev) where there
 * are cgroup<name>/cpuset.{cpus,mems} or cpuset<name>/{cpus,mems} files.
 */
static char *
hwloc_read_linux_cpuset_mask(const char *cgroup_mntpnt, const char *cpuset_mntpnt, const char *cpuset_name, const char *attr_name, int fsroot_fd)
{
#define CPUSET_FILENAME_LEN 256
  char cpuset_filename[CPUSET_FILENAME_LEN];
  FILE *fd;
  char *info = NULL, *tmp;
  ssize_t ssize;
  size_t size;

  if (cgroup_mntpnt) {
    /* try to read the cpuset from cgroup */
    snprintf(cpuset_filename, CPUSET_FILENAME_LEN, "%s%s/cpuset.%s", cgroup_mntpnt, cpuset_name, attr_name);
    hwloc_debug("Trying to read cgroup file <%s>\n", cpuset_filename);
    fd = hwloc_fopen(cpuset_filename, "r", fsroot_fd);
    if (fd)
      goto gotfile;
  } else if (cpuset_mntpnt) {
    /* try to read the cpuset directly */
    snprintf(cpuset_filename, CPUSET_FILENAME_LEN, "%s%s/%s", cpuset_mntpnt, cpuset_name, attr_name);
    hwloc_debug("Trying to read cpuset file <%s>\n", cpuset_filename);
    fd = hwloc_fopen(cpuset_filename, "r", fsroot_fd);
    if (fd)
      goto gotfile;
  }

  /* found no cpuset description, ignore it */
  hwloc_debug("Couldn't find cpuset <%s> description, ignoring\n", cpuset_name);
  goto out;

gotfile:
  ssize = getline(&info, &size, fd);
  fclose(fd);
  if (ssize < 0)
    goto out;
  if (!info)
    goto out;

  tmp = strchr(info, '\n');
  if (tmp)
    *tmp = '\0';

out:
  return info;
}

static void
hwloc_admin_disable_set_from_cpuset(struct hwloc_topology *topology,
				    const char *cgroup_mntpnt, const char *cpuset_mntpnt, const char *cpuset_name,
				    const char *attr_name,
				    hwloc_cpuset_t admin_enabled_cpus_set)
{
  char *cpuset_mask;
  char *current, *comma, *tmp;
  int prevlast, nextfirst, nextlast; /* beginning/end of enabled-segments */
  hwloc_cpuset_t tmpset;

  cpuset_mask = hwloc_read_linux_cpuset_mask(cgroup_mntpnt, cpuset_mntpnt, cpuset_name,
					     attr_name, topology->backend_params.sysfs.root_fd);
  if (!cpuset_mask)
    return;

  hwloc_debug("found cpuset %s: %s\n", attr_name, cpuset_mask);

  current = cpuset_mask;
  prevlast = -1;

  while (1) {
    /* save a pointer to the next comma and erase it to simplify things */
    comma = strchr(current, ',');
    if (comma)
      *comma = '\0';

    /* find current enabled-segment bounds */
    nextfirst = strtoul(current, &tmp, 0);
    if (*tmp == '-')
      nextlast = strtoul(tmp+1, NULL, 0);
    else
      nextlast = nextfirst;
    if (prevlast+1 <= nextfirst-1) {
      hwloc_debug("%s [%d:%d] excluded by cpuset\n", attr_name, prevlast+1, nextfirst-1);
      hwloc_cpuset_clr_range(admin_enabled_cpus_set, prevlast+1, nextfirst-1);
    }

    /* switch to next enabled-segment */
    prevlast = nextlast;
    if (!comma)
      break;
    current = comma+1;
  }

  hwloc_debug("%s [%d:%d] excluded by cpuset\n", attr_name, prevlast+1, nextfirst-1);
  /* no easy way to clear until the infinity */
  tmpset = hwloc_cpuset_alloc();
  hwloc_cpuset_set_range(tmpset, 0, prevlast);
  hwloc_cpuset_and(admin_enabled_cpus_set, admin_enabled_cpus_set, tmpset);
  hwloc_cpuset_free(tmpset);

  free(cpuset_mask);
}

static void
hwloc_get_procfs_meminfo_info(struct hwloc_topology *topology,
			     const char *path, struct hwloc_obj_memory_s *memory)
{
  char string[64];
  FILE *fd;

  if (topology->is_thissystem) {
    memory->page_types_len = 2;
    memory->page_types = malloc(2*sizeof(*memory->page_types));
    memset(memory->page_types, 0, 2*sizeof(*memory->page_types));

  /* Try to get the hugepage size from sysconf in case we fail to get it from /proc/meminfo later */
#ifdef HAVE__SC_LARGE_PAGESIZE
    memory->page_types[1].size = sysconf(_SC_LARGE_PAGESIZE);
#endif
    memory->page_types[0].size = getpagesize();
  }

  fd = hwloc_fopen(path, "r", topology->backend_params.sysfs.root_fd);
  if (!fd)
    return;

  while (fgets(string, sizeof(string), fd) && *string != '\0')
    {
      unsigned long long number;
      if (sscanf(string, "MemTotal: %llu kB", &number) == 1)
	memory->local_memory = number << 10;
      else if (memory->page_types && sscanf(string, "Hugepagesize: %llu", &number) == 1)
	memory->page_types[1].size = number << 10;
      else if (memory->page_types && sscanf(string, "HugePages_Free: %llu", &number) == 1)
	memory->page_types[1].count = number;
    }

  if (memory->page_types)
    memory->page_types[0].count = (memory->local_memory - memory->page_types[1].count*memory->page_types[1].size) / memory->page_types[0].size;

  fclose(fd);
}

#define SYSFS_NUMA_NODE_PATH_LEN 128

static void
hwloc_sysfs_node_meminfo_info(struct hwloc_topology *topology,
			     const char *syspath, int node,
			     struct hwloc_obj_memory_s *memory)
{
  char path[SYSFS_NUMA_NODE_PATH_LEN];
  char string[64];
  FILE *fd;

  sprintf(path, "%s/node%d/meminfo", syspath, node);
  fd = hwloc_fopen(path, "r", topology->backend_params.sysfs.root_fd);
  if (!fd)
    return;

  if (topology->is_thissystem) {
    memory->page_types_len = 2;
    memory->page_types = malloc(2*sizeof(*memory->page_types));
    memset(memory->page_types, 0, 2*sizeof(*memory->page_types));
  }

  while (fgets(string, sizeof(string), fd) && *string != '\0')
    {
      unsigned long long number;
      if (sscanf(string, "Node %d MemTotal: %llu kB", &node, &number) == 2)
	memory->local_memory = number << 10;
      else if (memory->page_types && sscanf(string, "Node %d HugePages_Free: %llu kB", &node, &number) == 2)
	memory->page_types[1].count = number;
    }

  if (memory->page_types) {
    /* hwloc_get_procfs_meminfo_info must have been called earlier */
    memory->page_types[1].size = topology->levels[0][0]->memory.page_types[1].size;
    memory->page_types[0].size = getpagesize();
    memory->page_types[0].count = (memory->local_memory - memory->page_types[1].count*memory->page_types[1].size) / memory->page_types[0].size;
  }

  fclose(fd);
}

static void
hwloc_parse_node_distance(const char *distancepath, unsigned nbnodes, unsigned *distances, int fsroot_fd)
{
  char string[4096]; /* enough for hundreds of nodes */
  char *tmp, *next;
  FILE * fd;

  fd = hwloc_fopen(distancepath, "r", fsroot_fd);
  if (!fd)
    return;

  if (!fgets(string, sizeof(string), fd))
    return;

  tmp = string;
  while (tmp) {
    unsigned distance = strtoul(tmp, &next, 0);
    if (next == tmp)
      break;
    *distances = distance;
    distances++;
    nbnodes--;
    if (!nbnodes)
      break;
    tmp = next+1;
  }

  fclose(fd);
}

static void
look_sysfsnode(struct hwloc_topology *topology, const char *path, unsigned *found)
{
  unsigned osnode;
  unsigned nbnodes = 0;
  DIR *dir;
  struct dirent *dirent;
  hwloc_obj_t node;
  hwloc_cpuset_t nodeset = hwloc_cpuset_alloc();

  *found = 0;

  /* Get the list of nodes first */
  dir = hwloc_opendir(path, topology->backend_params.sysfs.root_fd);
  if (dir)
    {
      while ((dirent = readdir(dir)) != NULL)
	{
	  if (strncmp(dirent->d_name, "node", 4))
	    continue;
	  osnode = strtoul(dirent->d_name+4, NULL, 0);
	  hwloc_cpuset_set(nodeset, osnode);
	  nbnodes++;
	}
      closedir(dir);
    }

  if (nbnodes <= 1)
    {
      hwloc_cpuset_free(nodeset);
      return;
    }

  /* For convenience, put these declarations inside a block.  Saves us
     from a bunch of mallocs, particularly with the 2D array. */

  {
      hwloc_obj_t nodes[nbnodes];
<<<<<<< HEAD
      unsigned * distances = calloc(nbnodes*nbnodes, sizeof(unsigned));

      for (osnode=0; osnode < nbnodes; osnode++) {
=======
      unsigned distances[nbnodes][nbnodes];
      unsigned distance_indexes[nbnodes];
      unsigned index;

      /* Get node indexes now. We need them in order since Linux groups
       * sparse distances but keep them in order in the sysfs distance files.
       */
      index = 0;
      hwloc_cpuset_foreach_begin (osnode, nodeset) {
	distance_indexes[index] = osnode;
	index++;
      } hwloc_cpuset_foreach_end();
      hwloc_cpuset_free(nodeset);

#ifdef HWLOC_DEBUG
      hwloc_debug("%s", "numa distance indexes: ");
      for (index = 0; index < nbnodes; index++) {
	hwloc_debug(" %u", distance_indexes[index]);
      }
      hwloc_debug("%s", "\n");
#endif

      /* Get actual distances now */
      for (index = 0; index < nbnodes; index++) {
>>>>>>> 9cc1ebab
          char nodepath[SYSFS_NUMA_NODE_PATH_LEN];
          hwloc_cpuset_t cpuset;
	  unsigned int osnode = distance_indexes[index];

          sprintf(nodepath, "%s/node%u/cpumap", path, osnode);
          cpuset = hwloc_parse_cpumap(nodepath, topology->backend_params.sysfs.root_fd);
          if (!cpuset)
              continue;

          node = hwloc_alloc_setup_object(HWLOC_OBJ_NODE, osnode);
          node->cpuset = cpuset;
          node->nodeset = hwloc_cpuset_alloc();
          hwloc_cpuset_set(node->nodeset, osnode);

          hwloc_sysfs_node_meminfo_info(topology, path, osnode, &node->memory);

          hwloc_debug_1arg_cpuset("os node %u has cpuset %s\n",
                                  osnode, node->cpuset);
          hwloc_insert_object_by_cpuset(topology, node);
          nodes[index] = node;

          sprintf(nodepath, "%s/node%u/distance", path, osnode);
<<<<<<< HEAD
          hwloc_parse_node_distance(nodepath, nbnodes, distances+osnode*nbnodes, topology->backend_params.sysfs.root_fd);
      }

      hwloc_setup_misc_level_from_distances(topology, nbnodes, nodes, distances);

      topology->os_distances[HWLOC_OBJ_NODE] = (unsigned*) distances;
=======
          hwloc_parse_node_distance(nodepath, nbnodes, distances[index], topology->backend_params.sysfs.root_fd);
      }

      hwloc_setup_misc_level_from_distances(topology, nbnodes, nodes, (unsigned *) distances, (unsigned *) distance_indexes);
>>>>>>> 9cc1ebab
  }

  *found = nbnodes;
}

/* Look at Linux' /sys/devices/system/cpu/cpu%d/topology/ */
static void
look_sysfscpu(struct hwloc_topology *topology, const char *path)
{
  hwloc_cpuset_t cpuset; /* Set of cpus for which we have topology information */
#define CPU_TOPOLOGY_STR_LEN 128
  char str[CPU_TOPOLOGY_STR_LEN];
  DIR *dir;
  int i,j;
  FILE *fd;

  cpuset = hwloc_cpuset_alloc();

  /* fill the cpuset of interesting cpus */
  dir = hwloc_opendir(path, topology->backend_params.sysfs.root_fd);
  if (dir) {
    struct dirent *dirent;
    while ((dirent = readdir(dir)) != NULL) {
      unsigned long cpu;
      char online[2];

      if (strncmp(dirent->d_name, "cpu", 3))
	continue;
      cpu = strtoul(dirent->d_name+3, NULL, 0);

      /* Maybe we don't have topology information but at least it exists */
      hwloc_cpuset_set(topology->levels[0][0]->complete_cpuset, cpu);

      /* check whether this processor is online */
      sprintf(str, "%s/cpu%lu/online", path, cpu);
      fd = hwloc_fopen(str, "r", topology->backend_params.sysfs.root_fd);
      if (fd) {
	if (fgets(online, sizeof(online), fd)) {
	  fclose(fd);
	  if (atoi(online)) {
	    hwloc_debug("os proc %lu is online\n", cpu);
	  } else {
	    hwloc_debug("os proc %lu is offline\n", cpu);
            hwloc_cpuset_clr(topology->levels[0][0]->online_cpuset, cpu);
	  }
	} else {
	  fclose(fd);
	}
      }

      /* check whether the kernel exports topology information for this cpu */
      sprintf(str, "%s/cpu%lu/topology", path, cpu);
      if (hwloc_access(str, X_OK, topology->backend_params.sysfs.root_fd) < 0 && errno == ENOENT) {
	hwloc_debug("os proc %lu has no accessible %s/cpu%lu/topology\n",
		   cpu, path, cpu);
	continue;
      }

      hwloc_cpuset_set(cpuset, cpu);
    }
    closedir(dir);
  }

  topology->support.discovery->pu = 1;
  hwloc_debug_1arg_cpuset("found %d cpu topologies, cpuset %s\n",
	     hwloc_cpuset_weight(cpuset), cpuset);

  hwloc_cpuset_foreach_begin(i, cpuset)
    {
      struct hwloc_obj *socket, *core, *thread;
      hwloc_cpuset_t socketset, coreset, threadset;
      unsigned mysocketid, mycoreid;

      /* look at the socket */
      mysocketid = 0; /* shut-up the compiler */
      sprintf(str, "%s/cpu%d/topology/physical_package_id", path, i);
      hwloc_parse_sysfs_unsigned(str, &mysocketid, topology->backend_params.sysfs.root_fd);

      sprintf(str, "%s/cpu%d/topology/core_siblings", path, i);
      socketset = hwloc_parse_cpumap(str, topology->backend_params.sysfs.root_fd);
      if (socketset && hwloc_cpuset_weight(socketset) >= 1) {
        if (hwloc_cpuset_first(socketset) == i) {
          /* first cpu in this socket, add the socket */
          socket = hwloc_alloc_setup_object(HWLOC_OBJ_SOCKET, mysocketid);
          socket->cpuset = socketset;
          hwloc_debug_1arg_cpuset("os socket %u has cpuset %s\n",
                     mysocketid, socketset);
          hwloc_insert_object_by_cpuset(topology, socket);
        } else
          hwloc_cpuset_free(socketset);
      }

      /* look at the core */
      mycoreid = 0; /* shut-up the compiler */
      sprintf(str, "%s/cpu%d/topology/core_id", path, i);
      hwloc_parse_sysfs_unsigned(str, &mycoreid, topology->backend_params.sysfs.root_fd);

      sprintf(str, "%s/cpu%d/topology/thread_siblings", path, i);
      coreset = hwloc_parse_cpumap(str, topology->backend_params.sysfs.root_fd);
      if (coreset && hwloc_cpuset_weight(coreset) >= 1) {
        if (hwloc_cpuset_first(coreset) == i) {
          core = hwloc_alloc_setup_object(HWLOC_OBJ_CORE, mycoreid);
          core->cpuset = coreset;
          hwloc_debug_1arg_cpuset("os core %u has cpuset %s\n",
                     mycoreid, coreset);
          hwloc_insert_object_by_cpuset(topology, core);
        } else
          hwloc_cpuset_free(coreset);
      }

      /* look at the thread */
      threadset = hwloc_cpuset_alloc();
      hwloc_cpuset_cpu(threadset, i);

      /* add the thread */
      thread = hwloc_alloc_setup_object(HWLOC_OBJ_PU, i);
      thread->cpuset = threadset;
      hwloc_debug_1arg_cpuset("thread %d has cpuset %s\n",
		 i, threadset);
      hwloc_insert_object_by_cpuset(topology, thread);

      /* look at the caches */
      for(j=0; j<10; j++) {
#define SHARED_CPU_MAP_STRLEN 128
	char mappath[SHARED_CPU_MAP_STRLEN];
	char str2[20]; /* enough for a level number (one digit) or a type (Data/Instruction/Unified) */
	struct hwloc_obj *cache;
	hwloc_cpuset_t cacheset;
	unsigned long kB = 0;
	unsigned linesize = 0;
	int depth; /* 0 for L1, .... */

	/* get the cache level depth */
	sprintf(mappath, "%s/cpu%d/cache/index%d/level", path, i, j);
	fd = hwloc_fopen(mappath, "r", topology->backend_params.sysfs.root_fd);
	if (fd) {
	  if (fgets(str2,sizeof(str2), fd))
	    depth = strtoul(str2, NULL, 10)-1;
	  else
	    continue;
	  fclose(fd);
	} else
	  continue;

	/* ignore Instruction caches */
	sprintf(mappath, "%s/cpu%d/cache/index%d/type", path, i, j);
	fd = hwloc_fopen(mappath, "r", topology->backend_params.sysfs.root_fd);
	if (fd) {
	  if (fgets(str2, sizeof(str2), fd)) {
	    fclose(fd);
	    if (!strncmp(str2, "Instruction", 11))
	      continue;
	  } else {
	    fclose(fd);
	    continue;
	  }
	} else
	  continue;

	/* get the cache size */
	sprintf(mappath, "%s/cpu%d/cache/index%d/size", path, i, j);
	fd = hwloc_fopen(mappath, "r", topology->backend_params.sysfs.root_fd);
	if (fd) {
	  if (fgets(str2,sizeof(str2), fd))
	    kB = atol(str2); /* in kB */
	  fclose(fd);
	}

	/* get the line size */
	sprintf(mappath, "%s/cpu%d/cache/index%d/coherency_line_size", path, i, j);
	fd = hwloc_fopen(mappath, "r", topology->backend_params.sysfs.root_fd);
	if (fd) {
	  if (fgets(str2,sizeof(str2), fd))
	    linesize = atol(str2); /* in bytes */
	  fclose(fd);
	}

	sprintf(mappath, "%s/cpu%d/cache/index%d/shared_cpu_map", path, i, j);
	cacheset = hwloc_parse_cpumap(mappath, topology->backend_params.sysfs.root_fd);
        if (cacheset) {
          if (hwloc_cpuset_weight(cacheset) < 1)
            /* mask is wrong (happens on ia64), assumes it's not shared */
            hwloc_cpuset_cpu(cacheset, i);

          if (hwloc_cpuset_first(cacheset) == i) {
            /* first cpu in this cache, add the cache */
            cache = hwloc_alloc_setup_object(HWLOC_OBJ_CACHE, -1);
            cache->attr->cache.size = kB << 10;
            cache->attr->cache.depth = depth+1;
            cache->attr->cache.linesize = linesize;
            cache->cpuset = cacheset;
            hwloc_debug_1arg_cpuset("cache depth %d has cpuset %s\n",
                       depth, cacheset);
            hwloc_insert_object_by_cpuset(topology, cache);
          } else
            hwloc_cpuset_free(cacheset);
        }
      }
    }
  hwloc_cpuset_foreach_end();

  hwloc_cpuset_free(cpuset);
}


/* Look at Linux' /proc/cpuinfo */
#      define PROCESSOR	"processor"
#      define PHYSID "physical id"
#      define COREID "core id"
#define HWLOC_NBMAXCPUS 1024 /* FIXME: drop */
static int
look_cpuinfo(struct hwloc_topology *topology, const char *path,
	     hwloc_cpuset_t online_cpuset)
{
  FILE *fd;
  char str[strlen(PHYSID)+1+9+1+1];
  char *endptr;
  unsigned proc_physids[HWLOC_NBMAXCPUS];
  unsigned osphysids[HWLOC_NBMAXCPUS];
  unsigned proc_coreids[HWLOC_NBMAXCPUS];
  unsigned oscoreids[HWLOC_NBMAXCPUS];
  unsigned proc_osphysids[HWLOC_NBMAXCPUS];
  unsigned core_osphysids[HWLOC_NBMAXCPUS];
  unsigned procid_max=0;
  unsigned numprocs=0;
  unsigned numsockets=0;
  unsigned numcores=0;
  unsigned long physid;
  unsigned long coreid;
  unsigned missingsocket;
  unsigned missingcore;
  unsigned long processor = (unsigned long) -1;
  unsigned i;
  hwloc_cpuset_t cpuset;
  hwloc_obj_t obj;

  for (i = 0; i < HWLOC_NBMAXCPUS; i++) {
    proc_physids[i] = -1;
    osphysids[i] = -1;
    proc_coreids[i] = -1;
    oscoreids[i] = -1;
    proc_osphysids[i] = -1;
    core_osphysids[i] = -1;
  }

  if (!(fd=hwloc_fopen(path,"r", topology->backend_params.sysfs.root_fd)))
    {
      hwloc_debug("%s", "could not open /proc/cpuinfo\n");
      return -1;
    }

  cpuset = hwloc_cpuset_alloc();
  /* Just record information and count number of sockets and cores */

  hwloc_debug("%s", "\n\n * Topology extraction from /proc/cpuinfo *\n\n");
  while (fgets(str,sizeof(str),fd)!=NULL)
    {
#      define getprocnb_begin(field, var)		     \
      if ( !strncmp(field,str,strlen(field)))	     \
	{						     \
	char *c = strchr(str, ':')+1;		     \
	var = strtoul(c,&endptr,0);			     \
	if (endptr==c)							\
	  {								\
            hwloc_debug("%s", "no number in "field" field of /proc/cpuinfo\n"); \
            hwloc_cpuset_free(cpuset);					\
            return -1;							\
	  }								\
	else if (var==ULONG_MAX)						\
	  {								\
            hwloc_debug("%s", "too big "field" number in /proc/cpuinfo\n"); \
            hwloc_cpuset_free(cpuset);					\
            return -1;							\
	  }								\
	hwloc_debug(field " %lu\n", var)
#      define getprocnb_end()			\
      }
      getprocnb_begin(PROCESSOR,processor);
      hwloc_cpuset_set(cpuset, processor);

      obj = hwloc_alloc_setup_object(HWLOC_OBJ_PU, processor);
      obj->cpuset = hwloc_cpuset_alloc();
      hwloc_cpuset_cpu(obj->cpuset, processor);

      hwloc_debug_2args_cpuset("cpu %u (os %lu) has cpuset %s\n",
		 numprocs, processor, obj->cpuset);
      numprocs++;
      hwloc_insert_object_by_cpuset(topology, obj);

      getprocnb_end() else
      getprocnb_begin(PHYSID,physid);
      proc_osphysids[processor]=physid;
      for (i=0; i<numsockets; i++)
	if (physid == osphysids[i])
	  break;
      proc_physids[processor]=i;
      hwloc_debug("%lu on socket %u (%lx)\n", processor, i, physid);
      if (i==numsockets)
	osphysids[(numsockets)++] = physid;
      getprocnb_end() else
      getprocnb_begin(COREID,coreid);
      for (i=0; i<numcores; i++)
	if (coreid == oscoreids[i] && proc_osphysids[processor] == core_osphysids[i])
	  break;
      proc_coreids[processor]=i;
      if (i==numcores)
	{
	  core_osphysids[numcores] = proc_osphysids[processor];
	  oscoreids[numcores] = coreid;
	  (numcores)++;
	}
      getprocnb_end()
	if (str[strlen(str)-1]!='\n')
	  {
            /* ignore end of line */
	    if (fscanf(fd,"%*[^\n]") == EOF)
	      break;
	    getc(fd);
	  }
    }
  fclose(fd);

  if (processor == (unsigned long) -1) {
    hwloc_cpuset_free(cpuset);
    return -1;
  }

  topology->support.discovery->pu = 1;
  /* setup the final number of procs */
  procid_max = processor + 1;
  hwloc_cpuset_copy(online_cpuset, cpuset);
  hwloc_cpuset_free(cpuset);

  hwloc_debug("%u online processors found, with id max %u\n", numprocs, procid_max);
  hwloc_debug_cpuset("online processor cpuset: %s\n", online_cpuset);

  hwloc_debug("%s", "\n * Topology summary *\n");
  hwloc_debug("%u processors (%u max id)\n", numprocs, procid_max);

  /* Some buggy Linuxes don't provide numbers for processor 0, which makes us
   * provide bogus information. We should rather drop it. */
  missingsocket=0;
  missingcore=0;
  hwloc_cpuset_foreach_begin(processor, online_cpuset)
    if (proc_physids[processor] == (unsigned) -1)
      missingsocket=1;
    if (proc_coreids[processor] == (unsigned) -1)
      missingcore=1;
    if (missingcore && missingsocket)
      /* No usable information, no need to continue */
      break;
  hwloc_cpuset_foreach_end();

  hwloc_debug("%u sockets%s\n", numsockets, missingsocket ? ", but some missing socket" : "");
  if (!missingsocket && numsockets>0)
    hwloc_setup_level(procid_max, numsockets, osphysids, proc_physids, topology, HWLOC_OBJ_SOCKET);

  hwloc_debug("%u cores%s\n", numcores, missingcore ? ", but some missing core" : "");
  if (!missingcore && numcores>0)
    hwloc_setup_level(procid_max, numcores, oscoreids, proc_coreids, topology, HWLOC_OBJ_CORE);

  return 0;
}

static void
hwloc__get_dmi_info(struct hwloc_topology *topology, hwloc_obj_t obj)
{
#define DMI_BOARD_STRINGS_LEN 50
  char dmi_line[DMI_BOARD_STRINGS_LEN];
  char *tmp;
  FILE *fd;

  dmi_line[0] = '\0';
  fd = hwloc_fopen("/sys/class/dmi/id/board_vendor", "r", topology->backend_params.sysfs.root_fd);
  if (fd) {
    tmp = fgets(dmi_line, DMI_BOARD_STRINGS_LEN, fd);
    fclose (fd);
    if (tmp && dmi_line[0] != '\0') {
      tmp = strchr(dmi_line, '\n');
      if (tmp)
	*tmp = '\0';
      hwloc_debug("found DMI board vendor '%s'\n", dmi_line);
      hwloc_add_object_info(obj, "DMIBoardVendor", dmi_line);
    }
  }

  dmi_line[0] = '\0';
  fd = hwloc_fopen("/sys/class/dmi/id/board_name", "r", topology->backend_params.sysfs.root_fd);
  if (fd) {
    tmp = fgets(dmi_line, DMI_BOARD_STRINGS_LEN, fd);
    fclose (fd);
    if (tmp && dmi_line[0] != '\0') {
      tmp = strchr(dmi_line, '\n');
      if (tmp)
	*tmp = '\0';
      hwloc_debug("found DMI board name '%s'\n", dmi_line);
      hwloc_add_object_info(obj, "DMIBoardName", dmi_line);
    }
  }
}

void
hwloc_look_linux(struct hwloc_topology *topology)
{
  DIR *nodes_dir;
  unsigned nbnodes;
  char *cpuset_mntpnt, *cgroup_mntpnt, *cpuset_name = NULL;
  int err;

  /* Gather the list of admin-disabled cpus and mems */
  hwloc_find_linux_cpuset_mntpnt(&cgroup_mntpnt, &cpuset_mntpnt, topology->backend_params.sysfs.root_fd);
  if (cgroup_mntpnt || cpuset_mntpnt) {
    cpuset_name = hwloc_read_linux_cpuset_name(topology->backend_params.sysfs.root_fd, topology->pid);
    if (cpuset_name) {
      hwloc_admin_disable_set_from_cpuset(topology, cgroup_mntpnt, cpuset_mntpnt, cpuset_name, "cpus", topology->levels[0][0]->allowed_cpuset);
      hwloc_admin_disable_set_from_cpuset(topology, cgroup_mntpnt, cpuset_mntpnt, cpuset_name, "mems", topology->levels[0][0]->allowed_nodeset);
    }
    free(cgroup_mntpnt);
    free(cpuset_mntpnt);
  }

  nodes_dir = hwloc_opendir("/proc/nodes", topology->backend_params.sysfs.root_fd);
  if (nodes_dir) {
    /* Kerrighed */
    struct dirent *dirent;
    char path[128];
    hwloc_obj_t machine;
    hwloc_cpuset_t machine_online_set;

    /* replace top-level object type with SYSTEM and add some MACHINE underneath */

    topology->levels[0][0]->type = HWLOC_OBJ_SYSTEM;
    topology->levels[0][0]->name = strdup("Kerrighed");

    /* No cpuset support for now.  */
    /* No sys support for now.  */
    while ((dirent = readdir(nodes_dir)) != NULL) {
      unsigned long node;
      if (strncmp(dirent->d_name, "node", 4))
	continue;
      machine_online_set = hwloc_cpuset_alloc();
      node = strtoul(dirent->d_name+4, NULL, 0);
      snprintf(path, sizeof(path), "/proc/nodes/node%lu/cpuinfo", node);
      err = look_cpuinfo(topology, path, machine_online_set);
      if (err < 0)
        continue;
      hwloc_cpuset_or(topology->levels[0][0]->online_cpuset, topology->levels[0][0]->online_cpuset, machine_online_set);
      machine = hwloc_alloc_setup_object(HWLOC_OBJ_MACHINE, node);
      machine->cpuset = machine_online_set;
      hwloc_debug_1arg_cpuset("machine number %lu has cpuset %s\n",
		 node, machine_online_set);
      hwloc_insert_object_by_cpuset(topology, machine);

      snprintf(path, sizeof(path), "/proc/nodes/node%lu/meminfo", node);
      /* Get the machine memory attributes */
      hwloc_get_procfs_meminfo_info(topology, path, &machine->memory);

      /* Gather DMI info */
      /* FIXME: get the right DMI info of each machine */
      hwloc__get_dmi_info(topology, machine);
    }
    closedir(nodes_dir);
  } else {
    /* Get the machine memory attributes */
    hwloc_get_procfs_meminfo_info(topology, "/proc/meminfo", &topology->levels[0][0]->memory);

    /* Gather NUMA information. Must be after hwloc_get_procfs_meminfo_info so that the hugepage size is known */
    look_sysfsnode(topology, "/sys/devices/system/node", &nbnodes);

    /* if we found some numa nodes, the machine object has no local memory */
    if (nbnodes) {
      topology->levels[0][0]->memory.local_memory = 0;
      if (topology->levels[0][0]->memory.page_types) {
        topology->levels[0][0]->memory.page_types[0].count = 0;
        topology->levels[0][0]->memory.page_types[1].count = 0;
      }
    }

    /* Gather the list of cpus now */
    if (getenv("HWLOC_LINUX_USE_CPUINFO")
	|| hwloc_access("/sys/devices/system/cpu/cpu0/topology", R_OK, topology->backend_params.sysfs.root_fd) < 0) {
	/* revert to reading cpuinfo only if /sys/.../topology unavailable (before 2.6.16) */
      err = look_cpuinfo(topology, "/proc/cpuinfo", topology->levels[0][0]->online_cpuset);
      if (err < 0) {
        if (topology->is_thissystem)
          hwloc_setup_pu_level(topology, hwloc_fallback_nbprocessors(topology));
        else
          /* fsys-root but not this system, no way, assume there's just 1
           * processor :/ */
          hwloc_setup_pu_level(topology, 1);
      }
    } else {
      look_sysfscpu(topology, "/sys/devices/system/cpu");
    }

    /* Gather DMI info */
    hwloc__get_dmi_info(topology, topology->levels[0][0]);
  }

  hwloc_add_object_info(topology->levels[0][0], "Backend", "Linux");
  if (cpuset_name) {
    hwloc_add_object_info(topology->levels[0][0], "LinuxCgroup", cpuset_name);
    free(cpuset_name);
  }

  /* gather uname info if fsroot wasn't changed */
  if (!topology->backend_params.sysfs.root_path || !strcmp(topology->backend_params.sysfs.root_path, "/"))
     hwloc_add_uname_info(topology);
}

void
hwloc_set_linux_hooks(struct hwloc_topology *topology)
{
  topology->set_thisthread_cpubind = hwloc_linux_set_thisthread_cpubind;
  topology->get_thisthread_cpubind = hwloc_linux_get_thisthread_cpubind;
  topology->set_thisproc_cpubind = hwloc_linux_set_thisproc_cpubind;
  topology->get_thisproc_cpubind = hwloc_linux_get_thisproc_cpubind;
  topology->set_proc_cpubind = hwloc_linux_set_proc_cpubind;
  topology->get_proc_cpubind = hwloc_linux_get_proc_cpubind;
#if HAVE_DECL_PTHREAD_SETAFFINITY_NP
  topology->set_thread_cpubind = hwloc_linux_set_thread_cpubind;
#endif /* HAVE_DECL_PTHREAD_SETAFFINITY_NP */
#if HAVE_DECL_PTHREAD_GETAFFINITY_NP
  topology->get_thread_cpubind = hwloc_linux_get_thread_cpubind;
#endif /* HAVE_DECL_PTHREAD_GETAFFINITY_NP */
}

/* TODO mbind, setpolicy */<|MERGE_RESOLUTION|>--- conflicted
+++ resolved
@@ -1336,13 +1336,8 @@
 
   {
       hwloc_obj_t nodes[nbnodes];
-<<<<<<< HEAD
       unsigned * distances = calloc(nbnodes*nbnodes, sizeof(unsigned));
-
-      for (osnode=0; osnode < nbnodes; osnode++) {
-=======
-      unsigned distances[nbnodes][nbnodes];
-      unsigned distance_indexes[nbnodes];
+      unsigned * distance_indexes  = calloc(nbnodes, sizeof(unsigned));
       unsigned index;
 
       /* Get node indexes now. We need them in order since Linux groups
@@ -1365,7 +1360,6 @@
 
       /* Get actual distances now */
       for (index = 0; index < nbnodes; index++) {
->>>>>>> 9cc1ebab
           char nodepath[SYSFS_NUMA_NODE_PATH_LEN];
           hwloc_cpuset_t cpuset;
 	  unsigned int osnode = distance_indexes[index];
@@ -1388,19 +1382,13 @@
           nodes[index] = node;
 
           sprintf(nodepath, "%s/node%u/distance", path, osnode);
-<<<<<<< HEAD
-          hwloc_parse_node_distance(nodepath, nbnodes, distances+osnode*nbnodes, topology->backend_params.sysfs.root_fd);
+          hwloc_parse_node_distance(nodepath, nbnodes, distances+index*nbnodes, topology->backend_params.sysfs.root_fd);
       }
 
-      hwloc_setup_misc_level_from_distances(topology, nbnodes, nodes, distances);
-
-      topology->os_distances[HWLOC_OBJ_NODE] = (unsigned*) distances;
-=======
-          hwloc_parse_node_distance(nodepath, nbnodes, distances[index], topology->backend_params.sysfs.root_fd);
-      }
-
-      hwloc_setup_misc_level_from_distances(topology, nbnodes, nodes, (unsigned *) distances, (unsigned *) distance_indexes);
->>>>>>> 9cc1ebab
+      hwloc_setup_misc_level_from_distances(topology, nbnodes, nodes, distances, distance_indexes);
+
+      topology->backend_params.sysfs.numa_os_distances = distances;
+      topology->backend_params.sysfs.numa_os_distance_indexes = distance_indexes;
   }
 
   *found = nbnodes;
@@ -1810,6 +1798,9 @@
   char *cpuset_mntpnt, *cgroup_mntpnt, *cpuset_name = NULL;
   int err;
 
+  topology->backend_params.sysfs.numa_os_distances = NULL;
+  topology->backend_params.sysfs.numa_os_distance_indexes = NULL;
+
   /* Gather the list of admin-disabled cpus and mems */
   hwloc_find_linux_cpuset_mntpnt(&cgroup_mntpnt, &cpuset_mntpnt, topology->backend_params.sysfs.root_fd);
   if (cgroup_mntpnt || cpuset_mntpnt) {
@@ -1911,6 +1902,44 @@
      hwloc_add_uname_info(topology);
 }
 
+static unsigned
+hwloc_get_node_logical_index_by_os_index(hwloc_topology_t topology, unsigned os_index)
+{
+  /* FIXME cache the reverse distance index array to optimize this */
+  hwloc_obj_t obj = NULL;
+  while ((obj = hwloc_get_next_obj_by_type(topology, HWLOC_OBJ_NODE, obj)) != NULL)
+    if (obj->os_index == os_index)
+      return obj->logical_index;
+  assert(0);
+}
+
+void
+hwloc_set_linux_distances(struct hwloc_topology *topology)
+{
+  assert(!!topology->backend_params.sysfs.numa_os_distances == !!topology->backend_params.sysfs.numa_os_distance_indexes);
+  if (topology->backend_params.sysfs.numa_os_distances) {
+    unsigned i, j, li, lj, nbnodes;
+
+    nbnodes = hwloc_get_nbobjs_by_type(topology, HWLOC_OBJ_NODE);
+    assert(nbnodes > 0);
+
+    topology->distances[HWLOC_OBJ_NODE] = malloc(nbnodes*nbnodes*sizeof(unsigned));
+
+    for(i=0; i<nbnodes; i++) {
+      li = hwloc_get_node_logical_index_by_os_index(topology, topology->backend_params.sysfs.numa_os_distance_indexes[i]);
+      topology->distances[HWLOC_OBJ_NODE][li*nbnodes+li] = topology->backend_params.sysfs.numa_os_distances[i*nbnodes+i];
+      for(j=i+1; j<nbnodes; j++) {
+	lj = hwloc_get_node_logical_index_by_os_index(topology, topology->backend_params.sysfs.numa_os_distance_indexes[j]);
+	topology->distances[HWLOC_OBJ_NODE][li*nbnodes+lj] = topology->backend_params.sysfs.numa_os_distances[i*nbnodes+j];
+	topology->distances[HWLOC_OBJ_NODE][lj*nbnodes+li] = topology->backend_params.sysfs.numa_os_distances[j*nbnodes+i];
+      }
+    }
+
+    free(topology->backend_params.sysfs.numa_os_distances);
+    free(topology->backend_params.sysfs.numa_os_distance_indexes);
+  }
+}
+
 void
 hwloc_set_linux_hooks(struct hwloc_topology *topology)
 {
