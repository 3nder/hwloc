/*
 * Copyright © 2009 CNRS
 * Copyright © 2009-2010 INRIA
 * Copyright © 2009-2010 Université Bordeaux 1
 * Copyright © 2009 Cisco Systems, Inc.  All rights reserved.
 * Copyright © 2010 IBM
 * See COPYING in top-level directory.
 */

#include <private/config.h>
#include <hwloc.h>
#include <hwloc/linux.h>
#include <private/misc.h>
#include <private/private.h>
#include <private/misc.h>
#include <private/debug.h>

#include <limits.h>
#include <stdio.h>
#include <fcntl.h>
#include <errno.h>
#include <assert.h>
#include <dirent.h>
#include <unistd.h>
#include <sys/types.h>
#include <sys/stat.h>
#include <sched.h>
#include <pthread.h>
#include <sys/mman.h>
#if defined HWLOC_HAVE_SET_MEMPOLICY || defined HWLOC_HAVE_MBIND
#include <numaif.h>
#endif

#if !defined(HWLOC_HAVE_CPU_SET) && !(defined(HWLOC_HAVE_CPU_SET_S) && !defined(HWLOC_HAVE_OLD_SCHED_SETAFFINITY)) && defined(HWLOC_HAVE__SYSCALL3)
/* libc doesn't have support for sched_setaffinity, build system call
 * ourselves: */
#    include <linux/unistd.h>
#    ifndef __NR_sched_setaffinity
#       ifdef __i386__
#         define __NR_sched_setaffinity 241
#       elif defined(__x86_64__)
#         define __NR_sched_setaffinity 203
#       elif defined(__ia64__)
#         define __NR_sched_setaffinity 1231
#       elif defined(__hppa__)
#         define __NR_sched_setaffinity 211
#       elif defined(__alpha__)
#         define __NR_sched_setaffinity 395
#       elif defined(__s390__)
#         define __NR_sched_setaffinity 239
#       elif defined(__sparc__)
#         define __NR_sched_setaffinity 261
#       elif defined(__m68k__)
#         define __NR_sched_setaffinity 311
#       elif defined(__powerpc__) || defined(__ppc__) || defined(__PPC__) || defined(__powerpc64__) || defined(__ppc64__)
#         define __NR_sched_setaffinity 222
#       elif defined(__arm__)
#         define __NR_sched_setaffinity 241
#       elif defined(__cris__)
#         define __NR_sched_setaffinity 241
/*#       elif defined(__mips__)
  #         define __NR_sched_setaffinity TODO (32/64/nabi) */
#       else
#         warning "don't know the syscall number for sched_setaffinity on this architecture, will not support binding"
#         define sched_setaffinity(pid, lg, mask) (errno = ENOSYS, -1)
#       endif
#    endif
#    ifndef sched_setaffinity
       _syscall3(int, sched_setaffinity, pid_t, pid, unsigned int, lg, const void *, mask)
#    endif
#    ifndef __NR_sched_getaffinity
#       ifdef __i386__
#         define __NR_sched_getaffinity 242
#       elif defined(__x86_64__)
#         define __NR_sched_getaffinity 204
#       elif defined(__ia64__)
#         define __NR_sched_getaffinity 1232
#       elif defined(__hppa__)
#         define __NR_sched_getaffinity 212
#       elif defined(__alpha__)
#         define __NR_sched_getaffinity 396
#       elif defined(__s390__)
#         define __NR_sched_getaffinity 240
#       elif defined(__sparc__)
#         define __NR_sched_getaffinity 260
#       elif defined(__m68k__)
#         define __NR_sched_getaffinity 312
#       elif defined(__powerpc__) || defined(__ppc__) || defined(__PPC__) || defined(__powerpc64__) || defined(__ppc64__)
#         define __NR_sched_getaffinity 223
#       elif defined(__arm__)
#         define __NR_sched_getaffinity 242
#       elif defined(__cris__)
#         define __NR_sched_getaffinity 242
/*#       elif defined(__mips__)
  #         define __NR_sched_getaffinity TODO (32/64/nabi) */
#       else
#         warning "don't know the syscall number for sched_getaffinity on this architecture, will not support getting binding"
#         define sched_getaffinity(pid, lg, mask) (errno = ENOSYS, -1)
#       endif
#    endif
#    ifndef sched_getaffinity
       _syscall3(int, sched_getaffinity, pid_t, pid, unsigned int, lg, void *, mask)
#    endif
#endif

/* Added for ntohl() */
#include <arpa/inet.h>

#ifdef HAVE_OPENAT
/* Use our own filesystem functions if we have openat */

static const char *
hwloc_checkat(const char *path, int fsroot_fd)
{
  const char *relative_path;
  if (fsroot_fd < 0) {
    errno = EBADF;
    return NULL;
  }

  /* Skip leading slashes.  */
  for (relative_path = path; *relative_path == '/'; relative_path++);

  return relative_path;
}

static int
hwloc_openat(const char *path, int fsroot_fd)
{
  const char *relative_path;

  relative_path = hwloc_checkat(path, fsroot_fd);
  if (!relative_path)
    return -1;

  return openat (fsroot_fd, relative_path, O_RDONLY);
}

static FILE *
hwloc_fopenat(const char *path, const char *mode, int fsroot_fd)
{
  int fd;

  if (strcmp(mode, "r")) {
    errno = ENOTSUP;
    return NULL;
  }

  fd = hwloc_openat (path, fsroot_fd);
  if (fd == -1)
    return NULL;

  return fdopen(fd, mode);
}

static int
hwloc_accessat(const char *path, int mode, int fsroot_fd)
{
  const char *relative_path;

  relative_path = hwloc_checkat(path, fsroot_fd);
  if (!relative_path)
    return -1;

  return faccessat(fsroot_fd, relative_path, mode, 0);
}

static int
hwloc_fstatat(const char *path, struct stat *st, int flags, int fsroot_fd)
{
  const char *relative_path;

  relative_path = hwloc_checkat(path, fsroot_fd);
  if (!relative_path)
    return -1;

  return fstatat(fsroot_fd, relative_path, st, flags);
}

static DIR*
hwloc_opendirat(const char *path, int fsroot_fd)
{
  int dir_fd;
  const char *relative_path;

  relative_path = hwloc_checkat(path, fsroot_fd);
  if (!relative_path)
    return NULL;

  dir_fd = openat(fsroot_fd, relative_path, O_RDONLY | O_DIRECTORY);
  if (dir_fd < 0)
    return NULL;

  return fdopendir(dir_fd);
}

#endif /* HAVE_OPENAT */

/* Static inline version of fopen so that we can use openat if we have
   it, but still preserve compiler parameter checking */
static inline int
hwloc_open(const char *p, int d __hwloc_attribute_unused)
{ 
#ifdef HAVE_OPENAT
    return hwloc_openat(p, d);
#else
    return open(p, O_RDONLY);
#endif
}

static inline FILE *
hwloc_fopen(const char *p, const char *m, int d __hwloc_attribute_unused)
{ 
#ifdef HAVE_OPENAT
    return hwloc_fopenat(p, m, d);
#else
    return fopen(p, m);
#endif
}

/* Static inline version of access so that we can use openat if we have
   it, but still preserve compiler parameter checking */
static inline int 
hwloc_access(const char *p, int m, int d __hwloc_attribute_unused)
{ 
#ifdef HAVE_OPENAT
    return hwloc_accessat(p, m, d);
#else
    return access(p, m);
#endif
}

static inline int
hwloc_stat(const char *p, struct stat *st, int d __hwloc_attribute_unused)
{
#ifdef HAVE_OPENAT
    return hwloc_fstatat(p, st, 0, d);
#else
    return stat(p, st);
#endif
}

/* Static inline version of opendir so that we can use openat if we have
   it, but still preserve compiler parameter checking */
static inline DIR *
hwloc_opendir(const char *p, int d __hwloc_attribute_unused)
{ 
#ifdef HAVE_OPENAT
    return hwloc_opendirat(p, d);
#else
    return opendir(p);
#endif
}

int
hwloc_linux_set_tid_cpubind(hwloc_topology_t topology __hwloc_attribute_unused, pid_t tid __hwloc_attribute_unused, hwloc_const_bitmap_t hwloc_set __hwloc_attribute_unused)
{
  /* TODO Kerrighed: Use
   * int migrate (pid_t pid, int destination_node);
   * int migrate_self (int destination_node);
   * int thread_migrate (int thread_id, int destination_node);
   */

  /* The resulting binding is always strict */

#if defined(HWLOC_HAVE_CPU_SET_S) && !defined(HWLOC_HAVE_OLD_SCHED_SETAFFINITY)
  cpu_set_t *plinux_set;
  unsigned cpu;
  int last;
  size_t setsize;
  int err;

  last = hwloc_bitmap_last(hwloc_set);
  if (last == -1) {
    errno = EINVAL;
    return -1;
  }

  setsize = CPU_ALLOC_SIZE(last+1);
  plinux_set = CPU_ALLOC(last+1);

  CPU_ZERO_S(setsize, plinux_set);
  hwloc_bitmap_foreach_begin(cpu, hwloc_set)
    CPU_SET_S(cpu, setsize, plinux_set);
  hwloc_bitmap_foreach_end();

  err = sched_setaffinity(tid, setsize, plinux_set);

  CPU_FREE(plinux_set);
  return err;
#elif defined(HWLOC_HAVE_CPU_SET)
  cpu_set_t linux_set;
  unsigned cpu;

  CPU_ZERO(&linux_set);
  hwloc_bitmap_foreach_begin(cpu, hwloc_set)
    CPU_SET(cpu, &linux_set);
  hwloc_bitmap_foreach_end();

#ifdef HWLOC_HAVE_OLD_SCHED_SETAFFINITY
  return sched_setaffinity(tid, &linux_set);
#else /* HWLOC_HAVE_OLD_SCHED_SETAFFINITY */
  return sched_setaffinity(tid, sizeof(linux_set), &linux_set);
#endif /* HWLOC_HAVE_OLD_SCHED_SETAFFINITY */
#elif defined(HWLOC_HAVE__SYSCALL3)
  unsigned long mask = hwloc_bitmap_to_ulong(hwloc_set);

#ifdef HWLOC_HAVE_OLD_SCHED_SETAFFINITY
  return sched_setaffinity(tid, (void*) &mask);
#else /* HWLOC_HAVE_OLD_SCHED_SETAFFINITY */
  return sched_setaffinity(tid, sizeof(mask), (void*) &mask);
#endif /* HWLOC_HAVE_OLD_SCHED_SETAFFINITY */
#else /* !_SYSCALL3 */
  errno = ENOSYS;
  return -1;
#endif /* !_SYSCALL3 */
}

#if defined(HWLOC_HAVE_CPU_SET_S) && !defined(HWLOC_HAVE_OLD_SCHED_SETAFFINITY)
/*
 * On some kernels, sched_getaffinity requires the output size to be larger
 * than the kernel cpu_set size (defined by CONFIG_NR_CPUS).
 * Try sched_affinity on ourself until we find a nr_cpus value that makes
 * the kernel happy.
 */
static int
hwloc_linux_find_kernel_nr_cpus(hwloc_topology_t topology)
{
  static int nr_cpus = -1;

  if (nr_cpus != -1)
    /* already computed */
    return nr_cpus;

  /* start with a nr_cpus that may contain the whole topology */
  nr_cpus = hwloc_bitmap_last(topology->levels[0][0]->complete_cpuset) + 1;
  while (1) {
    cpu_set_t *set = CPU_ALLOC(nr_cpus);
    size_t setsize = CPU_ALLOC_SIZE(nr_cpus);
    int err = sched_getaffinity(0, setsize, set); /* always works, unless setsize is too small */
    CPU_FREE(set);
    if (!err)
      /* found it */
      return nr_cpus;
    nr_cpus *= 2;
  }
}
#endif

int
hwloc_linux_get_tid_cpubind(hwloc_topology_t topology __hwloc_attribute_unused, pid_t tid __hwloc_attribute_unused, hwloc_bitmap_t hwloc_set __hwloc_attribute_unused)
{
  int err __hwloc_attribute_unused;
  /* TODO Kerrighed */

#if defined(HWLOC_HAVE_CPU_SET_S) && !defined(HWLOC_HAVE_OLD_SCHED_SETAFFINITY)
  cpu_set_t *plinux_set;
  unsigned cpu;
  int last;
  size_t setsize;
  int kernel_nr_cpus;

  /* find the kernel nr_cpus so as to use a large enough cpu_set size */
  kernel_nr_cpus = hwloc_linux_find_kernel_nr_cpus(topology);
  setsize = CPU_ALLOC_SIZE(kernel_nr_cpus);
  plinux_set = CPU_ALLOC(kernel_nr_cpus);

  err = sched_getaffinity(tid, setsize, plinux_set);

  if (err < 0) {
    CPU_FREE(plinux_set);
    return -1;
  }

  last = hwloc_bitmap_last(topology->levels[0][0]->complete_cpuset);
  assert(last != -1);

  hwloc_bitmap_zero(hwloc_set);
  for(cpu=0; cpu<=(unsigned) last; cpu++)
    if (CPU_ISSET_S(cpu, setsize, plinux_set))
      hwloc_bitmap_set(hwloc_set, cpu);

  CPU_FREE(plinux_set);
#elif defined(HWLOC_HAVE_CPU_SET)
  cpu_set_t linux_set;
  unsigned cpu;

#ifdef HWLOC_HAVE_OLD_SCHED_SETAFFINITY
  err = sched_getaffinity(tid, &linux_set);
#else /* HWLOC_HAVE_OLD_SCHED_SETAFFINITY */
  err = sched_getaffinity(tid, sizeof(linux_set), &linux_set);
#endif /* HWLOC_HAVE_OLD_SCHED_SETAFFINITY */
  if (err < 0)
    return -1;

  hwloc_bitmap_zero(hwloc_set);
  for(cpu=0; cpu<CPU_SETSIZE; cpu++)
    if (CPU_ISSET(cpu, &linux_set))
      hwloc_bitmap_set(hwloc_set, cpu);
#elif defined(HWLOC_HAVE__SYSCALL3)
  unsigned long mask;

#ifdef HWLOC_HAVE_OLD_SCHED_SETAFFINITY
  err = sched_getaffinity(tid, (void*) &mask);
#else /* HWLOC_HAVE_OLD_SCHED_SETAFFINITY */
  err = sched_getaffinity(tid, sizeof(mask), (void*) &mask);
#endif /* HWLOC_HAVE_OLD_SCHED_SETAFFINITY */
  if (err < 0)
    return -1;

  hwloc_bitmap_from_ulong(hwloc_set, mask);
#else /* !_SYSCALL3 */
  errno = ENOSYS;
  return -1;
#endif /* !_SYSCALL3 */

  return 0;
}

/* Get the array of tids of a process from the task directory in /proc */
static int
hwloc_linux_get_proc_tids(DIR *taskdir, unsigned *nr_tidsp, pid_t ** tidsp)
{
  struct dirent *dirent;
  unsigned nr_tids = 0;
  unsigned max_tids = 32;
  pid_t *tids;
  struct stat sb;

  /* take the number of links as a good estimate for the number of tids */
  if (fstat(dirfd(taskdir), &sb) == 0)
    max_tids = sb.st_nlink;

  tids = malloc(max_tids*sizeof(pid_t));
  if (!tids) {
    errno = ENOMEM;
    return -1;
  }

  rewinddir(taskdir);

  while ((dirent = readdir(taskdir)) != NULL) {
    if (nr_tids == max_tids) {
      pid_t *newtids;
      max_tids += 8;
      newtids = realloc(tids, max_tids*sizeof(pid_t));
      if (!newtids) {
        free(tids);
        errno = ENOMEM;
        return -1;
      }
      tids = newtids;
    }
    if (!strcmp(dirent->d_name, ".") || !strcmp(dirent->d_name, ".."))
      continue;
    tids[nr_tids++] = atoi(dirent->d_name);
  }

  *nr_tidsp = nr_tids;
  *tidsp = tids;
  return 0;
}

/* Callbacks for binding each process sub-tid */
typedef int (*hwloc_linux_foreach_proc_tid_cb_t)(hwloc_topology_t topology, pid_t tid, void *data, int idx, int flags);

static int
hwloc_linux_foreach_proc_tid_set_cpubind_cb(hwloc_topology_t topology, pid_t tid, void *data, int idx __hwloc_attribute_unused, int flags __hwloc_attribute_unused)
{
  hwloc_bitmap_t cpuset = data;
  return hwloc_linux_set_tid_cpubind(topology, tid, cpuset);
}

static int
hwloc_linux_foreach_proc_tid_get_cpubind_cb(hwloc_topology_t topology, pid_t tid, void *data, int idx, int flags)
{
  hwloc_bitmap_t *cpusets = data;
  hwloc_bitmap_t cpuset = cpusets[0];
  hwloc_bitmap_t tidset = cpusets[1];

  if (hwloc_linux_get_tid_cpubind(topology, tid, tidset))
    return -1;

  /* reset the cpuset on first iteration */
  if (!idx)
    hwloc_bitmap_zero(cpuset);

  if (flags & HWLOC_CPUBIND_STRICT) {
    /* if STRICT, we want all threads to have the same binding */
    if (!idx) {
      /* this is the first thread, copy its binding */
      hwloc_bitmap_copy(cpuset, tidset);
    } else if (!hwloc_bitmap_isequal(cpuset, tidset)) {
      /* this is not the first thread, and it's binding is different */
      errno = EXDEV;
      return -1;
    }
  } else {
    /* if not STRICT, just OR all thread bindings */
    hwloc_bitmap_or(cpuset, cpuset, tidset);
  }
  return 0;
}

/* Call the callback for each process tid. */
static int
hwloc_linux_foreach_proc_tid(hwloc_topology_t topology,
			     pid_t pid, hwloc_linux_foreach_proc_tid_cb_t cb,
			     void *data, int flags)
{
  char taskdir_path[128];
  DIR *taskdir;
  pid_t *tids, *newtids;
  unsigned i, nr, newnr;
  int err;

  if (pid)
    snprintf(taskdir_path, sizeof(taskdir_path), "/proc/%u/task", (unsigned) pid);
  else
    snprintf(taskdir_path, sizeof(taskdir_path), "/proc/self/task");

  taskdir = opendir(taskdir_path);
  if (!taskdir) {
    errno = ENOSYS;
    err = -1;
    goto out;
  }

  /* read the current list of threads */
  err = hwloc_linux_get_proc_tids(taskdir, &nr, &tids);
  if (err < 0)
    goto out_with_dir;

 retry:
  /* apply the callback to all threads */
  for(i=0; i<nr; i++) {
    err = cb(topology, tids[i], data, i, flags);
    if (err < 0)
      goto out_with_tids;
  }

  /* re-read the list of thread and retry if it changed in the meantime */
  err = hwloc_linux_get_proc_tids(taskdir, &newnr, &newtids);
  if (err < 0)
    goto out_with_tids;
  if (newnr != nr || memcmp(newtids, tids, nr*sizeof(pid_t))) {
    free(tids);
    tids = newtids;
    nr = newnr;
    goto retry;
  }

  err = 0;
  free(newtids);
 out_with_tids:
  free(tids);
 out_with_dir:
  closedir(taskdir);
 out:
  return err;
}

static int
hwloc_linux_set_pid_cpubind(hwloc_topology_t topology, pid_t pid, hwloc_const_bitmap_t hwloc_set, int flags)
{
  return hwloc_linux_foreach_proc_tid(topology, pid,
				      hwloc_linux_foreach_proc_tid_set_cpubind_cb,
				      (void*) hwloc_set, flags);
}

static int
hwloc_linux_get_pid_cpubind(hwloc_topology_t topology, pid_t pid, hwloc_bitmap_t hwloc_set, int flags)
{
  hwloc_bitmap_t tidset = hwloc_bitmap_alloc();
  hwloc_bitmap_t cpusets[2] = { hwloc_set, tidset };
  int ret;
  ret = hwloc_linux_foreach_proc_tid(topology, pid,
					 hwloc_linux_foreach_proc_tid_get_cpubind_cb,
					 (void*) cpusets, flags);
  hwloc_bitmap_free(tidset);
  return ret;
}

static int
hwloc_linux_set_proc_cpubind(hwloc_topology_t topology, pid_t pid, hwloc_const_bitmap_t hwloc_set, int flags)
{
  if (pid == 0)
    pid = topology->pid;
  if (flags & HWLOC_CPUBIND_THREAD)
    return hwloc_linux_set_tid_cpubind(topology, pid, hwloc_set);
  else
    return hwloc_linux_set_pid_cpubind(topology, pid, hwloc_set, flags);
}

static int
hwloc_linux_get_proc_cpubind(hwloc_topology_t topology, pid_t pid, hwloc_bitmap_t hwloc_set, int flags)
{
  if (pid == 0)
    pid = topology->pid;
  if (flags & HWLOC_CPUBIND_THREAD)
    return hwloc_linux_get_tid_cpubind(topology, pid, hwloc_set);
  else
    return hwloc_linux_get_pid_cpubind(topology, pid, hwloc_set, flags);
}

static int
hwloc_linux_set_thisproc_cpubind(hwloc_topology_t topology, hwloc_const_bitmap_t hwloc_set, int flags)
{
  return hwloc_linux_set_pid_cpubind(topology, topology->pid, hwloc_set, flags);
}

static int
hwloc_linux_get_thisproc_cpubind(hwloc_topology_t topology, hwloc_bitmap_t hwloc_set, int flags)
{
  return hwloc_linux_get_pid_cpubind(topology, topology->pid, hwloc_set, flags);
}

static int
hwloc_linux_set_thisthread_cpubind(hwloc_topology_t topology, hwloc_const_bitmap_t hwloc_set, int flags __hwloc_attribute_unused)
{
  if (topology->pid) {
    errno = ENOSYS;
    return -1;
  }
  return hwloc_linux_set_tid_cpubind(topology, 0, hwloc_set);
}

static int
hwloc_linux_get_thisthread_cpubind(hwloc_topology_t topology, hwloc_bitmap_t hwloc_set, int flags __hwloc_attribute_unused)
{
  if (topology->pid) {
    errno = ENOSYS;
    return -1;
  }
  return hwloc_linux_get_tid_cpubind(topology, 0, hwloc_set);
}

#if HAVE_DECL_PTHREAD_SETAFFINITY_NP
#pragma weak pthread_setaffinity_np

static int
hwloc_linux_set_thread_cpubind(hwloc_topology_t topology, pthread_t tid, hwloc_const_bitmap_t hwloc_set, int flags __hwloc_attribute_unused)
{
  int err;

  if (topology->pid) {
    errno = ENOSYS;
    return -1;
  }

  if (tid == pthread_self())
    return hwloc_linux_set_tid_cpubind(topology, 0, hwloc_set);

  if (!pthread_setaffinity_np) {
    /* ?! Application uses set_thread_cpubind, but doesn't link against libpthread ?! */
    errno = ENOSYS;
    return -1;
  }
  /* TODO Kerrighed: Use
   * int migrate (pid_t pid, int destination_node);
   * int migrate_self (int destination_node);
   * int thread_migrate (int thread_id, int destination_node);
   */

#if defined(HWLOC_HAVE_CPU_SET_S) && !defined(HWLOC_HAVE_OLD_SCHED_SETAFFINITY)
  /* Use a separate block so that we can define specific variable
     types here */
  {
     cpu_set_t *plinux_set;
     unsigned cpu;
     int last;
     size_t setsize;

     last = hwloc_bitmap_last(hwloc_set);
     if (last == -1) {
       errno = EINVAL;
       return -1;
     }

     setsize = CPU_ALLOC_SIZE(last+1);
     plinux_set = CPU_ALLOC(last+1);

     CPU_ZERO_S(setsize, plinux_set);
     hwloc_bitmap_foreach_begin(cpu, hwloc_set)
         CPU_SET_S(cpu, setsize, plinux_set);
     hwloc_bitmap_foreach_end();

     err = pthread_setaffinity_np(tid, setsize, plinux_set);

     CPU_FREE(plinux_set);
  }
#elif defined(HWLOC_HAVE_CPU_SET)
  /* Use a separate block so that we can define specific variable
     types here */
  {
     cpu_set_t linux_set;
     unsigned cpu;

     CPU_ZERO(&linux_set);
     hwloc_bitmap_foreach_begin(cpu, hwloc_set)
         CPU_SET(cpu, &linux_set);
     hwloc_bitmap_foreach_end();

#ifdef HWLOC_HAVE_OLD_SCHED_SETAFFINITY
     err = pthread_setaffinity_np(tid, &linux_set);
#else /* HWLOC_HAVE_OLD_SCHED_SETAFFINITY */
     err = pthread_setaffinity_np(tid, sizeof(linux_set), &linux_set);
#endif /* HWLOC_HAVE_OLD_SCHED_SETAFFINITY */
  }
#else /* CPU_SET */
  /* Use a separate block so that we can define specific variable
     types here */
  {
      unsigned long mask = hwloc_bitmap_to_ulong(hwloc_set);

#ifdef HWLOC_HAVE_OLD_SCHED_SETAFFINITY
      err = pthread_setaffinity_np(tid, (void*) &mask);
#else /* HWLOC_HAVE_OLD_SCHED_SETAFFINITY */
      err = pthread_setaffinity_np(tid, sizeof(mask), (void*) &mask);
#endif /* HWLOC_HAVE_OLD_SCHED_SETAFFINITY */
  }
#endif /* CPU_SET */

  if (err) {
    errno = err;
    return -1;
  }
  return 0;
}
#endif /* HAVE_DECL_PTHREAD_SETAFFINITY_NP */

#if HAVE_DECL_PTHREAD_GETAFFINITY_NP
#pragma weak pthread_getaffinity_np

static int
hwloc_linux_get_thread_cpubind(hwloc_topology_t topology, pthread_t tid, hwloc_bitmap_t hwloc_set, int flags __hwloc_attribute_unused)
{
  int err;

  if (topology->pid) {
    errno = ENOSYS;
    return -1;
  }

  if (tid == pthread_self())
    return hwloc_linux_get_tid_cpubind(topology, 0, hwloc_set);

  if (!pthread_getaffinity_np) {
    /* ?! Application uses get_thread_cpubind, but doesn't link against libpthread ?! */
    errno = ENOSYS;
    return -1;
  }
  /* TODO Kerrighed */

#if defined(HWLOC_HAVE_CPU_SET_S) && !defined(HWLOC_HAVE_OLD_SCHED_SETAFFINITY)
  /* Use a separate block so that we can define specific variable
     types here */
  {
     cpu_set_t *plinux_set;
     unsigned cpu;
     int last;
     size_t setsize;

     last = hwloc_bitmap_last(topology->levels[0][0]->complete_cpuset);
     assert (last != -1);

     setsize = CPU_ALLOC_SIZE(last+1);
     plinux_set = CPU_ALLOC(last+1);

     err = pthread_getaffinity_np(tid, setsize, plinux_set);
     if (err) {
        CPU_FREE(plinux_set);
        errno = err;
        return -1;
     }

     hwloc_bitmap_zero(hwloc_set);
     for(cpu=0; cpu<(unsigned) last; cpu++)
       if (CPU_ISSET_S(cpu, setsize, plinux_set))
	 hwloc_bitmap_set(hwloc_set, cpu);

     CPU_FREE(plinux_set);
  }
#elif defined(HWLOC_HAVE_CPU_SET)
  /* Use a separate block so that we can define specific variable
     types here */
  {
     cpu_set_t linux_set;
     unsigned cpu;

#ifdef HWLOC_HAVE_OLD_SCHED_SETAFFINITY
     err = pthread_getaffinity_np(tid, &linux_set);
#else /* HWLOC_HAVE_OLD_SCHED_SETAFFINITY */
     err = pthread_getaffinity_np(tid, sizeof(linux_set), &linux_set);
#endif /* HWLOC_HAVE_OLD_SCHED_SETAFFINITY */
     if (err) {
        errno = err;
        return -1;
     }

     hwloc_bitmap_zero(hwloc_set);
     for(cpu=0; cpu<CPU_SETSIZE; cpu++)
       if (CPU_ISSET(cpu, &linux_set))
	 hwloc_bitmap_set(hwloc_set, cpu);
  }
#else /* CPU_SET */
  /* Use a separate block so that we can define specific variable
     types here */
  {
      unsigned long mask;

#ifdef HWLOC_HAVE_OLD_SCHED_SETAFFINITY
      err = pthread_getaffinity_np(tid, (void*) &mask);
#else /* HWLOC_HAVE_OLD_SCHED_SETAFFINITY */
      err = pthread_getaffinity_np(tid, sizeof(mask), (void*) &mask);
#endif /* HWLOC_HAVE_OLD_SCHED_SETAFFINITY */
      if (err) {
        errno = err;
        return -1;
      }

     hwloc_bitmap_from_ulong(hwloc_set, mask);
  }
#endif /* CPU_SET */

  return 0;
}
#endif /* HAVE_DECL_PTHREAD_GETAFFINITY_NP */

#if defined HWLOC_HAVE_SET_MEMPOLICY || defined HWLOC_HAVE_MBIND
static int
hwloc_linux_membind_policy_from_hwloc(int *linuxpolicy, hwloc_membind_policy_t policy, int flags)
{
  switch (policy) {
  case HWLOC_MEMBIND_DEFAULT:
  case HWLOC_MEMBIND_FIRSTTOUCH:
    *linuxpolicy = MPOL_DEFAULT;
    break;
  case HWLOC_MEMBIND_BIND:
    if (flags & HWLOC_MEMBIND_STRICT)
      *linuxpolicy = MPOL_BIND;
    else
      *linuxpolicy = MPOL_PREFERRED;
    break;
  case HWLOC_MEMBIND_INTERLEAVE:
    *linuxpolicy = MPOL_INTERLEAVE;
    break;
  /* TODO: next-touch when (if?) patch applied upstream */
  default:
    errno = ENOSYS;
    return -1;
  }
  return 0;
}

static int
hwloc_linux_membind_mask_from_nodeset(hwloc_topology_t topology __hwloc_attribute_unused,
				      hwloc_const_nodeset_t nodeset,
				      unsigned *max_os_index_p, unsigned long **linuxmaskp)
{
  unsigned max_os_index = 0; /* highest os_index + 1 */
  unsigned long *linuxmask;
  unsigned i;

  max_os_index = hwloc_bitmap_last(nodeset);
  if (max_os_index == (unsigned) -1)
    max_os_index = 0;
  /* round up to the nearest multiple of BITS_PER_LONG */
  max_os_index = (max_os_index + HWLOC_BITS_PER_LONG) & ~(HWLOC_BITS_PER_LONG - 1);

  linuxmask = calloc(max_os_index/HWLOC_BITS_PER_LONG, sizeof(long));
  if (!linuxmask) {
    errno = ENOMEM;
    return -1;
  }

  for(i=0; i<max_os_index/HWLOC_BITS_PER_LONG; i++)
    linuxmask[i] = hwloc_bitmap_to_ith_ulong(nodeset, i);

  *max_os_index_p = max_os_index;
  *linuxmaskp = linuxmask;
  return 0;
}

static void
hwloc_linux_membind_mask_to_nodeset(hwloc_topology_t topology __hwloc_attribute_unused,
				    hwloc_nodeset_t nodeset,
				    unsigned _max_os_index, const unsigned long *linuxmask)
{
  unsigned max_os_index;
  unsigned i;

  /* round up to the nearest multiple of BITS_PER_LONG */
  max_os_index = (_max_os_index + HWLOC_BITS_PER_LONG) & ~(HWLOC_BITS_PER_LONG - 1);

  hwloc_bitmap_zero(nodeset);
  for(i=0; i<max_os_index/HWLOC_BITS_PER_LONG; i++)
    hwloc_bitmap_set_ith_ulong(nodeset, i, linuxmask[i]);
  /* if we don't trust the kernel, we could clear bits from _max_os_index+1 to max_os_index-1 */
}
#endif /* HWLOC_HAVE_SET_MEMPOLICY || HWLOC_HAVE_MBIND */

#ifdef HWLOC_HAVE_MBIND
static int
hwloc_linux_set_area_membind(hwloc_topology_t topology, const void *addr, size_t len, hwloc_const_nodeset_t nodeset, hwloc_membind_policy_t policy, int flags)
{
  unsigned max_os_index; /* highest os_index + 1 */
  unsigned long *linuxmask;
  size_t remainder;
  int linuxpolicy;
  unsigned linuxflags = 0;
  int err;

  remainder = (uintptr_t) addr & (sysconf(_SC_PAGESIZE)-1);
  addr = (char*) addr - remainder;
  len += remainder;

  err = hwloc_linux_membind_policy_from_hwloc(&linuxpolicy, policy, flags);
  if (err < 0)
    return err;

  if (linuxpolicy == MPOL_DEFAULT)
    /* Some Linux kernels don't like being passed a set */
    return mbind((void *) addr, len, linuxpolicy, NULL, 0, 0);

  err = hwloc_linux_membind_mask_from_nodeset(topology, nodeset, &max_os_index, &linuxmask);
  if (err < 0)
    goto out;

  if (flags & HWLOC_MEMBIND_MIGRATE) {
#ifdef MPOL_MF_MOVE
    linuxflags = MPOL_MF_MOVE;
    if (flags & HWLOC_MEMBIND_STRICT)
      linuxflags |= MPOL_MF_STRICT;
#else
    if (flags & HWLOC_MEMBIND_STRICT) {
      errno = ENOSYS;
      goto out_with_mask;
    }
#endif
  }

  err = mbind((void *) addr, len, linuxpolicy, linuxmask, max_os_index+1, linuxflags);
  if (err < 0)
    goto out_with_mask;

  free(linuxmask);
  return 0;

 out_with_mask:
  free(linuxmask);
 out:
  return -1;
}

static void *
hwloc_linux_alloc_membind(hwloc_topology_t topology, size_t len, hwloc_const_nodeset_t nodeset, hwloc_membind_policy_t policy, int flags)
{
  void *buffer;
  int err;

  buffer = mmap(NULL, len, PROT_READ|PROT_WRITE, MAP_PRIVATE|MAP_ANONYMOUS, -1, 0); /* has this been supported for long enough? */
  if (buffer == MAP_FAILED)
    return NULL;

  err = hwloc_linux_set_area_membind(topology, buffer, len, nodeset, policy, flags);
  if (err < 0 && policy & HWLOC_MEMBIND_STRICT) {
    munmap(buffer, len);
    return NULL;
  }

  return buffer;
}

static int
hwloc_linux_free_membind(hwloc_topology_t topology __hwloc_attribute_unused, void *addr, size_t len)
{
  return munmap(addr, len);
}
#endif /* HWLOC_HAVE_MBIND */

#ifdef HWLOC_HAVE_SET_MEMPOLICY
static int
hwloc_linux_set_thisthread_membind(hwloc_topology_t topology, hwloc_const_nodeset_t nodeset, hwloc_membind_policy_t policy, int flags)
{
  unsigned max_os_index; /* highest os_index + 1 */
  unsigned long *linuxmask;
  int linuxpolicy;
  int err;

  err = hwloc_linux_membind_policy_from_hwloc(&linuxpolicy, policy, flags);
  if (err < 0)
    return err;

  if (linuxpolicy == MPOL_DEFAULT)
    /* Some Linux kernels don't like being passed a set */
    return set_mempolicy(linuxpolicy, NULL, 0);

  err = hwloc_linux_membind_mask_from_nodeset(topology, nodeset, &max_os_index, &linuxmask);
  if (err < 0)
    goto out;

  if (flags & HWLOC_MEMBIND_MIGRATE) {
#ifdef HWLOC_HAVE_MIGRATE_PAGES
    unsigned long *fullmask = malloc(max_os_index/HWLOC_BITS_PER_LONG * sizeof(long));
    if (fullmask) {
      memset(fullmask, max_os_index/HWLOC_BITS_PER_LONG * sizeof(long), 0xf);
      err = migrate_pages(0, max_os_index+1, fullmask, linuxmask);
      free(fullmask);
    } else
      err = -1;
    if (err < 0 && (flags & HWLOC_MEMBIND_STRICT))
      goto out_with_mask;
#else
    errno = ENOSYS;
    goto out_with_mask;
#endif
  }

  err = set_mempolicy(linuxpolicy, linuxmask, max_os_index+1);
  if (err < 0)
    goto out_with_mask;

  free(linuxmask);
  return 0;

 out_with_mask:
  free(linuxmask);
 out:
  return -1;
}

/*
 * On some kernels, get_mempolicy requires the output size to be larger
 * than the kernel MAX_NUMNODES (defined by CONFIG_NODES_SHIFT).
 * Try get_mempolicy on ourself until we find a max_os_index value that
 * makes the kernel happy.
 */
static int
hwloc_linux_find_kernel_max_numnodes(hwloc_topology_t topology)
{
  static int max_numnodes = -1;
  int linuxpolicy;

  if (max_numnodes != -1)
    /* already computed */
    return max_numnodes;

  /* start with a single ulong, it's the minimal and it's enough for most machines */
  max_numnodes = HWLOC_BITS_PER_LONG;
  while (1) {
    unsigned long *mask = malloc(max_numnodes / HWLOC_BITS_PER_LONG * sizeof(long));
    int err = get_mempolicy(&linuxpolicy, mask, max_numnodes, 0, 0);
    free(mask);
    if (!err)
      /* found it */
      return max_numnodes;
    max_numnodes *= 2;
  }
}

static int
hwloc_linux_get_thisthread_membind(hwloc_topology_t topology, hwloc_nodeset_t nodeset, hwloc_membind_policy_t *policy, int flags __hwloc_attribute_unused)
{
  hwloc_const_bitmap_t complete_nodeset;
  unsigned max_os_index;
  unsigned long *linuxmask;
  int linuxpolicy;
  int err;

  max_os_index = hwloc_linux_find_kernel_max_numnodes(topology);

  linuxmask = malloc(max_os_index/HWLOC_BITS_PER_LONG * sizeof(long));
  if (!linuxmask) {
    errno = ENOMEM;
    goto out;
  }

  err = get_mempolicy(&linuxpolicy, linuxmask, max_os_index, 0, 0);
  if (err < 0)
    goto out_with_mask;

  if (linuxpolicy == MPOL_DEFAULT) {
    hwloc_bitmap_copy(nodeset, hwloc_topology_get_topology_nodeset(topology));
  } else {
    hwloc_linux_membind_mask_to_nodeset(topology, nodeset, max_os_index, linuxmask);
  }

  switch (linuxpolicy) {
  case MPOL_DEFAULT:
    *policy = HWLOC_MEMBIND_FIRSTTOUCH;
    break;
  case MPOL_PREFERRED:
  case MPOL_BIND:
    *policy = HWLOC_MEMBIND_BIND;
    break;
  case MPOL_INTERLEAVE:
    *policy = HWLOC_MEMBIND_INTERLEAVE;
    break;
  default:
    errno = EINVAL;
    goto out_with_mask;
  }

  free(linuxmask);
  return 0;

 out_with_mask:
  free(linuxmask);
 out:
  return -1;
}

#endif /* HWLOC_HAVE_SET_MEMPOLICY */

int
hwloc_backend_sysfs_init(struct hwloc_topology *topology, const char *fsroot_path __hwloc_attribute_unused)
{
#ifdef HAVE_OPENAT
  int root;

  assert(topology->backend_type == HWLOC_BACKEND_NONE);

  if (!fsroot_path)
    fsroot_path = "/";

  root = open(fsroot_path, O_RDONLY | O_DIRECTORY);
  if (root < 0)
    return -1;

  if (strcmp(fsroot_path, "/"))
    topology->is_thissystem = 0;

  topology->backend_params.sysfs.root_path = strdup(fsroot_path);
  topology->backend_params.sysfs.root_fd = root;
#else
  topology->backend_params.sysfs.root_path = NULL;
  topology->backend_params.sysfs.root_fd = -1;
#endif
  topology->backend_type = HWLOC_BACKEND_SYSFS;
  return 0;
}

void
hwloc_backend_sysfs_exit(struct hwloc_topology *topology)
{
  assert(topology->backend_type == HWLOC_BACKEND_SYSFS);
#ifdef HAVE_OPENAT
  close(topology->backend_params.sysfs.root_fd);
  free(topology->backend_params.sysfs.root_path);
  topology->backend_params.sysfs.root_path = NULL;
#endif
  topology->backend_type = HWLOC_BACKEND_NONE;
}

static int
hwloc_parse_sysfs_unsigned(const char *mappath, unsigned *value, int fsroot_fd)
{
  char string[11];
  FILE * fd;

  fd = hwloc_fopen(mappath, "r", fsroot_fd);
  if (!fd) {
    *value = -1;
    return -1;
  }

  if (!fgets(string, 11, fd)) {
    *value = -1;
    return -1;
  }
  *value = strtoul(string, NULL, 10);

  fclose(fd);

  return 0;
}


/* kernel cpumaps are composed of an array of 32bits cpumasks */
#define KERNEL_CPU_MASK_BITS 32
#define KERNEL_CPU_MAP_LEN (KERNEL_CPU_MASK_BITS/4+2)

int
hwloc_linux_parse_cpumap_file(FILE *file, hwloc_bitmap_t set)
{
  unsigned long *maps;
  unsigned long map;
  int nr_maps = 0;
  static int nr_maps_allocated = 8; /* only compute the power-of-two above the kernel cpumask size once */
  int i;

  maps = malloc(nr_maps_allocated * sizeof(*maps));

  /* reset to zero first */
  hwloc_bitmap_zero(set);

  /* parse the whole mask */
  while (fscanf(file, "%lx,", &map) == 1) /* read one kernel cpu mask and the ending comma */
    {
      if (nr_maps == nr_maps_allocated) {
	nr_maps_allocated *= 2;
	maps = realloc(maps, nr_maps_allocated * sizeof(*maps));
      }

      if (!map && !nr_maps)
	/* ignore the first map if it's empty */
	continue;

      memmove(&maps[1], &maps[0], nr_maps*sizeof(*maps));
      maps[0] = map;
      nr_maps++;
    }

  /* convert into a set */
#if KERNEL_CPU_MASK_BITS == HWLOC_BITS_PER_LONG
  for(i=0; i<nr_maps; i++)
    hwloc_bitmap_set_ith_ulong(set, i, maps[i]);
#else
  for(i=0; i<(nr_maps+1)/2; i++) {
    unsigned long ulong;
    ulong = maps[2*i];
    if (2*i+1<nr_maps)
      ulong |= maps[2*i+1] << KERNEL_CPU_MASK_BITS;
    hwloc_bitmap_set_ith_ulong(set, i, ulong);
  }
#endif

  free(maps);

  return 0;
}

static hwloc_bitmap_t
hwloc_parse_cpumap(const char *mappath, int fsroot_fd)
{
  hwloc_bitmap_t set;
  FILE * file;

  file = hwloc_fopen(mappath, "r", fsroot_fd);
  if (!file)
    return NULL;

  set = hwloc_bitmap_alloc();
  hwloc_linux_parse_cpumap_file(file, set);

  fclose(file);
  return set;
}

static char *
hwloc_strdup_mntpath(const char *escapedpath, size_t length)
{
  char *path = malloc(length+1);
  const char *src = escapedpath, *tmp = src;
  char *dst = path;

  while ((tmp = strchr(src, '\\')) != NULL) {
    strncpy(dst, src, tmp-src);
    dst += tmp-src;
    if (!strncmp(tmp+1, "040", 3))
      *dst = ' ';
    else if (!strncmp(tmp+1, "011", 3))
      *dst = '	';
    else if (!strncmp(tmp+1, "012", 3))
      *dst = '\n';
    else
      *dst = '\\';
    dst++;
    src = tmp+4;
  }

  strcpy(dst, src);

  return path;
}

static void
hwloc_find_linux_cpuset_mntpnt(char **cgroup_mntpnt, char **cpuset_mntpnt, int fsroot_fd)
{
#define PROC_MOUNT_LINE_LEN 512
  char line[PROC_MOUNT_LINE_LEN];
  FILE *fd;

  *cgroup_mntpnt = NULL;
  *cpuset_mntpnt = NULL;

  /* ideally we should use setmntent, getmntent, hasmntopt and endmntent,
   * but they do not support fsroot_fd.
   */

  fd = hwloc_fopen("/proc/mounts", "r", fsroot_fd);
  if (!fd)
    return;

  while (fgets(line, sizeof(line), fd)) {
    char *path;
    char *type;
    char *tmp;

    /* remove the ending " 0 0\n" that the kernel always adds */
    tmp = line + strlen(line) - 5;
    if (tmp < line || strcmp(tmp, " 0 0\n"))
      fprintf(stderr, "Unexpected end of /proc/mounts line `%s'\n", line);
    else
      *tmp = '\0';

    /* path is after first field and a space */
    tmp = strchr(line, ' ');
    if (!tmp)
      continue;
    path = tmp+1;

    /* type is after path, which may not contain spaces since the kernel escaped them to \040
     * (see the manpage of getmntent) */
    tmp = strchr(path, ' ');
    if (!tmp)
      continue;
    type = tmp+1;
    /* mark the end of path to ease upcoming strdup */
    *tmp = '\0';

    if (!strncmp(type, "cpuset ", 7)) {
      /* found a cpuset mntpnt */
      hwloc_debug("Found cpuset mount point on %s\n", path);
      *cpuset_mntpnt = hwloc_strdup_mntpath(path, type-path);
      break;

    } else if (!strncmp(type, "cgroup ", 7)) {
      /* found a cgroup mntpnt */
      char *opt, *opts;
      int cpuset_opt = 0;
      int noprefix_opt = 0;

      /* find options */
      tmp = strchr(type, ' ');
      if (!tmp)
	continue;
      opts = tmp+1;

      /* look at options */
      while ((opt = strsep(&opts, ",")) != NULL) {
	if (!strcmp(opt, "cpuset"))
	  cpuset_opt = 1;
	else if (!strcmp(opt, "noprefix"))
	  noprefix_opt = 1;
      }
      if (!cpuset_opt)
	continue;

      if (noprefix_opt) {
	hwloc_debug("Found cgroup emulating a cpuset mount point on %s\n", path);
	*cpuset_mntpnt = hwloc_strdup_mntpath(path, type-path);
      } else {
	hwloc_debug("Found cgroup/cpuset mount point on %s\n", path);
	*cgroup_mntpnt = hwloc_strdup_mntpath(path, type-path);
      }
      break;
    }
  }

  fclose(fd);
}

/*
 * Linux cpusets may be managed directly or through cgroup.
 * If cgroup is used, tasks get a /proc/pid/cgroup which may contain a
 * single line %d:cpuset:<name>. If cpuset are used they get /proc/pid/cpuset
 * containing <name>.
 */
static char *
hwloc_read_linux_cpuset_name(int fsroot_fd, hwloc_pid_t pid)
{
#define CPUSET_NAME_LEN 128
  char cpuset_name[CPUSET_NAME_LEN];
  FILE *fd;
  char *tmp;

  /* check whether a cgroup-cpuset is enabled */
  if (!pid)
    fd = hwloc_fopen("/proc/self/cgroup", "r", fsroot_fd);
  else {
    char path[] = "/proc/XXXXXXXXXX/cgroup";
    snprintf(path, sizeof(path), "/proc/%d/cgroup", pid);
    fd = hwloc_fopen(path, "r", fsroot_fd);
  }
  if (fd) {
    /* find a cpuset line */
#define CGROUP_LINE_LEN 256
    char line[CGROUP_LINE_LEN];
    while (fgets(line, sizeof(line), fd)) {
      char *end, *colon = strchr(line, ':');
      if (!colon)
	continue;
      if (strncmp(colon, ":cpuset:", 8))
	continue;

      /* found a cgroup-cpuset line, return the name */
      fclose(fd);
      end = strchr(colon, '\n');
      if (end)
	*end = '\0';
      hwloc_debug("Found cgroup-cpuset %s\n", colon+8);
      return strdup(colon+8);
    }
    fclose(fd);
  }

  /* check whether a cpuset is enabled */
  if (!pid)
    fd = hwloc_fopen("/proc/self/cpuset", "r", fsroot_fd);
  else {
    char path[] = "/proc/XXXXXXXXXX/cpuset";
    snprintf(path, sizeof(path), "/proc/%d/cpuset", pid);
    fd = hwloc_fopen(path, "r", fsroot_fd);
  }
  if (!fd) {
    /* found nothing */
    hwloc_debug("%s", "No cgroup or cpuset found\n");
    return NULL;
  }

  /* found a cpuset, return the name */
  tmp = fgets(cpuset_name, sizeof(cpuset_name), fd);
  fclose(fd);
  if (!tmp)
    return NULL;
  tmp = strchr(cpuset_name, '\n');
  if (tmp)
    *tmp = '\0';
  hwloc_debug("Found cpuset %s\n", cpuset_name);
  return strdup(cpuset_name);
}

/*
 * Then, the cpuset description is available from either the cgroup or
 * the cpuset filesystem (usually mounted in / or /dev) where there
 * are cgroup<name>/cpuset.{cpus,mems} or cpuset<name>/{cpus,mems} files.
 */
static char *
hwloc_read_linux_cpuset_mask(const char *cgroup_mntpnt, const char *cpuset_mntpnt, const char *cpuset_name, const char *attr_name, int fsroot_fd)
{
#define CPUSET_FILENAME_LEN 256
  char cpuset_filename[CPUSET_FILENAME_LEN];
  FILE *fd;
  char *info = NULL, *tmp;
  ssize_t ssize;
  size_t size;

  if (cgroup_mntpnt) {
    /* try to read the cpuset from cgroup */
    snprintf(cpuset_filename, CPUSET_FILENAME_LEN, "%s%s/cpuset.%s", cgroup_mntpnt, cpuset_name, attr_name);
    hwloc_debug("Trying to read cgroup file <%s>\n", cpuset_filename);
    fd = hwloc_fopen(cpuset_filename, "r", fsroot_fd);
    if (fd)
      goto gotfile;
  } else if (cpuset_mntpnt) {
    /* try to read the cpuset directly */
    snprintf(cpuset_filename, CPUSET_FILENAME_LEN, "%s%s/%s", cpuset_mntpnt, cpuset_name, attr_name);
    hwloc_debug("Trying to read cpuset file <%s>\n", cpuset_filename);
    fd = hwloc_fopen(cpuset_filename, "r", fsroot_fd);
    if (fd)
      goto gotfile;
  }

  /* found no cpuset description, ignore it */
  hwloc_debug("Couldn't find cpuset <%s> description, ignoring\n", cpuset_name);
  goto out;

gotfile:
  ssize = getline(&info, &size, fd);
  fclose(fd);
  if (ssize < 0)
    goto out;
  if (!info)
    goto out;

  tmp = strchr(info, '\n');
  if (tmp)
    *tmp = '\0';

out:
  return info;
}

static void
hwloc_admin_disable_set_from_cpuset(struct hwloc_topology *topology,
				    const char *cgroup_mntpnt, const char *cpuset_mntpnt, const char *cpuset_name,
				    const char *attr_name,
				    hwloc_bitmap_t admin_enabled_cpus_set)
{
  char *cpuset_mask;
  char *current, *comma, *tmp;
  int prevlast, nextfirst, nextlast; /* beginning/end of enabled-segments */
  hwloc_bitmap_t tmpset;

  cpuset_mask = hwloc_read_linux_cpuset_mask(cgroup_mntpnt, cpuset_mntpnt, cpuset_name,
					     attr_name, topology->backend_params.sysfs.root_fd);
  if (!cpuset_mask)
    return;

  hwloc_debug("found cpuset %s: %s\n", attr_name, cpuset_mask);

  current = cpuset_mask;
  prevlast = -1;

  while (1) {
    /* save a pointer to the next comma and erase it to simplify things */
    comma = strchr(current, ',');
    if (comma)
      *comma = '\0';

    /* find current enabled-segment bounds */
    nextfirst = strtoul(current, &tmp, 0);
    if (*tmp == '-')
      nextlast = strtoul(tmp+1, NULL, 0);
    else
      nextlast = nextfirst;
    if (prevlast+1 <= nextfirst-1) {
      hwloc_debug("%s [%d:%d] excluded by cpuset\n", attr_name, prevlast+1, nextfirst-1);
      hwloc_bitmap_clr_range(admin_enabled_cpus_set, prevlast+1, nextfirst-1);
    }

    /* switch to next enabled-segment */
    prevlast = nextlast;
    if (!comma)
      break;
    current = comma+1;
  }

  hwloc_debug("%s [%d:%d] excluded by cpuset\n", attr_name, prevlast+1, nextfirst-1);
  /* no easy way to clear until the infinity */
  tmpset = hwloc_bitmap_alloc();
  hwloc_bitmap_set_range(tmpset, 0, prevlast);
  hwloc_bitmap_and(admin_enabled_cpus_set, admin_enabled_cpus_set, tmpset);
  hwloc_bitmap_free(tmpset);

  free(cpuset_mask);
}

static void
hwloc_parse_meminfo_info(struct hwloc_topology *topology,
			 const char *path,
			 int prefixlength,
			 uint64_t *local_memory,
			 uint64_t *meminfo_hugepages_count,
			 uint64_t *meminfo_hugepages_size,
			 int onlytotal)
{
  char string[64];
  FILE *fd;

  fd = hwloc_fopen(path, "r", topology->backend_params.sysfs.root_fd);
  if (!fd)
    return;

  while (fgets(string, sizeof(string), fd) && *string != '\0')
    {
      unsigned long long number;
      if (strlen(string) < (size_t) prefixlength)
        continue;
      if (sscanf(string+prefixlength, "MemTotal: %llu kB", (unsigned long long *) &number) == 1) {
	*local_memory = number << 10;
	if (onlytotal)
	  break;
      }
      else if (!onlytotal) {
	if (sscanf(string+prefixlength, "Hugepagesize: %llu", (unsigned long long *) &number) == 1)
	  *meminfo_hugepages_size = number << 10;
	else if (sscanf(string+prefixlength, "HugePages_Free: %llu", (unsigned long long *) &number) == 1)
          /* these are free hugepages, not the total amount of huge pages */
	  *meminfo_hugepages_count = number;
      }
    }

  fclose(fd);
}

#define SYSFS_NUMA_NODE_PATH_LEN 128

static void
hwloc_parse_hugepages_info(struct hwloc_topology *topology,
			   const char *dirpath,
			   struct hwloc_obj_memory_s *memory,
			   uint64_t *remaining_local_memory)
{
  DIR *dir;
  struct dirent *dirent;
  unsigned long index = 1;
  FILE *hpfd;
  char line[64];
  char path[SYSFS_NUMA_NODE_PATH_LEN];

  dir = hwloc_opendir(dirpath, topology->backend_params.sysfs.root_fd);
  if (dir) {
    while ((dirent = readdir(dir)) != NULL) {
      if (strncmp(dirent->d_name, "hugepages-", 10))
        continue;
      memory->page_types[index].size = strtoul(dirent->d_name+10, NULL, 0) * 1024ULL;
      sprintf(path, "%s/%s/nr_hugepages", dirpath, dirent->d_name);
      hpfd = hwloc_fopen(path, "r", topology->backend_params.sysfs.root_fd);
      if (hpfd) {
        if (fgets(line, sizeof(line), hpfd)) {
          fclose(hpfd);
          /* these are the actual total amount of huge pages */
          memory->page_types[index].count = strtoull(line, NULL, 0);
          *remaining_local_memory -= memory->page_types[index].count * memory->page_types[index].size;
          index++;
        }
      }
    }
    closedir(dir);
    memory->page_types_len = index;
  }
}

static void
hwloc_get_kerrighed_node_meminfo_info(struct hwloc_topology *topology, unsigned long node, struct hwloc_obj_memory_s *memory)
{
  char path[128];
  uint64_t meminfo_hugepages_count, meminfo_hugepages_size = 0;

  if (topology->is_thissystem) {
    memory->page_types_len = 2;
    memory->page_types = malloc(2*sizeof(*memory->page_types));
    memset(memory->page_types, 0, 2*sizeof(*memory->page_types));
    /* Try to get the hugepage size from sysconf in case we fail to get it from /proc/meminfo later */
#ifdef HAVE__SC_LARGE_PAGESIZE
    memory->page_types[1].size = sysconf(_SC_LARGE_PAGESIZE);
#endif
    memory->page_types[0].size = getpagesize();
  }

  snprintf(path, sizeof(path), "/proc/nodes/node%lu/meminfo", node);
  hwloc_parse_meminfo_info(topology, path, 0 /* no prefix */,
			   &memory->local_memory,
			   &meminfo_hugepages_count, &meminfo_hugepages_size,
			   memory->page_types == NULL);

  if (memory->page_types) {
    uint64_t remaining_local_memory = memory->local_memory;
    if (meminfo_hugepages_size) {
      memory->page_types[1].size = meminfo_hugepages_size;
      memory->page_types[1].count = meminfo_hugepages_count;
      remaining_local_memory -= meminfo_hugepages_count * meminfo_hugepages_size;
    } else {
      memory->page_types_len = 1;
    }
    memory->page_types[0].count = remaining_local_memory / memory->page_types[0].size;
  }
}

static void
hwloc_get_procfs_meminfo_info(struct hwloc_topology *topology, struct hwloc_obj_memory_s *memory)
{
  uint64_t meminfo_hugepages_count, meminfo_hugepages_size = 0;
  struct stat st;
  int has_sysfs_hugepages = 0;
  int types = 2;
  int err;

  err = hwloc_stat("/sys/kernel/mm/hugepages", &st, topology->backend_params.sysfs.root_fd);
  if (!err) {
    types = 1 + st.st_nlink-2;
    has_sysfs_hugepages = 1;
  }

  if (topology->is_thissystem) {
    memory->page_types_len = types;
    memory->page_types = malloc(types*sizeof(*memory->page_types));
    memset(memory->page_types, 0, types*sizeof(*memory->page_types));
    /* Try to get the hugepage size from sysconf in case we fail to get it from /proc/meminfo later */
#ifdef HAVE__SC_LARGE_PAGESIZE
    memory->page_types[1].size = sysconf(_SC_LARGE_PAGESIZE);
#endif
    memory->page_types[0].size = getpagesize();
  }

  hwloc_parse_meminfo_info(topology, "/proc/meminfo", 0 /* no prefix */,
			   &memory->local_memory,
			   &meminfo_hugepages_count, &meminfo_hugepages_size,
			   memory->page_types == NULL);

  if (memory->page_types) {
    uint64_t remaining_local_memory = memory->local_memory;
    if (has_sysfs_hugepages) {
      /* read from node%d/hugepages/hugepages-%skB/nr_hugepages */
      hwloc_parse_hugepages_info(topology, "/sys/kernel/mm/hugepages", memory, &remaining_local_memory);
    } else {
      /* use what we found in meminfo */
      if (meminfo_hugepages_size) {
        memory->page_types[1].size = meminfo_hugepages_size;
        memory->page_types[1].count = meminfo_hugepages_count;
        remaining_local_memory -= meminfo_hugepages_count * meminfo_hugepages_size;
      } else {
        memory->page_types_len = 1;
      }
    }
    memory->page_types[0].count = remaining_local_memory / memory->page_types[0].size;
  }
}

static void
hwloc_sysfs_node_meminfo_info(struct hwloc_topology *topology,
			     const char *syspath, int node,
			     struct hwloc_obj_memory_s *memory)
{
  char path[SYSFS_NUMA_NODE_PATH_LEN];
  char meminfopath[SYSFS_NUMA_NODE_PATH_LEN];
  uint64_t meminfo_hugepages_count = 0;
  uint64_t meminfo_hugepages_size = 0;
  struct stat st;
  int has_sysfs_hugepages = 0;
  int types = 2;
  int err;

  sprintf(path, "%s/node%d/hugepages", syspath, node);
  err = hwloc_stat(path, &st, topology->backend_params.sysfs.root_fd);
  if (!err) {
    types = 1 + st.st_nlink-2;
    has_sysfs_hugepages = 1;
  }

  if (topology->is_thissystem) {
    memory->page_types_len = types;
    memory->page_types = malloc(types*sizeof(*memory->page_types));
    memset(memory->page_types, 0, types*sizeof(*memory->page_types));
  }

  sprintf(meminfopath, "%s/node%d/meminfo", syspath, node);
  hwloc_parse_meminfo_info(topology, meminfopath,
			   hwloc_snprintf(NULL, 0, "Node %d ", node),
			   &memory->local_memory,
			   &meminfo_hugepages_count, &meminfo_hugepages_size,
			   memory->page_types == NULL);

  if (memory->page_types) {
    uint64_t remaining_local_memory = memory->local_memory;
    if (has_sysfs_hugepages) {
      /* read from node%d/hugepages/hugepages-%skB/nr_hugepages */
      hwloc_parse_hugepages_info(topology, path, memory, &remaining_local_memory);
    } else {
      /* use what we found in meminfo */
      /* hwloc_get_procfs_meminfo_info must have been called earlier */
      if (meminfo_hugepages_size) {
        memory->page_types[1].count = meminfo_hugepages_count;
        memory->page_types[1].size = topology->levels[0][0]->memory.page_types[1].size;
        remaining_local_memory -= meminfo_hugepages_count * memory->page_types[1].size;
      } else {
        memory->page_types_len = 1;
      }
    }
    /* update what's remaining as normal pages */
    memory->page_types[0].size = getpagesize();
    memory->page_types[0].count = remaining_local_memory / memory->page_types[0].size;
  }
}

static void
hwloc_parse_node_distance(const char *distancepath, unsigned nbnodes, unsigned *distances, int fsroot_fd)
{
  char string[4096]; /* enough for hundreds of nodes */
  char *tmp, *next;
  FILE * fd;

  fd = hwloc_fopen(distancepath, "r", fsroot_fd);
  if (!fd)
    return;

  if (!fgets(string, sizeof(string), fd))
    return;

  tmp = string;
  while (tmp) {
    unsigned distance = strtoul(tmp, &next, 0);
    if (next == tmp)
      break;
    *distances = distance;
    distances++;
    nbnodes--;
    if (!nbnodes)
      break;
    tmp = next+1;
  }

  fclose(fd);
}

static void
look_sysfsnode(struct hwloc_topology *topology, const char *path, unsigned *found)
{
  unsigned osnode;
  unsigned nbnodes = 0;
  DIR *dir;
  struct dirent *dirent;
  hwloc_obj_t node;
  hwloc_bitmap_t nodeset = hwloc_bitmap_alloc();

  *found = 0;

  /* Get the list of nodes first */
  dir = hwloc_opendir(path, topology->backend_params.sysfs.root_fd);
  if (dir)
    {
      while ((dirent = readdir(dir)) != NULL)
	{
	  if (strncmp(dirent->d_name, "node", 4))
	    continue;
	  osnode = strtoul(dirent->d_name+4, NULL, 0);
	  hwloc_bitmap_set(nodeset, osnode);
	  nbnodes++;
	}
      closedir(dir);
    }

  topology->backend_params.sysfs.nbnodes = nbnodes;
  if (nbnodes <= 1)
    {
      hwloc_bitmap_free(nodeset);
      return;
    }

  /* For convenience, put these declarations inside a block.  Saves us
     from a bunch of mallocs, particularly with the 2D array. */

  {
      hwloc_obj_t nodes[nbnodes];
      unsigned * distances = calloc(nbnodes*nbnodes, sizeof(unsigned));
      unsigned * nonsparse_physical_indexes  = calloc(nbnodes, sizeof(unsigned));
      unsigned index;

      /* Get node indexes now. We need them in order since Linux groups
       * sparse distances but keep them in order in the sysfs distance files.
       */
      index = 0;
      hwloc_bitmap_foreach_begin (osnode, nodeset) {
	nonsparse_physical_indexes[index] = osnode;
	index++;
      } hwloc_bitmap_foreach_end();
      hwloc_bitmap_free(nodeset);

#ifdef HWLOC_DEBUG
      hwloc_debug("%s", "numa distance indexes: ");
      for (index = 0; index < nbnodes; index++) {
	hwloc_debug(" %u", nonsparse_physical_indexes[index]);
      }
      hwloc_debug("%s", "\n");
#endif

      /* Get actual distances now */
      for (index = 0; index < nbnodes; index++) {
          char nodepath[SYSFS_NUMA_NODE_PATH_LEN];
          hwloc_bitmap_t cpuset;
<<<<<<< HEAD
	  unsigned int osnode = nonsparse_physical_indexes[index];
=======
	  osnode = distance_indexes[index];
>>>>>>> 8af3065b

          sprintf(nodepath, "%s/node%u/cpumap", path, osnode);
          cpuset = hwloc_parse_cpumap(nodepath, topology->backend_params.sysfs.root_fd);
          if (!cpuset)
              continue;

          node = hwloc_alloc_setup_object(HWLOC_OBJ_NODE, osnode);
          node->cpuset = cpuset;
          node->nodeset = hwloc_bitmap_alloc();
          hwloc_bitmap_set(node->nodeset, osnode);

          hwloc_sysfs_node_meminfo_info(topology, path, osnode, &node->memory);

          hwloc_debug_1arg_bitmap("os node %u has cpuset %s\n",
                                  osnode, node->cpuset);
          hwloc_insert_object_by_cpuset(topology, node);
          nodes[index] = node;

	  /* Linux nodeX/distance file contains distance from X to other localities (from ACPI SLIT table or so),
	   * store them in slots X*N...X*N+N-1 */
          sprintf(nodepath, "%s/node%u/distance", path, osnode);
          hwloc_parse_node_distance(nodepath, nbnodes, distances+index*nbnodes, topology->backend_params.sysfs.root_fd);
      }

      hwloc_setup_misc_level_from_distances(topology, nbnodes, nodes, distances, nonsparse_physical_indexes);

      topology->backend_params.sysfs.numa_os_distances = distances;
      topology->backend_params.sysfs.numa_os_nonsparse_physical_indexes = nonsparse_physical_indexes;
  }

  *found = nbnodes;
}

/* Reads the entire file and returns bytes read if bytes_read != NULL
 * Returned pointer can be freed by using free().  */
static void * 
hwloc_read_raw(const char *p, const char *p1, size_t *bytes_read, int root_fd)
{
  char fname[strlen(p) + 1 + strlen(p1) + 1];
  char *ret = NULL;
  struct stat fs;

  snprintf(fname, sizeof(fname), "%s/%s", p, p1);

  int file = hwloc_open(fname, root_fd);
  if (-1 == file)
    return NULL;
  if (fstat(file, &fs)) {
    close(file);
    return NULL;
  }

  ret = (char *) malloc(fs.st_size);
  if (NULL != ret) {
    ssize_t cb = read(file, ret, fs.st_size);
    if (cb == -1) {
      free(ret);
      ret = NULL;
    } else {
      if (NULL != bytes_read)
        *bytes_read = cb;
    }
  }
  close(file);
  return ret;
}

/* Reads the entire file and returns it as a 0-terminated string
 * Returned pointer can be freed by using free().  */
static char *
hwloc_read_str(const char *p, const char *p1, int root_fd)
{
  size_t cb = 0;
  char *ret = hwloc_read_raw(p, p1, &cb, root_fd);
  if ((NULL != ret) && (0 < cb) && (0 != ret[cb-1])) {
    ret = realloc(ret, cb + 1);
    ret[cb] = 0;
  }
  return ret;
}

/* Reads first 32bit bigendian value */
static size_t 
hwloc_read_unit32be(const char *p, const char *p1, uint32_t *buf, int root_fd)
{
  size_t cb = 0;
  uint32_t *tmp = hwloc_read_raw(p, p1, &cb, root_fd);
  if (sizeof(*buf) != cb) {
    errno = EINVAL;
    return -1;
  }
  *buf = htonl(*tmp);
  free(tmp);
  return sizeof(*buf);
}

typedef struct {
  unsigned int n, allocated;
  struct {
    hwloc_bitmap_t cpuset;
    uint32_t ibm_phandle;
    uint32_t l2_cache;
    char *name;
  } *p;
} device_tree_cpus_t;

static void
add_device_tree_cpus_node(device_tree_cpus_t *cpus, hwloc_bitmap_t cpuset,
    uint32_t l2_cache, uint32_t ibm_phandle, const char *name)
{
  if (cpus->n == cpus->allocated) {
    if (!cpus->allocated)
      cpus->allocated = 64;
    else
      cpus->allocated *= 2;
    cpus->p = realloc(cpus->p, cpus->allocated * sizeof(cpus->p[0]));
  }
  cpus->p[cpus->n].ibm_phandle = ibm_phandle;
  cpus->p[cpus->n].cpuset = (NULL == cpuset)?NULL:hwloc_bitmap_dup(cpuset);
  cpus->p[cpus->n].l2_cache = l2_cache;
  cpus->p[cpus->n].name = strdup(name);
  ++cpus->n;
}

/* Walks over the cache list in order to detect nested caches and CPU mask for each */
static int
look_powerpc_device_tree_discover_cache(device_tree_cpus_t *cpus,
    uint32_t ibm_phandle, unsigned int *level, hwloc_bitmap_t cpuset)
{
  int ret = -1;
  if ((NULL == level) || (NULL == cpuset))
    return ret;
  for (unsigned int i = 0; i < cpus->n; ++i) {
    if (ibm_phandle != cpus->p[i].l2_cache)
      continue;
    if (NULL != cpus->p[i].cpuset) {
      hwloc_bitmap_or(cpuset, cpuset, cpus->p[i].cpuset);
      ret = 0;
    } else {
      ++(*level);
      if (0 == look_powerpc_device_tree_discover_cache(cpus,
            cpus->p[i].ibm_phandle, level, cpuset))
        ret = 0;
    }
  }
  return ret;
}

static void
try_add_cache_from_device_tree_cpu(struct hwloc_topology *topology,
  const char *cpu, unsigned int level, hwloc_bitmap_t cpuset)
{
  /* Ignore Instruction caches */
  /* d-cache-block-size - ignore */
  /* d-cache-line-size - to read, in bytes */
  /* d-cache-sets - ignore */
  /* d-cache-size - to read, in bytes */ 
  /* d-tlb-sets - ignore */
  /* d-tlb-size - ignore, always 0 on power6 */
  /* i-cache-* and i-tlb-* represent instruction cache, ignore */
  uint32_t d_cache_line_size = 0, d_cache_size = 0;

  hwloc_read_unit32be(cpu, "d-cache-line-size", &d_cache_line_size,
      topology->backend_params.sysfs.root_fd);
  hwloc_read_unit32be(cpu, "d-cache-size", &d_cache_size,
      topology->backend_params.sysfs.root_fd);

  if ( (0 == d_cache_line_size) && (0 == d_cache_size) )
    return;

  struct hwloc_obj *c = hwloc_alloc_setup_object(HWLOC_OBJ_CACHE, -1);
  c->attr->cache.depth = level;
  c->attr->cache.linesize = d_cache_line_size;
  c->attr->cache.size = d_cache_size;
  c->cpuset = hwloc_bitmap_dup(cpuset);
  hwloc_debug_1arg_bitmap("cache depth %d has cpuset %s\n", level, c->cpuset);
  hwloc_insert_object_by_cpuset(topology, c);
}

/* 
 * Discovers L1/L2/L3 cache information on IBM PowerPC systems for old kernels (RHEL5.*)
 * which provide NUMA nodes information without any details
 */
static void
look_powerpc_device_tree(struct hwloc_topology *topology)
{
  device_tree_cpus_t cpus = { .n = 0, .p = NULL, .allocated = 0 };
  const char ofroot[] = "/proc/device-tree/cpus";

  int root_fd = topology->backend_params.sysfs.root_fd;
  DIR *dt = hwloc_opendir(ofroot, root_fd);
  if (NULL == dt)
    return;

  struct dirent *dirent;
  while (NULL != (dirent = readdir(dt))) {

    if (('.' == dirent->d_name[0]) || (0 == (dirent->d_type & DT_DIR)))
      continue;

    char cpu[sizeof(ofroot) + 1 + strlen(dirent->d_name) + 1];
    snprintf(cpu, sizeof(cpu), "%s/%s", ofroot, dirent->d_name);
    
    char *device_type = hwloc_read_str(cpu, "device_type", root_fd);
    if (NULL == device_type)
      continue;

    uint32_t reg = -1, l2_cache = -1, ibm_phandle = -1;
    hwloc_read_unit32be(cpu, "reg", &reg, root_fd);
    hwloc_read_unit32be(cpu, "l2-cache", &l2_cache, root_fd);
    hwloc_read_unit32be(cpu, "ibm,phandle", &ibm_phandle, root_fd);

    if (0 == strcmp(device_type, "cache")) {
      add_device_tree_cpus_node(&cpus, NULL, l2_cache, ibm_phandle, dirent->d_name); 
    }
    else if (0 == strcmp(device_type, "cpu")) {
      /* Found CPU */
      hwloc_bitmap_t cpuset = NULL;
      size_t cb = 0;
      uint32_t *threads = hwloc_read_raw(cpu, "ibm,ppc-interrupt-server#s", &cb, root_fd);
      uint32_t nthreads = cb / sizeof(threads[0]);

      if (NULL != threads) {
        cpuset = hwloc_bitmap_alloc();
        for (unsigned int i = 0; i < nthreads; ++i) {
          hwloc_bitmap_set(cpuset, ntohl(threads[i]));
        }
        free(threads);
      } else if ((unsigned int)-1 != reg) {
        cpuset = hwloc_bitmap_alloc();
        hwloc_bitmap_set(cpuset, reg);
      }

      if (NULL == cpuset) {
        hwloc_debug("%s has no \"reg\" property, skipping\n", cpu);
      } else {
        add_device_tree_cpus_node(&cpus, cpuset, l2_cache, ibm_phandle, dirent->d_name); 

        /* Add core */
        struct hwloc_obj *core = hwloc_alloc_setup_object(HWLOC_OBJ_CORE, reg);
        core->cpuset = hwloc_bitmap_dup(cpuset);
        hwloc_insert_object_by_cpuset(topology, core);

        /* Add L1 cache */
        try_add_cache_from_device_tree_cpu(topology, cpu, 1, cpuset);

        hwloc_bitmap_free(cpuset);
      }
      free(device_type);
    }
  }
  closedir(dt);

  /* No cores and L2 cache were found, exiting */
  if (0 == cpus.n) {
    hwloc_debug("No cores and L2 cache were found in %s, exiting\n", ofroot);
    return;
  }

#ifdef HWLOC_DEBUG
  for (unsigned int i = 0; i < cpus.n; ++i) {
    hwloc_debug("%i: %s  ibm,phandle=%08X l2_cache=%08X ",
      i, cpus.p[i].name, cpus.p[i].ibm_phandle, cpus.p[i].l2_cache);
    if (NULL == cpus.p[i].cpuset) {
      hwloc_debug("%s\n", "no cpuset");
    } else {
      hwloc_debug_bitmap("cpuset %s\n", cpus.p[i].cpuset);
    }
  }
#endif

  /* Scan L2/L3/... caches */
  for (unsigned int i = 0; i < cpus.n; ++i) {
    /* Skip real CPUs */
    if (NULL != cpus.p[i].cpuset)
      continue;

    /* Calculate cache level and CPU mask */
    unsigned int level = 2;
    hwloc_bitmap_t cpuset = hwloc_bitmap_alloc();
    if (0 == look_powerpc_device_tree_discover_cache(&cpus,
          cpus.p[i].ibm_phandle, &level, cpuset)) {

      char cpu[sizeof(ofroot) + 1 + strlen(cpus.p[i].name) + 1];
      snprintf(cpu, sizeof(cpu), "%s/%s", ofroot, cpus.p[i].name);

      try_add_cache_from_device_tree_cpu(topology, cpu, level, cpuset);
    }
    hwloc_bitmap_free(cpuset);
  }

  /* Do cleanup */
  for (unsigned int i = 0; i < cpus.n; ++i) {
    hwloc_bitmap_free(cpus.p[i].cpuset);
    free(cpus.p[i].name);
  }
  free(cpus.p);
}

/* Look at Linux' /sys/devices/system/cpu/cpu%d/topology/ */
static void
look_sysfscpu(struct hwloc_topology *topology, const char *path)
{
  hwloc_bitmap_t cpuset; /* Set of cpus for which we have topology information */
#define CPU_TOPOLOGY_STR_LEN 128
  char str[CPU_TOPOLOGY_STR_LEN];
  DIR *dir;
  int i,j;
  FILE *fd;

  cpuset = hwloc_bitmap_alloc();

  /* fill the cpuset of interesting cpus */
  dir = hwloc_opendir(path, topology->backend_params.sysfs.root_fd);
  if (dir) {
    struct dirent *dirent;
    while ((dirent = readdir(dir)) != NULL) {
      unsigned long cpu;
      char online[2];

      if (strncmp(dirent->d_name, "cpu", 3))
	continue;
      cpu = strtoul(dirent->d_name+3, NULL, 0);

      /* Maybe we don't have topology information but at least it exists */
      hwloc_bitmap_set(topology->levels[0][0]->complete_cpuset, cpu);

      /* check whether this processor is online */
      sprintf(str, "%s/cpu%lu/online", path, cpu);
      fd = hwloc_fopen(str, "r", topology->backend_params.sysfs.root_fd);
      if (fd) {
	if (fgets(online, sizeof(online), fd)) {
	  fclose(fd);
	  if (atoi(online)) {
	    hwloc_debug("os proc %lu is online\n", cpu);
	  } else {
	    hwloc_debug("os proc %lu is offline\n", cpu);
            hwloc_bitmap_clr(topology->levels[0][0]->online_cpuset, cpu);
	  }
	} else {
	  fclose(fd);
	}
      }

      /* check whether the kernel exports topology information for this cpu */
      sprintf(str, "%s/cpu%lu/topology", path, cpu);
      if (hwloc_access(str, X_OK, topology->backend_params.sysfs.root_fd) < 0 && errno == ENOENT) {
	hwloc_debug("os proc %lu has no accessible %s/cpu%lu/topology\n",
		   cpu, path, cpu);
	continue;
      }

      hwloc_bitmap_set(cpuset, cpu);
    }
    closedir(dir);
  }

  topology->support.discovery->pu = 1;
  hwloc_debug_1arg_bitmap("found %d cpu topologies, cpuset %s\n",
	     hwloc_bitmap_weight(cpuset), cpuset);

  unsigned caches_added = 0;
  hwloc_bitmap_foreach_begin(i, cpuset)
    {
      struct hwloc_obj *socket, *core, *thread;
      hwloc_bitmap_t socketset, coreset, threadset, savedcoreset;
      unsigned mysocketid, mycoreid;

      /* look at the socket */
      mysocketid = 0; /* shut-up the compiler */
      sprintf(str, "%s/cpu%d/topology/physical_package_id", path, i);
      hwloc_parse_sysfs_unsigned(str, &mysocketid, topology->backend_params.sysfs.root_fd);

      sprintf(str, "%s/cpu%d/topology/core_siblings", path, i);
      socketset = hwloc_parse_cpumap(str, topology->backend_params.sysfs.root_fd);
      if (socketset && hwloc_bitmap_first(socketset) == i) {
        /* first cpu in this socket, add the socket */
        socket = hwloc_alloc_setup_object(HWLOC_OBJ_SOCKET, mysocketid);
        socket->cpuset = socketset;
        hwloc_debug_1arg_bitmap("os socket %u has cpuset %s\n",
                     mysocketid, socketset);
        hwloc_insert_object_by_cpuset(topology, socket);
        socketset = NULL; /* don't free it */
      }
      hwloc_bitmap_free(socketset);

      /* look at the core */
      mycoreid = 0; /* shut-up the compiler */
      sprintf(str, "%s/cpu%d/topology/core_id", path, i);
      hwloc_parse_sysfs_unsigned(str, &mycoreid, topology->backend_params.sysfs.root_fd);

      sprintf(str, "%s/cpu%d/topology/thread_siblings", path, i);
      coreset = hwloc_parse_cpumap(str, topology->backend_params.sysfs.root_fd);
      savedcoreset = coreset; /* store it for later work-arounds */
      if (coreset && hwloc_bitmap_first(coreset) == i) {
        core = hwloc_alloc_setup_object(HWLOC_OBJ_CORE, mycoreid);
        core->cpuset = coreset;
        hwloc_debug_1arg_bitmap("os core %u has cpuset %s\n",
                     mycoreid, coreset);
        hwloc_insert_object_by_cpuset(topology, core);
        coreset = NULL; /* don't free it */
      }

      /* look at the thread */
      threadset = hwloc_bitmap_alloc();
      hwloc_bitmap_only(threadset, i);

      /* add the thread */
      thread = hwloc_alloc_setup_object(HWLOC_OBJ_PU, i);
      thread->cpuset = threadset;
      hwloc_debug_1arg_bitmap("thread %d has cpuset %s\n",
		 i, threadset);
      hwloc_insert_object_by_cpuset(topology, thread);

      /* look at the caches */
      for(j=0; j<10; j++) {
#define SHARED_CPU_MAP_STRLEN 128
	char mappath[SHARED_CPU_MAP_STRLEN];
	char str2[20]; /* enough for a level number (one digit) or a type (Data/Instruction/Unified) */
	struct hwloc_obj *cache;
	hwloc_bitmap_t cacheset;
	unsigned long kB = 0;
	unsigned linesize = 0;
	int depth; /* 0 for L1, .... */

	/* get the cache level depth */
	sprintf(mappath, "%s/cpu%d/cache/index%d/level", path, i, j);
	fd = hwloc_fopen(mappath, "r", topology->backend_params.sysfs.root_fd);
	if (fd) {
	  if (fgets(str2,sizeof(str2), fd))
	    depth = strtoul(str2, NULL, 10)-1;
	  else
	    continue;
	  fclose(fd);
	} else
	  continue;

	/* ignore Instruction caches */
	sprintf(mappath, "%s/cpu%d/cache/index%d/type", path, i, j);
	fd = hwloc_fopen(mappath, "r", topology->backend_params.sysfs.root_fd);
	if (fd) {
	  if (fgets(str2, sizeof(str2), fd)) {
	    fclose(fd);
	    if (!strncmp(str2, "Instruction", 11))
	      continue;
	  } else {
	    fclose(fd);
	    continue;
	  }
	} else
	  continue;

	/* get the cache size */
	sprintf(mappath, "%s/cpu%d/cache/index%d/size", path, i, j);
	fd = hwloc_fopen(mappath, "r", topology->backend_params.sysfs.root_fd);
	if (fd) {
	  if (fgets(str2,sizeof(str2), fd))
	    kB = atol(str2); /* in kB */
	  fclose(fd);
	}

	/* get the line size */
	sprintf(mappath, "%s/cpu%d/cache/index%d/coherency_line_size", path, i, j);
	fd = hwloc_fopen(mappath, "r", topology->backend_params.sysfs.root_fd);
	if (fd) {
	  if (fgets(str2,sizeof(str2), fd))
	    linesize = atol(str2); /* in bytes */
	  fclose(fd);
	}

	sprintf(mappath, "%s/cpu%d/cache/index%d/shared_cpu_map", path, i, j);
	cacheset = hwloc_parse_cpumap(mappath, topology->backend_params.sysfs.root_fd);
        if (cacheset) {
          if (hwloc_bitmap_weight(cacheset) < 1) {
            /* mask is wrong (useful for many itaniums) */
            if (savedcoreset)
              /* assume it's a core-specific cache */
              hwloc_bitmap_copy(cacheset, savedcoreset);
            else
              /* assumes it's not shared */
              hwloc_bitmap_only(cacheset, i);
          }

          if (hwloc_bitmap_first(cacheset) == i) {
            /* first cpu in this cache, add the cache */
            cache = hwloc_alloc_setup_object(HWLOC_OBJ_CACHE, -1);
            cache->attr->cache.size = kB << 10;
            cache->attr->cache.depth = depth+1;
            cache->attr->cache.linesize = linesize;
            cache->cpuset = cacheset;
            hwloc_debug_1arg_bitmap("cache depth %d has cpuset %s\n",
                       depth, cacheset);
            hwloc_insert_object_by_cpuset(topology, cache);
            cacheset = NULL; /* don't free it */
            ++caches_added;
          }
        }
        hwloc_bitmap_free(cacheset);
      }
      hwloc_bitmap_free(coreset);
    }
  hwloc_bitmap_foreach_end();

  if (0 == caches_added)
    look_powerpc_device_tree(topology);

  hwloc_bitmap_free(cpuset);
}


/* Look at Linux' /proc/cpuinfo */
#      define PROCESSOR	"processor"
#      define PHYSID "physical id"
#      define COREID "core id"
#define HWLOC_NBMAXCPUS 1024 /* FIXME: drop */
static int
look_cpuinfo(struct hwloc_topology *topology, const char *path,
	     hwloc_bitmap_t online_cpuset)
{
  FILE *fd;
  char str[strlen(PHYSID)+1+9+1+1];
  char *endptr;
  unsigned proc_physids[HWLOC_NBMAXCPUS];
  unsigned osphysids[HWLOC_NBMAXCPUS];
  unsigned proc_coreids[HWLOC_NBMAXCPUS];
  unsigned oscoreids[HWLOC_NBMAXCPUS];
  unsigned proc_osphysids[HWLOC_NBMAXCPUS];
  unsigned core_osphysids[HWLOC_NBMAXCPUS];
  unsigned procid_max=0;
  unsigned numprocs=0;
  unsigned numsockets=0;
  unsigned numcores=0;
  unsigned long physid;
  unsigned long coreid;
  unsigned missingsocket;
  unsigned missingcore;
  unsigned long processor = (unsigned long) -1;
  unsigned i;
  hwloc_bitmap_t cpuset;
  hwloc_obj_t obj;

  for (i = 0; i < HWLOC_NBMAXCPUS; i++) {
    proc_physids[i] = -1;
    osphysids[i] = -1;
    proc_coreids[i] = -1;
    oscoreids[i] = -1;
    proc_osphysids[i] = -1;
    core_osphysids[i] = -1;
  }

  if (!(fd=hwloc_fopen(path,"r", topology->backend_params.sysfs.root_fd)))
    {
      hwloc_debug("%s", "could not open /proc/cpuinfo\n");
      return -1;
    }

  cpuset = hwloc_bitmap_alloc();
  /* Just record information and count number of sockets and cores */

  hwloc_debug("%s", "\n\n * Topology extraction from /proc/cpuinfo *\n\n");
  while (fgets(str,sizeof(str),fd)!=NULL)
    {
#      define getprocnb_begin(field, var)		     \
      if ( !strncmp(field,str,strlen(field)))	     \
	{						     \
	char *c = strchr(str, ':')+1;		     \
	var = strtoul(c,&endptr,0);			     \
	if (endptr==c)							\
	  {								\
            hwloc_debug("%s", "no number in "field" field of /proc/cpuinfo\n"); \
            hwloc_bitmap_free(cpuset);					\
            return -1;							\
	  }								\
	else if (var==ULONG_MAX)						\
	  {								\
            hwloc_debug("%s", "too big "field" number in /proc/cpuinfo\n"); \
            hwloc_bitmap_free(cpuset);					\
            return -1;							\
	  }								\
	hwloc_debug(field " %lu\n", var)
#      define getprocnb_end()			\
      }
      getprocnb_begin(PROCESSOR,processor);
      hwloc_bitmap_set(cpuset, processor);

      obj = hwloc_alloc_setup_object(HWLOC_OBJ_PU, processor);
      obj->cpuset = hwloc_bitmap_alloc();
      hwloc_bitmap_only(obj->cpuset, processor);

      hwloc_debug_2args_bitmap("cpu %u (os %lu) has cpuset %s\n",
		 numprocs, processor, obj->cpuset);
      numprocs++;
      hwloc_insert_object_by_cpuset(topology, obj);

      getprocnb_end() else
      getprocnb_begin(PHYSID,physid);
      proc_osphysids[processor]=physid;
      for (i=0; i<numsockets; i++)
	if (physid == osphysids[i])
	  break;
      proc_physids[processor]=i;
      hwloc_debug("%lu on socket %u (%lx)\n", processor, i, physid);
      if (i==numsockets)
	osphysids[(numsockets)++] = physid;
      getprocnb_end() else
      getprocnb_begin(COREID,coreid);
      for (i=0; i<numcores; i++)
	if (coreid == oscoreids[i] && proc_osphysids[processor] == core_osphysids[i])
	  break;
      proc_coreids[processor]=i;
      if (i==numcores)
	{
	  core_osphysids[numcores] = proc_osphysids[processor];
	  oscoreids[numcores] = coreid;
	  (numcores)++;
	}
      getprocnb_end()
	if (str[strlen(str)-1]!='\n')
	  {
            /* ignore end of line */
	    if (fscanf(fd,"%*[^\n]") == EOF)
	      break;
	    getc(fd);
	  }
    }
  fclose(fd);

  if (processor == (unsigned long) -1) {
    hwloc_bitmap_free(cpuset);
    return -1;
  }

  topology->support.discovery->pu = 1;
  /* setup the final number of procs */
  procid_max = processor + 1;
  hwloc_bitmap_copy(online_cpuset, cpuset);
  hwloc_bitmap_free(cpuset);

  hwloc_debug("%u online processors found, with id max %u\n", numprocs, procid_max);
  hwloc_debug_bitmap("online processor cpuset: %s\n", online_cpuset);

  hwloc_debug("%s", "\n * Topology summary *\n");
  hwloc_debug("%u processors (%u max id)\n", numprocs, procid_max);

  /* Some buggy Linuxes don't provide numbers for processor 0, which makes us
   * provide bogus information. We should rather drop it. */
  missingsocket=0;
  missingcore=0;
  hwloc_bitmap_foreach_begin(processor, online_cpuset)
    if (proc_physids[processor] == (unsigned) -1)
      missingsocket=1;
    if (proc_coreids[processor] == (unsigned) -1)
      missingcore=1;
    if (missingcore && missingsocket)
      /* No usable information, no need to continue */
      break;
  hwloc_bitmap_foreach_end();

  hwloc_debug("%u sockets%s\n", numsockets, missingsocket ? ", but some missing socket" : "");
  if (!missingsocket && numsockets>0)
    hwloc_setup_level(procid_max, numsockets, osphysids, proc_physids, topology, HWLOC_OBJ_SOCKET);

  look_powerpc_device_tree(topology);

  hwloc_debug("%u cores%s\n", numcores, missingcore ? ", but some missing core" : "");
  if (!missingcore && numcores>0)
    hwloc_setup_level(procid_max, numcores, oscoreids, proc_coreids, topology, HWLOC_OBJ_CORE);

  return 0;
}

static void
hwloc__get_dmi_one_info(struct hwloc_topology *topology, hwloc_obj_t obj, char *sysfs_name, char *hwloc_name)
{
  char sysfs_path[128];
  char dmi_line[64];
  char *tmp;
  FILE *fd;

  snprintf(sysfs_path, sizeof(sysfs_path), "/sys/class/dmi/id/%s", sysfs_name);

  dmi_line[0] = '\0';
  fd = hwloc_fopen(sysfs_path, "r", topology->backend_params.sysfs.root_fd);
  if (fd) {
    tmp = fgets(dmi_line, sizeof(dmi_line), fd);
    fclose (fd);
    if (tmp && dmi_line[0] != '\0') {
      tmp = strchr(dmi_line, '\n');
      if (tmp)
	*tmp = '\0';
      hwloc_debug("found %s '%s'\n", hwloc_name, dmi_line);
      hwloc_add_object_info(obj, hwloc_name, dmi_line);
    }
  }
}

static void
hwloc__get_dmi_info(struct hwloc_topology *topology, hwloc_obj_t obj)
{
  hwloc__get_dmi_one_info(topology, obj, "product_name", "DMIProductName");
  hwloc__get_dmi_one_info(topology, obj, "product_version", "DMIProductVersion");
  hwloc__get_dmi_one_info(topology, obj, "product_serial", "DMIProductSerial");
  hwloc__get_dmi_one_info(topology, obj, "product_uuid", "DMIProductUUID");
  hwloc__get_dmi_one_info(topology, obj, "board_vendor", "DMIBoardVendor");
  hwloc__get_dmi_one_info(topology, obj, "board_name", "DMIBoardName");
  hwloc__get_dmi_one_info(topology, obj, "board_version", "DMIBoardVersion");
  hwloc__get_dmi_one_info(topology, obj, "board_serial", "DMIBoardSerial");
  hwloc__get_dmi_one_info(topology, obj, "board_asset_tag", "DMIBoardAssetTag");
  hwloc__get_dmi_one_info(topology, obj, "chassis_vendor", "DMIChassisVendor");
  hwloc__get_dmi_one_info(topology, obj, "chassis_type", "DMIChassisType");
  hwloc__get_dmi_one_info(topology, obj, "chassis_version", "DMIChassisVersion");
  hwloc__get_dmi_one_info(topology, obj, "chassis_serial", "DMIChassisSerial");
  hwloc__get_dmi_one_info(topology, obj, "chassis_asset_tag", "DMIChassisAssetTag");
  hwloc__get_dmi_one_info(topology, obj, "bios_vendor", "DMIBIOSVendor");
  hwloc__get_dmi_one_info(topology, obj, "bios_version", "DMIBIOSVersion");
  hwloc__get_dmi_one_info(topology, obj, "bios_date", "DMIBIOSDate");
  hwloc__get_dmi_one_info(topology, obj, "sys_vendor", "DMISysVendor");
}

void
hwloc_look_linux(struct hwloc_topology *topology)
{
  DIR *nodes_dir;
  unsigned nbnodes;
  char *cpuset_mntpnt, *cgroup_mntpnt, *cpuset_name = NULL;
  int err;

  topology->backend_params.sysfs.numa_os_distances = NULL;
  topology->backend_params.sysfs.numa_os_nonsparse_physical_indexes = NULL;

  /* Gather the list of admin-disabled cpus and mems */
  hwloc_find_linux_cpuset_mntpnt(&cgroup_mntpnt, &cpuset_mntpnt, topology->backend_params.sysfs.root_fd);
  if (cgroup_mntpnt || cpuset_mntpnt) {
    cpuset_name = hwloc_read_linux_cpuset_name(topology->backend_params.sysfs.root_fd, topology->pid);
    if (cpuset_name) {
      hwloc_admin_disable_set_from_cpuset(topology, cgroup_mntpnt, cpuset_mntpnt, cpuset_name, "cpus", topology->levels[0][0]->allowed_cpuset);
      hwloc_admin_disable_set_from_cpuset(topology, cgroup_mntpnt, cpuset_mntpnt, cpuset_name, "mems", topology->levels[0][0]->allowed_nodeset);
    }
    free(cgroup_mntpnt);
    free(cpuset_mntpnt);
  }

  nodes_dir = hwloc_opendir("/proc/nodes", topology->backend_params.sysfs.root_fd);
  if (nodes_dir) {
    /* Kerrighed */
    struct dirent *dirent;
    char path[128];
    hwloc_obj_t machine;
    hwloc_bitmap_t machine_online_set;

    /* replace top-level object type with SYSTEM and add some MACHINE underneath */

    topology->levels[0][0]->type = HWLOC_OBJ_SYSTEM;
    topology->levels[0][0]->name = strdup("Kerrighed");

    /* No cpuset support for now.  */
    /* No sys support for now.  */
    while ((dirent = readdir(nodes_dir)) != NULL) {
      unsigned long node;
      if (strncmp(dirent->d_name, "node", 4))
	continue;
      machine_online_set = hwloc_bitmap_alloc();
      node = strtoul(dirent->d_name+4, NULL, 0);
      snprintf(path, sizeof(path), "/proc/nodes/node%lu/cpuinfo", node);
      err = look_cpuinfo(topology, path, machine_online_set);
      if (err < 0)
        continue;
      hwloc_bitmap_or(topology->levels[0][0]->online_cpuset, topology->levels[0][0]->online_cpuset, machine_online_set);
      machine = hwloc_alloc_setup_object(HWLOC_OBJ_MACHINE, node);
      machine->cpuset = machine_online_set;
      hwloc_debug_1arg_bitmap("machine number %lu has cpuset %s\n",
		 node, machine_online_set);
      hwloc_insert_object_by_cpuset(topology, machine);

      /* Get the machine memory attributes */
      hwloc_get_kerrighed_node_meminfo_info(topology, node, &machine->memory);

      /* Gather DMI info */
      /* FIXME: get the right DMI info of each machine */
      hwloc__get_dmi_info(topology, machine);
    }
    closedir(nodes_dir);
  } else {
    /* Get the machine memory attributes */
    hwloc_get_procfs_meminfo_info(topology, &topology->levels[0][0]->memory);

    /* Gather NUMA information. Must be after hwloc_get_procfs_meminfo_info so that the hugepage size is known */
    look_sysfsnode(topology, "/sys/devices/system/node", &nbnodes);

    /* if we found some numa nodes, the machine object has no local memory */
    if (nbnodes) {
      unsigned i;
      topology->levels[0][0]->memory.local_memory = 0;
      if (topology->levels[0][0]->memory.page_types)
        for(i=0; i<topology->levels[0][0]->memory.page_types_len; i++)
          topology->levels[0][0]->memory.page_types[i].count = 0;
    }

    /* Gather the list of cpus now */
    if (getenv("HWLOC_LINUX_USE_CPUINFO")
	|| hwloc_access("/sys/devices/system/cpu/cpu0/topology", R_OK, topology->backend_params.sysfs.root_fd) < 0) {
	/* revert to reading cpuinfo only if /sys/.../topology unavailable (before 2.6.16) */
      err = look_cpuinfo(topology, "/proc/cpuinfo", topology->levels[0][0]->online_cpuset);
      if (err < 0) {
        if (topology->is_thissystem)
          hwloc_setup_pu_level(topology, hwloc_fallback_nbprocessors(topology));
        else
          /* fsys-root but not this system, no way, assume there's just 1
           * processor :/ */
          hwloc_setup_pu_level(topology, 1);
      }
    } else {
      look_sysfscpu(topology, "/sys/devices/system/cpu");
    }

    /* Gather DMI info */
    hwloc__get_dmi_info(topology, topology->levels[0][0]);
  }

  hwloc_add_object_info(topology->levels[0][0], "Backend", "Linux");
  if (cpuset_name) {
    hwloc_add_object_info(topology->levels[0][0], "LinuxCgroup", cpuset_name);
    free(cpuset_name);
  }

  /* gather uname info if fsroot wasn't changed */
  if (topology->is_thissystem)
     hwloc_add_uname_info(topology);
}

/*
 * TODO: this is actually not Linux-specific.  Backends should be able to just
 * provide a matrix and the array of the corresponding objects whenever they
 * prefer during their detection, recording them to the place where it makes
 * sense (the machine object, quite often), and the core will rearrange the
 * distance matrix after sorting objects according to where nodes end up
 * (thanks to checking the values of os_index). The core could also just call
 * hwloc_setup_misc_level_from_distances itself too (before doing the
 * rearrangement of course, since the depths will then change). The core would
 * assume that all the provided objects end up at the same depth.
 */
void
hwloc_set_linux_distances(struct hwloc_topology *topology)
{
  unsigned nbnodes;
  int depth;

  depth = hwloc_get_type_depth(topology, HWLOC_OBJ_NODE);
  if (depth == HWLOC_TYPE_DEPTH_UNKNOWN)
    return;
  assert(depth != HWLOC_TYPE_DEPTH_MULTIPLE);

  nbnodes = topology->backend_params.sysfs.nbnodes;
  if (nbnodes < 1)
    return;

  assert(!!topology->backend_params.sysfs.numa_os_distances == !!topology->backend_params.sysfs.numa_os_nonsparse_physical_indexes);

  if (topology->backend_params.sysfs.numa_os_distances) {
    hwloc_obj_t root = topology->levels[0][0];
    assert(!root->distances_count);
    assert(!root->distances);

    hwloc_setup_distances_from_nonsparseos_matrix(topology, root, depth, nbnodes,
						  topology->backend_params.sysfs.numa_os_distances,
						  topology->backend_params.sysfs.numa_os_nonsparse_physical_indexes);

    free(topology->backend_params.sysfs.numa_os_distances);
    free(topology->backend_params.sysfs.numa_os_nonsparse_physical_indexes);
  }
}

void
hwloc_set_linux_hooks(struct hwloc_topology *topology)
{
  topology->set_thisthread_cpubind = hwloc_linux_set_thisthread_cpubind;
  topology->get_thisthread_cpubind = hwloc_linux_get_thisthread_cpubind;
  topology->set_thisproc_cpubind = hwloc_linux_set_thisproc_cpubind;
  topology->get_thisproc_cpubind = hwloc_linux_get_thisproc_cpubind;
  topology->set_proc_cpubind = hwloc_linux_set_proc_cpubind;
  topology->get_proc_cpubind = hwloc_linux_get_proc_cpubind;
#if HAVE_DECL_PTHREAD_SETAFFINITY_NP
  topology->set_thread_cpubind = hwloc_linux_set_thread_cpubind;
#endif /* HAVE_DECL_PTHREAD_SETAFFINITY_NP */
#if HAVE_DECL_PTHREAD_GETAFFINITY_NP
  topology->get_thread_cpubind = hwloc_linux_get_thread_cpubind;
#endif /* HAVE_DECL_PTHREAD_GETAFFINITY_NP */
#ifdef HWLOC_HAVE_SET_MEMPOLICY
  topology->set_thisthread_membind = hwloc_linux_set_thisthread_membind;
  topology->get_thisthread_membind = hwloc_linux_get_thisthread_membind;
#endif /* HWLOC_HAVE_SET_MEMPOLICY */
#ifdef HWLOC_HAVE_MBIND
  topology->set_area_membind = hwloc_linux_set_area_membind;
  topology->alloc_membind = hwloc_linux_alloc_membind;
  topology->free_membind = hwloc_linux_free_membind;
  topology->support.membind->firsttouch_membind = 1;
  topology->support.membind->bind_membind = 1;
  topology->support.membind->interleave_membind = 1;
#endif /* HWLOC_HAVE_MBIND */
#if (defined HWLOC_HAVE_MIGRATE_PAGES) || ((defined HWLOC_HAVE_MBIND) && (defined MPOL_MF_MOVE))
  topology->support.membind->migrate_membind = 1;
#endif
}<|MERGE_RESOLUTION|>--- conflicted
+++ resolved
@@ -1851,11 +1851,7 @@
       for (index = 0; index < nbnodes; index++) {
           char nodepath[SYSFS_NUMA_NODE_PATH_LEN];
           hwloc_bitmap_t cpuset;
-<<<<<<< HEAD
-	  unsigned int osnode = nonsparse_physical_indexes[index];
-=======
-	  osnode = distance_indexes[index];
->>>>>>> 8af3065b
+	  osnode = nonsparse_physical_indexes[index];
 
           sprintf(nodepath, "%s/node%u/cpumap", path, osnode);
           cpuset = hwloc_parse_cpumap(nodepath, topology->backend_params.sysfs.root_fd);
