<?xml version="1.0" encoding="UTF-8"?>
<!DOCTYPE topology SYSTEM "hwloc.dtd">
<topology>
  <object type="System" os_level="-1" os_index="0">
    <object type="Group" os_level="-1" depth="0">
      <object type="Machine" os_level="-1" os_index="0" cpuset="0x00000003" complete_cpuset="0x00000003" online_cpuset="0x00000003" allowed_cpuset="0x00000003" local_memory="1016368">
        <page_type size="4096" count="65536"/>
        <page_type size="1048576" count="1024"/>
        <object type="Socket" os_level="-1" os_index="0" cpuset="0x00000003" complete_cpuset="0x00000003" online_cpuset="0x00000003" allowed_cpuset="0x00000003">
          <object type="Cache" os_level="-1" cpuset="0x00000003" complete_cpuset="0x00000003" online_cpuset="0x00000003" allowed_cpuset="0x00000003" cache_size="2097152" depth="2" cache_linesize="0">
            <object type="Cache" os_level="-1" cpuset="0x00000001" complete_cpuset="0x00000001" online_cpuset="0x00000001" allowed_cpuset="0x00000001" cache_size="32768" depth="1" cache_linesize="0">
              <object type="Core" os_level="-1" os_index="0" cpuset="0x00000001" complete_cpuset="0x00000001" online_cpuset="0x00000001" allowed_cpuset="0x00000001">
                <object type="PU" os_level="-1" os_index="0" cpuset="0x00000001" complete_cpuset="0x00000001" online_cpuset="0x00000001" allowed_cpuset="0x00000001"/>
              </object>
            </object>
            <object type="Cache" os_level="-1" cpuset="0x00000002" complete_cpuset="0x00000002" online_cpuset="0x00000002" allowed_cpuset="0x00000002" cache_size="32768" depth="1" cache_linesize="0">
              <object type="Core" os_level="-1" os_index="1" cpuset="0x00000002" complete_cpuset="0x00000002" online_cpuset="0x00000002" allowed_cpuset="0x00000002">
                <object type="PU" os_level="-1" os_index="1" cpuset="0x00000002" complete_cpuset="0x00000002" online_cpuset="0x00000002" allowed_cpuset="0x00000002"/>
              </object>
            </object>
          </object>
        </object>
      </object>
      <object type="Machine" os_level="-1" os_index="0" cpuset="0x00000003" complete_cpuset="0x00000003" online_cpuset="0x00000003" allowed_cpuset="0x00000003" local_memory="1016368">
        <page_type size="8192" count="1048576"/>
        <info name="DMIBoardVendor" value="Dell Inc."/>
        <info name="DMIBoardName" value="0F331C"/>
        <object type="Socket" os_level="-1" os_index="0" cpuset="0x00000003" complete_cpuset="0x00000003" online_cpuset="0x00000003" allowed_cpuset="0x00000003">
          <object type="Cache" os_level="-1" cpuset="0x00000003" complete_cpuset="0x00000003" online_cpuset="0x00000003" allowed_cpuset="0x00000003" cache_size="2097152" depth="2" cache_linesize="0">
            <object type="Cache" os_level="-1" cpuset="0x00000001" complete_cpuset="0x00000001" online_cpuset="0x00000001" allowed_cpuset="0x00000001" cache_size="32768" depth="1" cache_linesize="0">
              <object type="Core" os_level="-1" os_index="0" cpuset="0x00000001" complete_cpuset="0x00000001" online_cpuset="0x00000001" allowed_cpuset="0x00000001">
                <object type="PU" os_level="-1" os_index="0" cpuset="0x00000001" complete_cpuset="0x00000001" online_cpuset="0x00000001" allowed_cpuset="0x00000001"/>
              </object>
            </object>
            <object type="Cache" os_level="-1" cpuset="0x00000002" complete_cpuset="0x00000002" online_cpuset="0x00000002" allowed_cpuset="0x00000002" cache_size="32768" depth="1" cache_linesize="0">
              <object type="Core" os_level="-1" os_index="1" cpuset="0x00000002" complete_cpuset="0x00000002" online_cpuset="0x00000002" allowed_cpuset="0x00000002">
                <object type="PU" os_level="-1" os_index="1" cpuset="0x00000002" complete_cpuset="0x00000002" online_cpuset="0x00000002" allowed_cpuset="0x00000002"/>
              </object>
            </object>
          </object>
        </object>
      </object>
    </object>
    <object type="Group" os_level="-1" depth="0">
<<<<<<< HEAD
      <object type="Machine" os_level="-1" os_index="0" cpuset="0x00000003" complete_cpuset="0x00000003" online_cpuset="0x00000003" allowed_cpuset="0x00000003" local_memory="1016368">
        <page_type size="2048" count="0"/>
        <info name="DMIBoardVendor" value="Dell Inc."/>
        <info name="DMIBoardName" value="0F331C"/>
=======
      <object type="Machine" os_level="-1" os_index="0" cpuset="0x00000003" complete_cpuset="0x00000003" online_cpuset="0x00000003" allowed_cpuset="0x00000003" dmi_board_vendor="Dell Inc." dmi_board_name="0F331C" local_memory="1016368">
        <page_type size="2048" count="1"/>
>>>>>>> ee5dc746
        <object type="Socket" os_level="-1" os_index="0" cpuset="0x00000003" complete_cpuset="0x00000003" online_cpuset="0x00000003" allowed_cpuset="0x00000003">
          <object type="Cache" os_level="-1" cpuset="0x00000003" complete_cpuset="0x00000003" online_cpuset="0x00000003" allowed_cpuset="0x00000003" cache_size="2097152" depth="2" cache_linesize="0">
            <object type="Cache" os_level="-1" cpuset="0x00000001" complete_cpuset="0x00000001" online_cpuset="0x00000001" allowed_cpuset="0x00000001" cache_size="32768" depth="1" cache_linesize="0">
              <object type="Core" os_level="-1" os_index="0" cpuset="0x00000001" complete_cpuset="0x00000001" online_cpuset="0x00000001" allowed_cpuset="0x00000001">
                <object type="PU" os_level="-1" os_index="0" cpuset="0x00000001" complete_cpuset="0x00000001" online_cpuset="0x00000001" allowed_cpuset="0x00000001"/>
              </object>
            </object>
            <object type="Cache" os_level="-1" cpuset="0x00000002" complete_cpuset="0x00000002" online_cpuset="0x00000002" allowed_cpuset="0x00000002" cache_size="32768" depth="1" cache_linesize="0">
              <object type="Core" os_level="-1" os_index="1" cpuset="0x00000002" complete_cpuset="0x00000002" online_cpuset="0x00000002" allowed_cpuset="0x00000002">
                <object type="PU" os_level="-1" os_index="1" cpuset="0x00000002" complete_cpuset="0x00000002" online_cpuset="0x00000002" allowed_cpuset="0x00000002"/>
              </object>
            </object>
          </object>
        </object>
      </object>
<<<<<<< HEAD
      <object type="Machine" os_level="-1" os_index="0" cpuset="0x00000003" complete_cpuset="0x00000003" online_cpuset="0x00000003" allowed_cpuset="0x00000003" local_memory="1016368">
        <page_type size="2048" count="0"/>
=======
      <object type="Machine" os_level="-1" os_index="0" cpuset="0x00000003" complete_cpuset="0x00000003" online_cpuset="0x00000003" allowed_cpuset="0x00000003" dmi_board_vendor="Dell Inc." dmi_board_name="0F331C" local_memory="1016368">
        <page_type size="2048" count="2"/>
>>>>>>> ee5dc746
        <page_type size="4096" count="65536"/>
        <page_type size="1048576" count="2048"/>
        <info name="DMIBoardVendor" value="Dell Inc."/>
        <info name="DMIBoardName" value="0F331C"/>
        <object type="Socket" os_level="-1" os_index="0" cpuset="0x00000003" complete_cpuset="0x00000003" online_cpuset="0x00000003" allowed_cpuset="0x00000003">
          <object type="Cache" os_level="-1" cpuset="0x00000003" complete_cpuset="0x00000003" online_cpuset="0x00000003" allowed_cpuset="0x00000003" cache_size="2097152" depth="2" cache_linesize="0">
            <object type="Cache" os_level="-1" cpuset="0x00000001" complete_cpuset="0x00000001" online_cpuset="0x00000001" allowed_cpuset="0x00000001" cache_size="32768" depth="1" cache_linesize="0">
              <object type="Core" os_level="-1" os_index="0" cpuset="0x00000001" complete_cpuset="0x00000001" online_cpuset="0x00000001" allowed_cpuset="0x00000001">
                <object type="PU" os_level="-1" os_index="0" cpuset="0x00000001" complete_cpuset="0x00000001" online_cpuset="0x00000001" allowed_cpuset="0x00000001"/>
              </object>
            </object>
            <object type="Cache" os_level="-1" cpuset="0x00000002" complete_cpuset="0x00000002" online_cpuset="0x00000002" allowed_cpuset="0x00000002" cache_size="32768" depth="1" cache_linesize="0">
              <object type="Core" os_level="-1" os_index="1" cpuset="0x00000002" complete_cpuset="0x00000002" online_cpuset="0x00000002" allowed_cpuset="0x00000002">
                <object type="PU" os_level="-1" os_index="1" cpuset="0x00000002" complete_cpuset="0x00000002" online_cpuset="0x00000002" allowed_cpuset="0x00000002"/>
              </object>
            </object>
          </object>
        </object>
      </object>
    </object>
  </object>
</topology><|MERGE_RESOLUTION|>--- conflicted
+++ resolved
@@ -42,15 +42,10 @@
       </object>
     </object>
     <object type="Group" os_level="-1" depth="0">
-<<<<<<< HEAD
       <object type="Machine" os_level="-1" os_index="0" cpuset="0x00000003" complete_cpuset="0x00000003" online_cpuset="0x00000003" allowed_cpuset="0x00000003" local_memory="1016368">
-        <page_type size="2048" count="0"/>
+        <page_type size="2048" count="1"/>
         <info name="DMIBoardVendor" value="Dell Inc."/>
         <info name="DMIBoardName" value="0F331C"/>
-=======
-      <object type="Machine" os_level="-1" os_index="0" cpuset="0x00000003" complete_cpuset="0x00000003" online_cpuset="0x00000003" allowed_cpuset="0x00000003" dmi_board_vendor="Dell Inc." dmi_board_name="0F331C" local_memory="1016368">
-        <page_type size="2048" count="1"/>
->>>>>>> ee5dc746
         <object type="Socket" os_level="-1" os_index="0" cpuset="0x00000003" complete_cpuset="0x00000003" online_cpuset="0x00000003" allowed_cpuset="0x00000003">
           <object type="Cache" os_level="-1" cpuset="0x00000003" complete_cpuset="0x00000003" online_cpuset="0x00000003" allowed_cpuset="0x00000003" cache_size="2097152" depth="2" cache_linesize="0">
             <object type="Cache" os_level="-1" cpuset="0x00000001" complete_cpuset="0x00000001" online_cpuset="0x00000001" allowed_cpuset="0x00000001" cache_size="32768" depth="1" cache_linesize="0">
@@ -66,13 +61,8 @@
           </object>
         </object>
       </object>
-<<<<<<< HEAD
       <object type="Machine" os_level="-1" os_index="0" cpuset="0x00000003" complete_cpuset="0x00000003" online_cpuset="0x00000003" allowed_cpuset="0x00000003" local_memory="1016368">
-        <page_type size="2048" count="0"/>
-=======
-      <object type="Machine" os_level="-1" os_index="0" cpuset="0x00000003" complete_cpuset="0x00000003" online_cpuset="0x00000003" allowed_cpuset="0x00000003" dmi_board_vendor="Dell Inc." dmi_board_name="0F331C" local_memory="1016368">
         <page_type size="2048" count="2"/>
->>>>>>> ee5dc746
         <page_type size="4096" count="65536"/>
         <page_type size="1048576" count="2048"/>
         <info name="DMIBoardVendor" value="Dell Inc."/>
