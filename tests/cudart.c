/*
 * Copyright © 2010 CNRS, INRIA, Université Bordeaux 1
 * See COPYING in top-level directory.
 */

#include <stdio.h>
#include <assert.h>
#include <cuda_runtime_api.h>
#include <private/config.h>
#include <hwloc.h>
#include <hwloc/cudart.h>

/* check the CUDA Runtime API helpers */

int main(void)
{
  hwloc_topology_t topology;
  cudaError_t cerr;
  int count, i;
  int err;

  cerr = cudaGetDeviceCount(&count);
  if (cerr) {
    printf("cudaGetDeviceCount failed %d\n", cerr);
    return -1;
  }
  printf("cudaGetDeviceCount found %d devices\n", count);

  hwloc_topology_init(&topology);
  hwloc_topology_load(topology);

  for(i=0; i<count; i++) {
    hwloc_bitmap_t set;

<<<<<<< HEAD
    set = hwloc_bitmap_alloc();
    hwloc_cudart_get_device_cpuset(topology, i, set);
    if (!set) {
=======
    set = hwloc_cpuset_alloc();
    err = hwloc_cudart_get_device_cpuset(topology, i, set);
    if (err < 0) {
>>>>>>> 7b274ba1
      printf("failed to get cpuset for device %d\n", i);
    } else {
      char *cpuset_string = NULL;
      hwloc_bitmap_asprintf(&cpuset_string, set);
      printf("got cpuset %s for device %d\n", cpuset_string, i);
      free(cpuset_string);
    }
    hwloc_bitmap_free(set);
  }

  hwloc_topology_destroy(topology);

  return 0;
}<|MERGE_RESOLUTION|>--- conflicted
+++ resolved
@@ -32,15 +32,9 @@
   for(i=0; i<count; i++) {
     hwloc_bitmap_t set;
 
-<<<<<<< HEAD
     set = hwloc_bitmap_alloc();
-    hwloc_cudart_get_device_cpuset(topology, i, set);
-    if (!set) {
-=======
-    set = hwloc_cpuset_alloc();
     err = hwloc_cudart_get_device_cpuset(topology, i, set);
     if (err < 0) {
->>>>>>> 7b274ba1
       printf("failed to get cpuset for device %d\n", i);
     } else {
       char *cpuset_string = NULL;
