--- conflicted
+++ resolved
@@ -29,11 +29,7 @@
   const char *errmsg = strerror(errno);
   if (err)
     printf("%-40s: FAILED (%d, %s)%s\n", msg, errno, errmsg, supported ? "" : " (expected)");
-<<<<<<< HEAD
-  else if (!expected || hwloc_cpuset_isequal(expected, result))
-=======
-  else if (hwloc_bitmap_isequal(expected, result))
->>>>>>> 323ba112
+  else if (!expected || hwloc_bitmap_isequal(expected, result))
     printf("%-40s: OK%s\n", msg, supported ? "" : " (unexpected)");
   else {
     char *expected_s, *result_s;
@@ -72,9 +68,9 @@
   hwloc_bitmap_free(new_cpuset);
 }
 
-static void testmem(hwloc_const_cpuset_t nodeset, int flags)
-{
-  hwloc_cpuset_t new_nodeset = hwloc_cpuset_alloc();
+static void testmem(hwloc_const_bitmap_t nodeset, int flags)
+{
+  hwloc_bitmap_t new_nodeset = hwloc_bitmap_alloc();
   int newflags;
   void *area;
   size_t area_size = 1024;
@@ -98,10 +94,10 @@
     }
   }
   printf("\n");
-  hwloc_cpuset_free(new_nodeset);
-}
-
-static void testmem2(hwloc_const_cpuset_t set, int flags)
+  hwloc_bitmap_free(new_nodeset);
+}
+
+static void testmem2(hwloc_const_bitmap_t set, int flags)
 {
   printf("  default\n");
   testmem(set, flags | HWLOC_MEMBIND_DEFAULT);
@@ -113,7 +109,7 @@
   testmem(set, flags | HWLOC_MEMBIND_INTERLEAVE);
 }
 
-static void testmem3(hwloc_const_cpuset_t set)
+static void testmem3(hwloc_const_bitmap_t set)
 {
   testmem2(set, 0);
   printf("now strict\n\n");
@@ -170,19 +166,18 @@
   test(set, 0);
   printf("now strict\n");
   test(set, HWLOC_CPUBIND_STRICT);
-  hwloc_cpuset_free(set);
-
-<<<<<<< HEAD
+  hwloc_bitmap_free(set);
+
   printf("\n\nmemory tests\n\n");
   printf("complete node set\n");
-  set = hwloc_cpuset_dup(hwloc_get_root_obj(topology)->cpuset);
+  set = hwloc_bitmap_dup(hwloc_get_root_obj(topology)->cpuset);
   testmem3(set);
-  hwloc_cpuset_free(set);
+  hwloc_bitmap_free(set);
 
   obj = hwloc_get_obj_by_type(topology, HWLOC_OBJ_NODE, 0);
   if (obj) {
-    set = hwloc_cpuset_dup(obj->cpuset);
-    hwloc_cpuset_asprintf(&str, set);
+    set = hwloc_bitmap_dup(obj->cpuset);
+    hwloc_bitmap_asprintf(&str, set);
     printf("node set is %s\n", str);
     free(str);
 
@@ -190,19 +185,16 @@
 
     obj = hwloc_get_obj_by_type(topology, HWLOC_OBJ_NODE, 1);
     if (obj) {
-      hwloc_cpuset_or(set, set, obj->cpuset);
-      hwloc_cpuset_asprintf(&str, set);
+      hwloc_bitmap_or(set, set, obj->cpuset);
+      hwloc_bitmap_asprintf(&str, set);
       printf("node set is %s\n", str);
       free(str);
 
       testmem3(set);
     }
-    hwloc_cpuset_free(set);
-  }
-
-=======
-  hwloc_bitmap_free(set);
->>>>>>> 323ba112
+    hwloc_bitmap_free(set);
+  }
+
   hwloc_topology_destroy(topology);
   return 0;
 }