--- conflicted
+++ resolved
@@ -1,24 +1,5 @@
 <?xml version="1.0" encoding="UTF-8"?>
 <!DOCTYPE root SYSTEM "hwloc.dtd">
-<<<<<<< HEAD
-<root complete_cpuset="0000ffff" online_cpuset="0000ffff" allowed_cpuset="0000ffff">
-  <object type="System" os_level="-1" os_index="0" cpuset="0000ffff" dmi_board_vendor="" dmi_board_name="" memory_kB="0" huge_page_free="0" huge_page_size_kB="0">
-    <object type="Socket" os_level="-1" os_index="0" cpuset="00001111">
-      <object type="Cache" os_level="-1" os_index="-1" cpuset="00001111" memory_kB="4096" depth="3">
-        <object type="Cache" os_level="-1" os_index="-1" cpuset="00000101" memory_kB="1024" depth="2">
-          <object type="Cache" os_level="-1" os_index="-1" cpuset="00000101" memory_kB="16" depth="1">
-            <object type="Core" os_level="-1" os_index="0" cpuset="00000101">
-              <object type="Proc" os_level="-1" os_index="0" cpuset="00000001"/>
-              <object type="Proc" os_level="-1" os_index="8" cpuset="00000100"/>
-            </object>
-          </object>
-        </object>
-        <object type="Cache" os_level="-1" os_index="-1" cpuset="00001010" memory_kB="1024" depth="2">
-          <object type="Cache" os_level="-1" os_index="-1" cpuset="00001010" memory_kB="16" depth="1">
-            <object type="Core" os_level="-1" os_index="1" cpuset="00001010">
-              <object type="Proc" os_level="-1" os_index="4" cpuset="00000010"/>
-              <object type="Proc" os_level="-1" os_index="12" cpuset="00001000"/>
-=======
 <root complete_cpuset="0x0000ffff" online_cpuset="0x0000ffff" allowed_cpuset="0x0000ffff">
   <object type="System" os_level="-1" os_index="0" cpuset="0x0000ffff" dmi_board_vendor="" dmi_board_name="" memory_kB="0" huge_page_free="0" huge_page_size_kB="0">
     <object type="Socket" os_level="-1" os_index="0" cpuset="0x00001111">
@@ -36,29 +17,11 @@
             <object type="Core" os_level="-1" os_index="1" cpuset="0x00001010">
               <object type="Proc" os_level="-1" os_index="4" cpuset="0x00000010"/>
               <object type="Proc" os_level="-1" os_index="12" cpuset="0x00001000"/>
->>>>>>> 6d65a3b2
             </object>
           </object>
         </object>
       </object>
     </object>
-<<<<<<< HEAD
-    <object type="Socket" os_level="-1" os_index="1" cpuset="00002222">
-      <object type="Cache" os_level="-1" os_index="-1" cpuset="00002222" memory_kB="4096" depth="3">
-        <object type="Cache" os_level="-1" os_index="-1" cpuset="00000202" memory_kB="1024" depth="2">
-          <object type="Cache" os_level="-1" os_index="-1" cpuset="00000202" memory_kB="16" depth="1">
-            <object type="Core" os_level="-1" os_index="0" cpuset="00000202">
-              <object type="Proc" os_level="-1" os_index="1" cpuset="00000002"/>
-              <object type="Proc" os_level="-1" os_index="9" cpuset="00000200"/>
-            </object>
-          </object>
-        </object>
-        <object type="Cache" os_level="-1" os_index="-1" cpuset="00002020" memory_kB="1024" depth="2">
-          <object type="Cache" os_level="-1" os_index="-1" cpuset="00002020" memory_kB="16" depth="1">
-            <object type="Core" os_level="-1" os_index="1" cpuset="00002020">
-              <object type="Proc" os_level="-1" os_index="5" cpuset="00000020"/>
-              <object type="Proc" os_level="-1" os_index="13" cpuset="00002000"/>
-=======
     <object type="Socket" os_level="-1" os_index="1" cpuset="0x00002222">
       <object type="Cache" os_level="-1" os_index="-1" cpuset="0x00002222" memory_kB="4096" depth="3">
         <object type="Cache" os_level="-1" os_index="-1" cpuset="0x00000202" memory_kB="1024" depth="2">
@@ -74,29 +37,11 @@
             <object type="Core" os_level="-1" os_index="1" cpuset="0x00002020">
               <object type="Proc" os_level="-1" os_index="5" cpuset="0x00000020"/>
               <object type="Proc" os_level="-1" os_index="13" cpuset="0x00002000"/>
->>>>>>> 6d65a3b2
             </object>
           </object>
         </object>
       </object>
     </object>
-<<<<<<< HEAD
-    <object type="Socket" os_level="-1" os_index="2" cpuset="00004444">
-      <object type="Cache" os_level="-1" os_index="-1" cpuset="00004444" memory_kB="4096" depth="3">
-        <object type="Cache" os_level="-1" os_index="-1" cpuset="00000404" memory_kB="1024" depth="2">
-          <object type="Cache" os_level="-1" os_index="-1" cpuset="00000404" memory_kB="16" depth="1">
-            <object type="Core" os_level="-1" os_index="0" cpuset="00000404">
-              <object type="Proc" os_level="-1" os_index="2" cpuset="00000004"/>
-              <object type="Proc" os_level="-1" os_index="10" cpuset="00000400"/>
-            </object>
-          </object>
-        </object>
-        <object type="Cache" os_level="-1" os_index="-1" cpuset="00004040" memory_kB="1024" depth="2">
-          <object type="Cache" os_level="-1" os_index="-1" cpuset="00004040" memory_kB="16" depth="1">
-            <object type="Core" os_level="-1" os_index="1" cpuset="00004040">
-              <object type="Proc" os_level="-1" os_index="6" cpuset="00000040"/>
-              <object type="Proc" os_level="-1" os_index="14" cpuset="00004000"/>
-=======
     <object type="Socket" os_level="-1" os_index="2" cpuset="0x00004444">
       <object type="Cache" os_level="-1" os_index="-1" cpuset="0x00004444" memory_kB="4096" depth="3">
         <object type="Cache" os_level="-1" os_index="-1" cpuset="0x00000404" memory_kB="1024" depth="2">
@@ -112,29 +57,11 @@
             <object type="Core" os_level="-1" os_index="1" cpuset="0x00004040">
               <object type="Proc" os_level="-1" os_index="6" cpuset="0x00000040"/>
               <object type="Proc" os_level="-1" os_index="14" cpuset="0x00004000"/>
->>>>>>> 6d65a3b2
             </object>
           </object>
         </object>
       </object>
     </object>
-<<<<<<< HEAD
-    <object type="Socket" os_level="-1" os_index="3" cpuset="00008888">
-      <object type="Cache" os_level="-1" os_index="-1" cpuset="00008888" memory_kB="4096" depth="3">
-        <object type="Cache" os_level="-1" os_index="-1" cpuset="00000808" memory_kB="1024" depth="2">
-          <object type="Cache" os_level="-1" os_index="-1" cpuset="00000808" memory_kB="16" depth="1">
-            <object type="Core" os_level="-1" os_index="0" cpuset="00000808">
-              <object type="Proc" os_level="-1" os_index="3" cpuset="00000008"/>
-              <object type="Proc" os_level="-1" os_index="11" cpuset="00000800"/>
-            </object>
-          </object>
-        </object>
-        <object type="Cache" os_level="-1" os_index="-1" cpuset="00008080" memory_kB="1024" depth="2">
-          <object type="Cache" os_level="-1" os_index="-1" cpuset="00008080" memory_kB="16" depth="1">
-            <object type="Core" os_level="-1" os_index="1" cpuset="00008080">
-              <object type="Proc" os_level="-1" os_index="7" cpuset="00000080"/>
-              <object type="Proc" os_level="-1" os_index="15" cpuset="00008000"/>
-=======
     <object type="Socket" os_level="-1" os_index="3" cpuset="0x00008888">
       <object type="Cache" os_level="-1" os_index="-1" cpuset="0x00008888" memory_kB="4096" depth="3">
         <object type="Cache" os_level="-1" os_index="-1" cpuset="0x00000808" memory_kB="1024" depth="2">
@@ -150,7 +77,6 @@
             <object type="Core" os_level="-1" os_index="1" cpuset="0x00008080">
               <object type="Proc" os_level="-1" os_index="7" cpuset="0x00000080"/>
               <object type="Proc" os_level="-1" os_index="15" cpuset="0x00008000"/>
->>>>>>> 6d65a3b2
             </object>
           </object>
         </object>
