--- conflicted
+++ resolved
@@ -48,28 +48,16 @@
       NUMANode L#6 (P#6)
       NUMANode L#7 (P#7)
 depth 0:	1 Machine (type #1)
-<<<<<<< HEAD
- depth 1:	2 Groups (type #7)
-  depth 2:	4 Sockets (type #3)
-   depth 3:	8 NUMANodes (type #2)
-    depth 4:	2 Caches (type #4)
-     depth 5:	2 Groups (type #7)
-      depth 6:	6 Caches (type #4)
-       depth 7:	6 Caches (type #4)
-        depth 8:	6 Caches (type #4)
-         depth 9:	6 Cores (type #5)
-          depth 10:	6 PUs (type #6)
-=======
  depth 1:	2 Group1 (type #7)
   depth 2:	4 Socket (type #3)
    depth 3:	8 NUMANode (type #2)
     depth 4:	2 L3Cache (type #4)
      depth 5:	2 Group3 (type #7)
       depth 6:	6 L2Cache (type #4)
-       depth 7:	6 L1Cache (type #4)
-        depth 8:	6 Core (type #5)
-         depth 9:	6 PU (type #6)
->>>>>>> ef544e97
+       depth 7:	6 L1dCache (type #4)
+        depth 8:	6 L1iCache (type #4)
+         depth 9:	6 Core (type #5)
+          depth 10:	6 PU (type #6)
 latency matrix between NUMANodes (depth 3) by logical indexes:
   index     0     1     2     3     4     5     6     7
       0 1.000 2.000 4.000 4.000 8.000 8.000 8.000 8.000
