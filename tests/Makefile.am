# Copyright © 2009-2010 INRIA
# Copyright © 2009-2010 Université Bordeaux 1
# Copyright © 2009-2010 Cisco Systems, Inc.  All rights reserved.

AM_CFLAGS = $(HWLOC_CFLAGS)
AM_CPPFLAGS = $(HWLOC_CPPFLAGS)
AM_LDFLAGS = $(HWLOC_LDFLAGS)

SUBDIRS = ports xml
DIST_SUBDIRS = ports xml linux

if HWLOC_HAVE_LINUX
SUBDIRS += linux
endif HWLOC_HAVE_LINUX

LDADD =

if HWLOC_BUILD_TESTS
check_PROGRAMS = hwloc_bitmap \
	hwloc_bitmap_string \
	hwloc_get_closest_objs \
	hwloc_get_obj_covering_cpuset \
	hwloc_get_cache_covering_cpuset \
	hwloc_get_largest_objs_inside_cpuset \
	hwloc_get_next_obj_covering_cpuset \
	hwloc_get_obj_inside_cpuset \
	hwloc_get_shared_cache_covering_obj \
	hwloc_get_obj_below_array_by_type \
	hwloc_bitmap_first_last_weight \
	hwloc_bitmap_singlify \
	hwloc_type_depth \
	hwloc_bind \
	hwloc_object_userdata \
	hwloc_synthetic \
	hwloc_is_thissystem \
<<<<<<< HEAD
	hwloc_insert_misc \
	hwloc_get_next_pcidev
=======
	hwloc_distances \
	hwloc_set_distances \
	hwloc_insert_misc
>>>>>>> 18c09f3b

if HWLOC_HAVE_LINUX_LIBNUMA
check_PROGRAMS += linux-libnuma
endif HWLOC_HAVE_LINUX_LIBNUMA

if HWLOC_HAVE_SCHED_SETAFFINITY
check_PROGRAMS += glibc-sched
endif HWLOC_HAVE_SCHED_SETAFFINITY

if HWLOC_HAVE_LIBIBVERBS
check_PROGRAMS += openfabrics-verbs
endif HWLOC_HAVE_LIBIBVERBS

if HWLOC_HAVE_MYRIEXPRESS
check_PROGRAMS += myriexpress
endif HWLOC_HAVE_MYRIEXPRESS

if HWLOC_HAVE_CUDA
check_PROGRAMS += cuda
endif HWLOC_HAVE_CUDA

if HWLOC_HAVE_CUDART
check_PROGRAMS += cudart
endif HWLOC_HAVE_CUDART

if HWLOC_HAVE_XML
check_PROGRAMS += xmlbuffer
endif HWLOC_HAVE_XML

TESTS = $(check_PROGRAMS)

# The library has a different name depending on whether we are
# building in standalone or embedded mode.
if HWLOC_BUILD_STANDALONE
hwloc_lib = libhwloc.la
else
hwloc_lib = libhwloc_embedded.la
endif

LDADD += $(HWLOC_top_builddir)/src/$(hwloc_lib)

linux_libnuma_LDFLAGS = -lnuma
openfabrics_verbs_LDFLAGS = -libverbs
myriexpress_LDFLAGS = -lmyriexpress
cuda_LDFLAGS = -lcuda
cudart_LDFLAGS = -lcuda -lcudart
xmlbuffer = -lxml2
if !HWLOC_HAVE_WINDOWS
hwloc_bind_LDFLAGS = -lpthread
endif !HWLOC_HAVE_WINDOWS

endif HWLOC_BUILD_TESTS<|MERGE_RESOLUTION|>--- conflicted
+++ resolved
@@ -33,14 +33,10 @@
 	hwloc_object_userdata \
 	hwloc_synthetic \
 	hwloc_is_thissystem \
-<<<<<<< HEAD
+	hwloc_distances \
+	hwloc_set_distances \
 	hwloc_insert_misc \
 	hwloc_get_next_pcidev
-=======
-	hwloc_distances \
-	hwloc_set_distances \
-	hwloc_insert_misc
->>>>>>> 18c09f3b
 
 if HWLOC_HAVE_LINUX_LIBNUMA
 check_PROGRAMS += linux-libnuma
