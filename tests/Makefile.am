--- conflicted
+++ resolved
@@ -34,11 +34,8 @@
 	hwloc_get_last_cpu_location \
 	hwloc_object_userdata \
 	hwloc_synthetic \
-<<<<<<< HEAD
 	hwloc_custom \
-=======
 	hwloc_backends \
->>>>>>> 941e32a6
 	hwloc_is_thissystem \
 	hwloc_distances \
 	hwloc_set_distances \
