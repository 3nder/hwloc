--- conflicted
+++ resolved
@@ -671,12 +671,9 @@
 		       [test "x$hwloc_have_cudart" = "xyes"])
         AM_CONDITIONAL([HWLOC_HAVE_CAIRO], [test "x$enable_cairo" != "xno"])
         AM_CONDITIONAL([HWLOC_HAVE_XML], [test "x$enable_xml" != "xno"])
-<<<<<<< HEAD
         AM_CONDITIONAL([HWLOC_HAVE_LIBPCI], [test "x$enable_pci" != "xno"])
-=======
         AM_CONDITIONAL([HWLOC_HAVE_SET_MEMPOLICY], [test "x$enable_set_mempolicy" != "xno"])
         AM_CONDITIONAL([HWLOC_HAVE_MBIND], [test "x$enable_mbind" != "xno"])
->>>>>>> 1477f04b
         AM_CONDITIONAL([HWLOC_HAVE_BUNZIPP], [test "x$BUNZIPP" != "xfalse"])
 
         AM_CONDITIONAL([HWLOC_BUILD_DOXYGEN],
