--- conflicted
+++ resolved
@@ -873,22 +873,14 @@
   </dd>
 
 <dt>HWLOC_XML_VERBOSE=1</dt>
-<<<<<<< HEAD
-  <dd>enable XML verbose messages.
-  hwloc XML backends (see \ref xml) can emit some error messages to
-   the error output stream.
-   Enabling these verbose messages within hwloc can be useful for
-   understanding failures to parse input XML topologies.
-=======
 <dt>HWLOC_SYNTHETIC_VERBOSE=1</dt>
   <dd>enable verbose messages in the XML or synthetic topology backends.
-  hwloc uses the libxml2 library for importing/exporting topologies
-  to XML files or buffers. This library can emit some error messages
-  to the error output stream. Enabling these verbose messages within
-  hwloc can be useful for understanding failures to parse input XML
-  topologies. Similarly, verbose messages in the synthetic topology
+  hwloc XML backends (see \ref xml) can emit some error messages to
+  the error output stream.
+  Enabling these verbose messages within hwloc can be useful for
+  understanding failures to parse input XML topologies.
+  Similarly, enabling verbose messages in the synthetic topology
   backend can help understand why the description string is invalid.
->>>>>>> 9f46ce27
   </dd>
 
 <dt>HWLOC_FSROOT=/path/to/linux/filesystem-root/</dt>
