# Copyright © 2009-2012 inria.  All rights reserved.
# Copyright © 2009-2012 Université Bordeaux 1
# Copyright © 2009-2010 Cisco Systems, Inc.  All rights reserved.
# See COPYING in top-level directory.

AM_CPPFLAGS = $(HWLOC_CPPFLAGS)

DOCDIR = $(HWLOC_top_builddir)/doc
DOX_CONFIG = $(HWLOC_top_srcdir)/doc/doxygen.cfg

DOX_DIR = doxygen-doc
DOX_HTML_DIR = $(DOX_DIR)/html
DOX_MAN_DIR = $(DOX_DIR)/man
DOX_LATEX_DIR = $(DOX_DIR)/latex
DOX_A4PDF = doxygen-doc/$(PACKAGE)-a4.pdf
DOX_LETTERPDF = doxygen-doc/$(PACKAGE)-letter.pdf
DOX_HTML_README = $(DOX_HTML_DIR)/readme.tmp.html
DOX_TAG = $(DOX_DIR)/$(PACKAGE).tag

#
# The goal is that Doxygen output (i.e., the documentation) is
# included in release tarballs; there is no need to build anything
# from tarballs.  Developers will need to build the docs the first
# time they build after a checkout (or if something in the docs
# changes, etc.).
#
# Note that by listing directories in EXTRA_DIST, we pick up the whole
# tree (e.g., everything in the man and latex directories).
#

# images already available in repository
PREBUILT_IMAGES = images/dudley.png images/emmett.png images/hagrid.png
# images built from repository before inclusion in make dist
BUILT_IMAGES = images/diagram.png images/diagram.eps

EXTRA_DIST = \
        hwloc.doxy \
        README.sed \
        doxygen.css \
        doxygen.cfg \
        images/diagram.fig \
        images/devel09-pci.png \
        images/devel09-pci.pdf \
        images/ppc64-with-smt.png \
        images/ppc64-with-smt.pdf \
        images/ppc64-without-smt.png \
        images/ppc64-without-smt.pdf \
        images/ppc64-full-with-smt.png \
        images/ppc64-full-with-smt.pdf \
        www.open-mpi.org.cfg \
        www.open-mpi.org-css.inc \
        www.open-mpi.org-footer.inc \
        www.open-mpi.org-header.inc \
        $(PREBUILT_IMAGES) \
        $(BUILT_IMAGES)

#
# Files where the doxygen inputs live (i.e., dependencies).  Make the
# generated tagfile depend on these files, which will force them to be
# regenerated (i.e., re-run doxygen) whenever any of these files
# change.
#

dox_inputs = $(DOX_CONFIG) \
       $(srcdir)/hwloc.doxy \
       $(HWLOC_top_srcdir)/include/hwloc.h \
       $(HWLOC_top_srcdir)/include/hwloc/helper.h \
       $(HWLOC_top_srcdir)/include/hwloc/bitmap.h \
       $(HWLOC_top_srcdir)/include/hwloc/glibc-sched.h \
       $(HWLOC_top_srcdir)/include/hwloc/linux.h \
       $(HWLOC_top_srcdir)/include/hwloc/linux-libnuma.h \
       $(HWLOC_top_srcdir)/include/hwloc/cuda.h \
       $(HWLOC_top_srcdir)/include/hwloc/cudart.h \
       $(HWLOC_top_srcdir)/include/hwloc/openfabrics-verbs.h \
       $(HWLOC_top_srcdir)/include/hwloc/myriexpress.h

#
# Create the images that we need for the PDF output and the HTML
# output.  There is not an easy way to check if the output of
# AC_PATH_PROG found something in configure.ac (!), so we have to put
# a run-time check here to see if fig2dev was found.  :-(
#
# Note that BUILD_DOXYGEN will automatically be false if we're not
# building standalone.
#

if HWLOC_BUILD_DOXYGEN
BUILT_SOURCES = $(BUILT_IMAGES)

images/diagram.png: $(srcdir)/images/diagram.fig
	$(MKDIR_P) images
	@if test "x$(FIG2DEV)" = "x"; then \
	    echo "ERROR: Cannot find the 'fig2dev' executable -- cannot make $@"; \
	    exit 1; \
	fi
	$(FIG2DEV) -L png $< $@

images/diagram.eps: $(srcdir)/images/diagram.fig
	$(MKDIR_P) images
	@if test "x$(FIG2DEV)" = "x"; then \
	    echo "ERROR: Cannot find the 'fig2dev' executable -- cannot make $@"; \
	    exit 1; \
	fi
	$(FIG2DEV) -L eps $< $@
endif

#
# Rules for running doxygen.  It depends on the built images and the
# dox_inputs.
# Remove useless manpages, they have too long filenames anyway because
# of nested structurre/union declarations.
#

if HWLOC_BUILD_DOXYGEN
$(DOX_TAG): $(BUILT_SOURCES) $(dox_inputs) $(PREBUILT_IMAGES)
	rm -fr $(DOX_DIR)
	$(DOXYGEN) $(DOX_CONFIG)
	-$(SED_I) -e 's/__hwloc_restrict/restrict/g' \
	          -e 's/\\_\\-\\_\\-hwloc\\_\\-restrict/restrict/g' \
	          -e 's/__hwloc_attribute_unused//g' \
	          -e 's/\\_\\-\\_\\-hwloc\\_\\-attribute\\_\\-unused//g' \
	          -e 's/__hwloc_attribute_malloc//g' \
	          -e 's/\\_\\-\\_\\-hwloc\\_\\-attribute\\_\\-malloc//g' \
	          -e 's/__hwloc_attribute_const//g' \
	          -e 's/\\_\\-\\_\\-hwloc\\_\\-attribute\\_\\-const//g' \
	          -e 's/__hwloc_attribute_pure//g' \
	          -e 's/\\_\\-\\_\\-hwloc\\_\\-attribute\\_\\-pure//g' \
	          -e 's/__hwloc_attribute_deprecated//g' \
	          -e 's/\\_\\-\\_\\-hwloc\\_\\-attribute\\_\\-deprecated//g' \
	          -e 's/HWLOC_DECLSPEC//g' \
	          -e 's/HWLOC\\_\\-DECLSPEC//g' \
	          -e 's/__hwloc_inline/inline/g' \
	          -e 's/\\_\\-\\_\\-hwloc\\_\\-inline/inline/g' \
		$(DOX_DIR)/html/*.html $(DOX_DIR)/latex/*.tex $(DOX_DIR)/man/man3/*.3
	@echo "Work-around spurious leading _ in doxygen filenames..."
	-(cd $(DOX_DIR)/man/man3 ; \
	for i in _hwloc* ; do \
		[ ! -f $$i ] || mv $$i $${i#_} ; \
	done)
	@echo "Removing useless manpages..."
	@mkdir $(DOX_DIR)/man.tmp
	@mv $(DOX_MAN_DIR)/man3/hwloc* $(DOX_MAN_DIR)/man3/HWLOC* $(DOX_DIR)/man.tmp/
	@rm -rf $(DOX_MAN_DIR)/man3
	@mv $(DOX_DIR)/man.tmp $(DOX_MAN_DIR)/man3
endif

#
# Rules for building the PDF
#

if HWLOC_BUILD_DOXYGEN

# The Doxygen config is set to generate a4 latex -- no transformation
# is necessary.
$(DOX_A4PDF): $(DOX_TAG)
	cd $(DOX_LATEX_DIR); \
	rm -f *.aux *.toc *.idx *.ind *.ilg *.log *.out; \
	cp refman.tex a4-refman.tex; \
	$(PDFLATEX) a4-refman.tex; \
	$(MAKEINDEX) a4-refman.idx; \
	$(PDFLATEX) a4-refman.tex; \
	done=0; repeat=5; \
	while test $$done = 0 -a $$repeat -gt 0; do \
           if $(EGREP) 'Rerun (LaTeX|to get cross-references right)' a4-refman.log > /dev/null 2>&1; then \
	       $(PDFLATEX) a4-refman.tex; \
	       repeat=`expr $$repeat - 1`; \
	   else \
	       done=1; \
	   fi; \
	done; \
	mv a4-refman.pdf $(DOCDIR)/$(DOX_A4PDF)

# The Doxygen config is set to generate a4 latex -- slightly transform
# to make suitable for US letter.
$(DOX_LETTERPDF): $(DOX_TAG)
	cd $(DOX_LATEX_DIR); \
	rm -f *.aux *.toc *.idx *.ind *.ilg *.log *.out; \
	$(SED) -e 's/a4paper/letterpaper/g' -e 's/\\usepackage{a4wide}//' refman.tex > letter-refman.tex; \
	$(PDFLATEX) letter-refman.tex; \
	$(MAKEINDEX) letter-refman.idx; \
	$(PDFLATEX) letter-refman.tex; \
	done=0; repeat=5; \
	while test $$done = 0 -a $$repeat -gt 0; do \
           if $(EGREP) 'Rerun (LaTeX|to get cross-references right)' letter-refman.log > /dev/null 2>&1; then \
	       $(PDFLATEX) letter-refman.tex; \
	       repeat=`expr $$repeat - 1`; \
	   else \
	       done=1; \
	   fi; \
	done; \
	mv letter-refman.pdf $(DOCDIR)/$(DOX_LETTERPDF)
endif

#
# Note that we want to use our own doxygen.css file; not the one that
# doxygen installs in the HTML directory.  So manually copy it over.
# Be a little clever: only copy the doxygen.css file over if it exists
# in DOX_HTML_DIR (which is in the build tree).  If the html tree
# doesn't exist in the build tree, then we're using an html tree in
# the source tree, and we don't need to copy over the doxygen.css
# because we didn't build the html tree (e.g., the html tree came
# pre-bundled in a tarball).
#

if HWLOC_BUILD_DOXYGEN
all-local: $(DOX_TAG)
	if test -d $(DOX_HTML_DIR) -a -f $(DOX_HTML_DIR)/doxygen.css; then \
	    cp -f $(srcdir)/doxygen.css $(DOX_HTML_DIR); \
	fi
endif

#
# Un/install the generated PDF and man pages (just like BUILD_DOXYGEN,
# INSTALL_DOXYGEN will automatically be false if we're not building in
# standalone mode).
#

if HWLOC_INSTALL_DOXYGEN
dist_pdf_DATA = $(DOX_A4PDF) $(DOX_LETTERPDF)
endif

#
# Install the HWLOC_* and hwloc_* man pages.  It would be great to
# figure out how to not have to list every installable man page here
# in the Makefile.am...  :-(
#

if HWLOC_INSTALL_DOXYGEN

# We have so many man pages that if we put them all in man3_MANS, we
# exceed the maximum command line length on some systems (during "make
# install").  :-( So we have to split them up so that the total
# command line length will be shorter.  It seemed logical to split
# them by small-ish groups.  Put at least one group in man3_MANS so
# that the proper $mandir/man/man3 is created, and then put the rest
# in _DATA suffix names, because AM won't allow us to do things like
# man3_extra_MANS = ...group...

man3_MANS = \
        $(DOX_MAN_DIR)/man3/hwlocality_api_version.3 \
        $(DOX_MAN_DIR)/man3/HWLOC_API_VERSION.3 \
        $(DOX_MAN_DIR)/man3/hwloc_get_api_version.3

man3_topologydir = $(man3dir)
man3_topology_DATA = \
        $(DOX_MAN_DIR)/man3/hwlocality_topology.3 \
        $(DOX_MAN_DIR)/man3/hwloc_topology_t.3

man3_setsdir = $(man3dir)
man3_sets_DATA = \
        $(DOX_MAN_DIR)/man3/hwlocality_sets.3 \
        $(DOX_MAN_DIR)/man3/hwloc_bitmap_t.3 \
        $(DOX_MAN_DIR)/man3/hwloc_const_bitmap_t.3 \
        $(DOX_MAN_DIR)/man3/hwloc_cpuset_t.3 \
        $(DOX_MAN_DIR)/man3/hwloc_const_cpuset_t.3 \
        $(DOX_MAN_DIR)/man3/hwloc_nodeset_t.3 \
        $(DOX_MAN_DIR)/man3/hwloc_const_nodeset_t.3

man3_typesdir = $(man3dir)
man3_types_DATA = \
        $(DOX_MAN_DIR)/man3/hwlocality_types.3 \
        $(DOX_MAN_DIR)/man3/HWLOC_OBJ_BRIDGE.3 \
        $(DOX_MAN_DIR)/man3/HWLOC_OBJ_CACHE.3 \
        $(DOX_MAN_DIR)/man3/HWLOC_OBJ_CORE.3 \
        $(DOX_MAN_DIR)/man3/HWLOC_OBJ_GROUP.3 \
        $(DOX_MAN_DIR)/man3/HWLOC_OBJ_MACHINE.3 \
        $(DOX_MAN_DIR)/man3/HWLOC_OBJ_MISC.3 \
        $(DOX_MAN_DIR)/man3/HWLOC_OBJ_NODE.3 \
        $(DOX_MAN_DIR)/man3/HWLOC_OBJ_OS_DEVICE.3 \
        $(DOX_MAN_DIR)/man3/HWLOC_OBJ_PU.3 \
        $(DOX_MAN_DIR)/man3/HWLOC_OBJ_PCI_DEVICE.3 \
        $(DOX_MAN_DIR)/man3/HWLOC_OBJ_SOCKET.3 \
        $(DOX_MAN_DIR)/man3/HWLOC_OBJ_SYSTEM.3 \
        $(DOX_MAN_DIR)/man3/HWLOC_OBJ_TYPE_MAX.3 \
        $(DOX_MAN_DIR)/man3/hwloc_obj_type_t.3 \
        $(DOX_MAN_DIR)/man3/HWLOC_OBJ_CACHE_UNIFIED.3 \
        $(DOX_MAN_DIR)/man3/HWLOC_OBJ_CACHE_DATA.3 \
        $(DOX_MAN_DIR)/man3/HWLOC_OBJ_CACHE_INSTRUCTION.3 \
        $(DOX_MAN_DIR)/man3/hwloc_obj_cache_type_e.3 \
        $(DOX_MAN_DIR)/man3/hwloc_obj_cache_type_t.3 \
        $(DOX_MAN_DIR)/man3/HWLOC_OBJ_BRIDGE_HOST.3 \
        $(DOX_MAN_DIR)/man3/HWLOC_OBJ_BRIDGE_PCI.3 \
        $(DOX_MAN_DIR)/man3/hwloc_obj_bridge_type_e.3 \
        $(DOX_MAN_DIR)/man3/hwloc_obj_bridge_type_t.3 \
        $(DOX_MAN_DIR)/man3/HWLOC_OBJ_OSDEV_BLOCK.3 \
        $(DOX_MAN_DIR)/man3/HWLOC_OBJ_OSDEV_DMA.3 \
        $(DOX_MAN_DIR)/man3/HWLOC_OBJ_OSDEV_GPU.3 \
        $(DOX_MAN_DIR)/man3/HWLOC_OBJ_OSDEV_NETWORK.3 \
        $(DOX_MAN_DIR)/man3/HWLOC_OBJ_OSDEV_OPENFABRICS.3 \
        $(DOX_MAN_DIR)/man3/hwloc_obj_osdev_type_e.3 \
        $(DOX_MAN_DIR)/man3/hwloc_obj_osdev_type_t.3 \
        $(DOX_MAN_DIR)/man3/hwloc_compare_types.3 \
        $(DOX_MAN_DIR)/man3/hwloc_compare_types_e.3 \
        $(DOX_MAN_DIR)/man3/HWLOC_TYPE_UNORDERED.3

man3_objectsdir = $(man3dir)
man3_objects_DATA = \
        $(DOX_MAN_DIR)/man3/hwlocality_objects.3 \
        $(DOX_MAN_DIR)/man3/hwloc_obj.3 \
        $(DOX_MAN_DIR)/man3/hwloc_obj_t.3 \
        $(DOX_MAN_DIR)/man3/hwloc_obj_memory_s.3 \
        $(DOX_MAN_DIR)/man3/hwloc_obj_memory_s_hwloc_obj_memory_page_type_s.3 \
        $(DOX_MAN_DIR)/man3/hwloc_obj_attr_u.3 \
        $(DOX_MAN_DIR)/man3/hwloc_obj_attr_u_hwloc_bridge_attr_s.3 \
        $(DOX_MAN_DIR)/man3/hwloc_obj_attr_u_hwloc_cache_attr_s.3 \
        $(DOX_MAN_DIR)/man3/hwloc_obj_attr_u_hwloc_group_attr_s.3 \
        $(DOX_MAN_DIR)/man3/hwloc_obj_attr_u_hwloc_osdev_attr_s.3 \
        $(DOX_MAN_DIR)/man3/hwloc_obj_attr_u_hwloc_pcidev_attr_s.3 \
        $(DOX_MAN_DIR)/man3/hwloc_distances_s.3 \
        $(DOX_MAN_DIR)/man3/hwloc_obj_info_s.3

man3_creationdir = $(man3dir)
man3_creation_DATA = \
        $(DOX_MAN_DIR)/man3/hwlocality_creation.3 \
        $(DOX_MAN_DIR)/man3/hwloc_topology_init.3 \
        $(DOX_MAN_DIR)/man3/hwloc_topology_load.3 \
        $(DOX_MAN_DIR)/man3/hwloc_topology_destroy.3 \
        $(DOX_MAN_DIR)/man3/hwloc_topology_check.3

man3_configurationdir = $(man3dir)
man3_configuration_DATA = \
        $(DOX_MAN_DIR)/man3/hwlocality_configuration.3 \
        $(DOX_MAN_DIR)/man3/hwloc_topology_ignore_type.3 \
        $(DOX_MAN_DIR)/man3/hwloc_topology_ignore_type_keep_structure.3 \
        $(DOX_MAN_DIR)/man3/hwloc_topology_ignore_all_keep_structure.3 \
        $(DOX_MAN_DIR)/man3/HWLOC_TOPOLOGY_FLAG_IO_BRIDGES.3 \
        $(DOX_MAN_DIR)/man3/HWLOC_TOPOLOGY_FLAG_IO_DEVICES.3 \
        $(DOX_MAN_DIR)/man3/HWLOC_TOPOLOGY_FLAG_IS_THISSYSTEM.3 \
        $(DOX_MAN_DIR)/man3/HWLOC_TOPOLOGY_FLAG_WHOLE_IO.3 \
        $(DOX_MAN_DIR)/man3/HWLOC_TOPOLOGY_FLAG_WHOLE_SYSTEM.3 \
<<<<<<< HEAD
        $(DOX_MAN_DIR)/man3/HWLOC_TOPOLOGY_FLAG_WHOLE_ACCELERATORS.3 \
=======
        $(DOX_MAN_DIR)/man3/HWLOC_TOPOLOGY_FLAG_ICACHES.3 \
        $(DOX_MAN_DIR)/man3/hwloc_topology_flags_e.3 \
        $(DOX_MAN_DIR)/man3/hwloc_topology_set_flags.3 \
        $(DOX_MAN_DIR)/man3/hwloc_topology_set_pid.3 \
        $(DOX_MAN_DIR)/man3/hwloc_topology_set_fsroot.3 \
        $(DOX_MAN_DIR)/man3/hwloc_topology_set_synthetic.3 \
        $(DOX_MAN_DIR)/man3/hwloc_topology_set_xml.3 \
        $(DOX_MAN_DIR)/man3/hwloc_topology_set_xmlbuffer.3 \
        $(DOX_MAN_DIR)/man3/hwloc_topology_set_custom.3 \
        $(DOX_MAN_DIR)/man3/hwloc_topology_set_distance_matrix.3 \
        $(DOX_MAN_DIR)/man3/hwloc_topology_discovery_support.3 \
        $(DOX_MAN_DIR)/man3/hwloc_topology_cpubind_support.3 \
        $(DOX_MAN_DIR)/man3/hwloc_topology_membind_support.3 \
        $(DOX_MAN_DIR)/man3/hwloc_topology_support.3 \
        $(DOX_MAN_DIR)/man3/hwloc_topology_get_support.3

man3_tinkerdir = $(man3dir)
man3_tinker_DATA = \
        $(DOX_MAN_DIR)/man3/hwlocality_tinker.3 \
        $(DOX_MAN_DIR)/man3/hwloc_topology_export_xml.3 \
        $(DOX_MAN_DIR)/man3/hwloc_topology_export_xmlbuffer.3 \
        $(DOX_MAN_DIR)/man3/hwloc_free_xmlbuffer.3 \
        $(DOX_MAN_DIR)/man3/hwloc_topology_insert_misc_object_by_cpuset.3 \
        $(DOX_MAN_DIR)/man3/hwloc_topology_insert_misc_object_by_parent.3 \
        $(DOX_MAN_DIR)/man3/HWLOC_RESTRICT_FLAG_ADAPT_DISTANCES.3 \
        $(DOX_MAN_DIR)/man3/HWLOC_RESTRICT_FLAG_ADAPT_IO.3 \
        $(DOX_MAN_DIR)/man3/HWLOC_RESTRICT_FLAG_ADAPT_MISC.3 \
        $(DOX_MAN_DIR)/man3/hwloc_restrict_flags_e.3 \
        $(DOX_MAN_DIR)/man3/hwloc_topology_restrict.3

man3_informationdir = $(man3dir)
man3_information_DATA = \
        $(DOX_MAN_DIR)/man3/hwlocality_information.3 \
        $(DOX_MAN_DIR)/man3/hwloc_topology_get_depth.3 \
        $(DOX_MAN_DIR)/man3/hwloc_get_type_depth.3 \
        $(DOX_MAN_DIR)/man3/hwloc_get_type_depth_e.3 \
>>>>>>> d862ca4e
        $(DOX_MAN_DIR)/man3/HWLOC_TYPE_DEPTH_MULTIPLE.3 \
        $(DOX_MAN_DIR)/man3/HWLOC_TYPE_DEPTH_UNKNOWN.3 \
        $(DOX_MAN_DIR)/man3/HWLOC_TYPE_DEPTH_BRIDGE.3 \
        $(DOX_MAN_DIR)/man3/HWLOC_TYPE_DEPTH_PCI_DEVICE.3 \
        $(DOX_MAN_DIR)/man3/HWLOC_TYPE_DEPTH_OS_DEVICE.3 \
        $(DOX_MAN_DIR)/man3/hwloc_get_depth_type.3 \
        $(DOX_MAN_DIR)/man3/hwloc_get_nbobjs_by_depth.3 \
        $(DOX_MAN_DIR)/man3/hwloc_get_nbobjs_by_type.3 \
        $(DOX_MAN_DIR)/man3/hwloc_topology_is_thissystem.3

man3_traversaldir = $(man3dir)
man3_traversal_DATA = \
        $(DOX_MAN_DIR)/man3/hwlocality_traversal.3 \
        $(DOX_MAN_DIR)/man3/hwloc_get_obj_by_depth.3 \
        $(DOX_MAN_DIR)/man3/hwloc_get_obj_by_type.3

man3_conversiondir = $(man3dir)
man3_conversion_DATA = \
        $(DOX_MAN_DIR)/man3/hwlocality_conversion.3 \
        $(DOX_MAN_DIR)/man3/hwloc_obj_type_string.3 \
        $(DOX_MAN_DIR)/man3/hwloc_obj_type_of_string.3 \
        $(DOX_MAN_DIR)/man3/hwloc_obj_type_snprintf.3 \
        $(DOX_MAN_DIR)/man3/hwloc_obj_attr_snprintf.3 \
        $(DOX_MAN_DIR)/man3/hwloc_obj_snprintf.3 \
        $(DOX_MAN_DIR)/man3/hwloc_obj_cpuset_snprintf.3 \
        $(DOX_MAN_DIR)/man3/hwloc_obj_get_info_by_name.3 \
        $(DOX_MAN_DIR)/man3/hwloc_obj_add_info.3

man3_cpubindingdir = $(man3dir)
man3_cpubinding_DATA = \
        $(DOX_MAN_DIR)/man3/hwlocality_cpubinding.3 \
        $(DOX_MAN_DIR)/man3/HWLOC_CPUBIND_NOMEMBIND.3 \
        $(DOX_MAN_DIR)/man3/HWLOC_CPUBIND_PROCESS.3 \
        $(DOX_MAN_DIR)/man3/HWLOC_CPUBIND_STRICT.3 \
        $(DOX_MAN_DIR)/man3/HWLOC_CPUBIND_THREAD.3 \
        $(DOX_MAN_DIR)/man3/hwloc_cpubind_flags_t.3 \
        $(DOX_MAN_DIR)/man3/hwloc_set_cpubind.3 \
        $(DOX_MAN_DIR)/man3/hwloc_get_cpubind.3 \
        $(DOX_MAN_DIR)/man3/hwloc_set_proc_cpubind.3 \
        $(DOX_MAN_DIR)/man3/hwloc_get_proc_cpubind.3 \
        $(DOX_MAN_DIR)/man3/hwloc_set_thread_cpubind.3 \
        $(DOX_MAN_DIR)/man3/hwloc_get_thread_cpubind.3 \
        $(DOX_MAN_DIR)/man3/hwloc_get_proc_last_cpu_location.3 \
        $(DOX_MAN_DIR)/man3/hwloc_get_last_cpu_location.3

man3_membindingdir = $(man3dir)
man3_membinding_DATA = \
        $(DOX_MAN_DIR)/man3/hwlocality_membinding.3 \
        $(DOX_MAN_DIR)/man3/HWLOC_MEMBIND_BIND.3 \
        $(DOX_MAN_DIR)/man3/HWLOC_MEMBIND_DEFAULT.3 \
        $(DOX_MAN_DIR)/man3/HWLOC_MEMBIND_FIRSTTOUCH.3 \
        $(DOX_MAN_DIR)/man3/HWLOC_MEMBIND_INTERLEAVE.3 \
        $(DOX_MAN_DIR)/man3/HWLOC_MEMBIND_MIGRATE.3 \
        $(DOX_MAN_DIR)/man3/HWLOC_MEMBIND_MIXED.3 \
        $(DOX_MAN_DIR)/man3/HWLOC_MEMBIND_NEXTTOUCH.3 \
        $(DOX_MAN_DIR)/man3/HWLOC_MEMBIND_NOCPUBIND.3 \
        $(DOX_MAN_DIR)/man3/HWLOC_MEMBIND_PROCESS.3 \
        $(DOX_MAN_DIR)/man3/HWLOC_MEMBIND_REPLICATE.3 \
        $(DOX_MAN_DIR)/man3/HWLOC_MEMBIND_STRICT.3 \
        $(DOX_MAN_DIR)/man3/HWLOC_MEMBIND_THREAD.3 \
        $(DOX_MAN_DIR)/man3/hwloc_membind_flags_t.3 \
        $(DOX_MAN_DIR)/man3/hwloc_membind_policy_t.3 \
        $(DOX_MAN_DIR)/man3/hwloc_set_membind.3 \
        $(DOX_MAN_DIR)/man3/hwloc_set_membind_nodeset.3  \
        $(DOX_MAN_DIR)/man3/hwloc_get_membind.3 \
        $(DOX_MAN_DIR)/man3/hwloc_get_membind_nodeset.3  \
        $(DOX_MAN_DIR)/man3/hwloc_set_proc_membind.3 \
        $(DOX_MAN_DIR)/man3/hwloc_set_proc_membind_nodeset.3  \
        $(DOX_MAN_DIR)/man3/hwloc_get_proc_membind.3 \
        $(DOX_MAN_DIR)/man3/hwloc_get_proc_membind_nodeset.3  \
        $(DOX_MAN_DIR)/man3/hwloc_set_area_membind.3 \
        $(DOX_MAN_DIR)/man3/hwloc_set_area_membind_nodeset.3  \
        $(DOX_MAN_DIR)/man3/hwloc_get_area_membind.3 \
        $(DOX_MAN_DIR)/man3/hwloc_get_area_membind_nodeset.3  \
        $(DOX_MAN_DIR)/man3/hwloc_alloc.3 \
        $(DOX_MAN_DIR)/man3/hwloc_alloc_membind.3 \
        $(DOX_MAN_DIR)/man3/hwloc_alloc_membind_nodeset.3  \
        $(DOX_MAN_DIR)/man3/hwloc_free.3

man3_customdir = $(man3dir)
man3_custom_DATA = \
        $(DOX_MAN_DIR)/man3/hwlocality_custom.3 \
        $(DOX_MAN_DIR)/man3/hwloc_custom_insert_topology.3 \
        $(DOX_MAN_DIR)/man3/hwloc_custom_insert_group_object_by_parent.3

man3_bitmapdir = $(man3dir)
man3_bitmap_DATA = \
        $(DOX_MAN_DIR)/man3/hwlocality_bitmap.3 \
        $(DOX_MAN_DIR)/man3/hwloc_bitmap_allbut.3 \
        $(DOX_MAN_DIR)/man3/hwloc_bitmap_alloc.3 \
        $(DOX_MAN_DIR)/man3/hwloc_bitmap_alloc_full.3 \
        $(DOX_MAN_DIR)/man3/hwloc_bitmap_and.3 \
        $(DOX_MAN_DIR)/man3/hwloc_bitmap_andnot.3 \
        $(DOX_MAN_DIR)/man3/hwloc_bitmap_asprintf.3 \
        $(DOX_MAN_DIR)/man3/hwloc_bitmap_clr.3 \
        $(DOX_MAN_DIR)/man3/hwloc_bitmap_clr_range.3 \
        $(DOX_MAN_DIR)/man3/hwloc_bitmap_compare.3 \
        $(DOX_MAN_DIR)/man3/hwloc_bitmap_compare_first.3 \
        $(DOX_MAN_DIR)/man3/hwloc_bitmap_copy.3 \
        $(DOX_MAN_DIR)/man3/hwloc_bitmap_dup.3 \
        $(DOX_MAN_DIR)/man3/hwloc_bitmap_fill.3 \
        $(DOX_MAN_DIR)/man3/hwloc_bitmap_first.3 \
        $(DOX_MAN_DIR)/man3/hwloc_bitmap_foreach_begin.3 \
        $(DOX_MAN_DIR)/man3/hwloc_bitmap_foreach_end.3 \
        $(DOX_MAN_DIR)/man3/hwloc_bitmap_free.3 \
        $(DOX_MAN_DIR)/man3/hwloc_bitmap_from_ith_ulong.3 \
        $(DOX_MAN_DIR)/man3/hwloc_bitmap_from_ulong.3 \
        $(DOX_MAN_DIR)/man3/hwloc_bitmap_intersects.3 \
        $(DOX_MAN_DIR)/man3/hwloc_bitmap_isequal.3 \
        $(DOX_MAN_DIR)/man3/hwloc_bitmap_isfull.3 \
        $(DOX_MAN_DIR)/man3/hwloc_bitmap_isincluded.3 \
        $(DOX_MAN_DIR)/man3/hwloc_bitmap_isset.3 \
        $(DOX_MAN_DIR)/man3/hwloc_bitmap_iszero.3 \
        $(DOX_MAN_DIR)/man3/hwloc_bitmap_last.3 \
        $(DOX_MAN_DIR)/man3/hwloc_bitmap_list_asprintf.3 \
        $(DOX_MAN_DIR)/man3/hwloc_bitmap_list_snprintf.3 \
        $(DOX_MAN_DIR)/man3/hwloc_bitmap_list_sscanf.3 \
        $(DOX_MAN_DIR)/man3/hwloc_bitmap_next.3 \
        $(DOX_MAN_DIR)/man3/hwloc_bitmap_not.3 \
        $(DOX_MAN_DIR)/man3/hwloc_bitmap_only.3 \
        $(DOX_MAN_DIR)/man3/hwloc_bitmap_or.3 \
        $(DOX_MAN_DIR)/man3/hwloc_bitmap_set.3 \
        $(DOX_MAN_DIR)/man3/hwloc_bitmap_set_ith_ulong.3 \
        $(DOX_MAN_DIR)/man3/hwloc_bitmap_set_range.3 \
        $(DOX_MAN_DIR)/man3/hwloc_bitmap_singlify.3 \
        $(DOX_MAN_DIR)/man3/hwloc_bitmap_snprintf.3 \
        $(DOX_MAN_DIR)/man3/hwloc_bitmap_sscanf.3 \
        $(DOX_MAN_DIR)/man3/hwloc_bitmap_taskset_asprintf.3 \
        $(DOX_MAN_DIR)/man3/hwloc_bitmap_taskset_snprintf.3 \
        $(DOX_MAN_DIR)/man3/hwloc_bitmap_taskset_sscanf.3 \
        $(DOX_MAN_DIR)/man3/hwloc_bitmap_to_ith_ulong.3 \
        $(DOX_MAN_DIR)/man3/hwloc_bitmap_to_ulong.3 \
        $(DOX_MAN_DIR)/man3/hwloc_bitmap_weight.3 \
        $(DOX_MAN_DIR)/man3/hwloc_bitmap_xor.3 \
        $(DOX_MAN_DIR)/man3/hwloc_bitmap_zero.3

man3_helper_typesdir = $(man3dir)
man3_helper_types_DATA = \
        $(DOX_MAN_DIR)/man3/hwlocality_helper_types.3 \
        $(DOX_MAN_DIR)/man3/hwloc_get_type_or_above_depth.3 \
        $(DOX_MAN_DIR)/man3/hwloc_get_type_or_below_depth.3

man3_helper_traversal_basicdir = $(man3dir)
man3_helper_traversal_basic_DATA = \
        $(DOX_MAN_DIR)/man3/hwlocality_helper_traversal_basic.3 \
        $(DOX_MAN_DIR)/man3/hwloc_get_root_obj.3 \
        $(DOX_MAN_DIR)/man3/hwloc_get_ancestor_obj_by_depth.3 \
        $(DOX_MAN_DIR)/man3/hwloc_get_ancestor_obj_by_type.3 \
        $(DOX_MAN_DIR)/man3/hwloc_get_next_obj_by_depth.3 \
        $(DOX_MAN_DIR)/man3/hwloc_get_next_obj_by_type.3 \
        $(DOX_MAN_DIR)/man3/hwloc_get_pu_obj_by_os_index.3 \
        $(DOX_MAN_DIR)/man3/hwloc_get_next_child.3 \
        $(DOX_MAN_DIR)/man3/hwloc_get_common_ancestor_obj.3 \
        $(DOX_MAN_DIR)/man3/hwloc_obj_is_in_subtree.3

man3_helper_find_insidedir = $(man3dir)
man3_helper_find_inside_DATA = \
        $(DOX_MAN_DIR)/man3/hwlocality_helper_find_inside.3 \
        $(DOX_MAN_DIR)/man3/hwloc_get_first_largest_obj_inside_cpuset.3 \
        $(DOX_MAN_DIR)/man3/hwloc_get_largest_objs_inside_cpuset.3 \
        $(DOX_MAN_DIR)/man3/hwloc_get_next_obj_inside_cpuset_by_depth.3 \
        $(DOX_MAN_DIR)/man3/hwloc_get_next_obj_inside_cpuset_by_type.3 \
        $(DOX_MAN_DIR)/man3/hwloc_get_obj_inside_cpuset_by_depth.3 \
        $(DOX_MAN_DIR)/man3/hwloc_get_obj_inside_cpuset_by_type.3 \
        $(DOX_MAN_DIR)/man3/hwloc_get_nbobjs_inside_cpuset_by_depth.3 \
        $(DOX_MAN_DIR)/man3/hwloc_get_nbobjs_inside_cpuset_by_type.3 \
        $(DOX_MAN_DIR)/man3/hwloc_get_obj_index_inside_cpuset.3

man3_helper_find_coveringdir = $(man3dir)
man3_helper_find_covering_DATA = \
        $(DOX_MAN_DIR)/man3/hwlocality_helper_find_covering.3 \
        $(DOX_MAN_DIR)/man3/hwloc_get_child_covering_cpuset.3 \
        $(DOX_MAN_DIR)/man3/hwloc_get_obj_covering_cpuset.3

man3_helper_find_coveringsdir = $(man3dir)
man3_helper_find_coverings_DATA = \
        $(DOX_MAN_DIR)/man3/hwlocality_helper_find_coverings.3 \
        $(DOX_MAN_DIR)/man3/hwloc_get_next_obj_covering_cpuset_by_depth.3 \
        $(DOX_MAN_DIR)/man3/hwloc_get_next_obj_covering_cpuset_by_type.3

man3_helper_find_cachedir = $(man3dir)
man3_helper_find_cache_DATA = \
        $(DOX_MAN_DIR)/man3/hwlocality_helper_find_cache.3 \
        $(DOX_MAN_DIR)/man3/hwloc_get_cache_type_depth.3 \
        $(DOX_MAN_DIR)/man3/hwloc_get_cache_covering_cpuset.3 \
        $(DOX_MAN_DIR)/man3/hwloc_get_shared_cache_covering_obj.3

man3_helper_traversaldir = $(man3dir)
man3_helper_traversal_DATA = \
        $(DOX_MAN_DIR)/man3/hwlocality_helper_traversal.3 \
        $(DOX_MAN_DIR)/man3/hwloc_get_closest_objs.3 \
        $(DOX_MAN_DIR)/man3/hwloc_get_obj_below_array_by_type.3 \
        $(DOX_MAN_DIR)/man3/hwloc_get_obj_below_by_type.3

man3_helper_bindingdir = $(man3dir)
man3_helper_binding_DATA = \
        $(DOX_MAN_DIR)/man3/hwlocality_helper_binding.3 \
        $(DOX_MAN_DIR)/man3/hwloc_distribute.3 \
        $(DOX_MAN_DIR)/man3/hwloc_distributev.3 \
        $(DOX_MAN_DIR)/man3/hwloc_alloc_membind_policy.3 \
        $(DOX_MAN_DIR)/man3/hwloc_alloc_membind_policy_nodeset.3

man3_helper_cpusetdir = $(man3dir)
man3_helper_cpuset_DATA = \
        $(DOX_MAN_DIR)/man3/hwlocality_helper_cpuset.3 \
        $(DOX_MAN_DIR)/man3/hwloc_topology_get_allowed_cpuset.3 \
        $(DOX_MAN_DIR)/man3/hwloc_topology_get_complete_nodeset.3 \
        $(DOX_MAN_DIR)/man3/hwloc_topology_get_online_cpuset.3 \
        $(DOX_MAN_DIR)/man3/hwloc_topology_get_topology_cpuset.3

man3_helper_nodesetdir = $(man3dir)
man3_helper_nodeset_DATA = \
        $(DOX_MAN_DIR)/man3/hwlocality_helper_nodeset.3 \
        $(DOX_MAN_DIR)/man3/hwloc_topology_get_allowed_nodeset.3 \
        $(DOX_MAN_DIR)/man3/hwloc_topology_get_complete_cpuset.3 \
        $(DOX_MAN_DIR)/man3/hwloc_topology_get_topology_nodeset.3

man3_helper_nodeset_convertdir = $(man3dir)
man3_helper_nodeset_convert_DATA = \
        $(DOX_MAN_DIR)/man3/hwlocality_helper_nodeset_convert.3 \
        $(DOX_MAN_DIR)/man3/hwloc_cpuset_to_nodeset.3 \
        $(DOX_MAN_DIR)/man3/hwloc_cpuset_to_nodeset_strict.3 \
        $(DOX_MAN_DIR)/man3/hwloc_cpuset_from_nodeset.3 \
        $(DOX_MAN_DIR)/man3/hwloc_cpuset_from_nodeset_strict.3

man3_helper_distancesdir = $(man3dir)
man3_helper_distances_DATA = \
        $(DOX_MAN_DIR)/man3/hwlocality_distances.3 \
        $(DOX_MAN_DIR)/man3/hwloc_get_whole_distance_matrix_by_depth.3 \
        $(DOX_MAN_DIR)/man3/hwloc_get_whole_distance_matrix_by_type.3 \
        $(DOX_MAN_DIR)/man3/hwloc_get_distance_matrix_covering_obj_by_depth.3 \
        $(DOX_MAN_DIR)/man3/hwloc_get_latency.3

man3_helper_advanced_iodir = $(man3dir)
man3_helper_advanced_io_DATA = \
        $(DOX_MAN_DIR)/man3/hwlocality_advanced_io.3 \
        $(DOX_MAN_DIR)/man3/hwloc_get_non_io_ancestor_obj.3 \
        $(DOX_MAN_DIR)/man3/hwloc_get_next_pcidev.3 \
        $(DOX_MAN_DIR)/man3/hwloc_get_pcidev_by_busid.3 \
        $(DOX_MAN_DIR)/man3/hwloc_get_pcidev_by_busidstring.3 \
        $(DOX_MAN_DIR)/man3/hwloc_get_next_osdev.3 \
        $(DOX_MAN_DIR)/man3/hwloc_get_next_bridge.3 \
        $(DOX_MAN_DIR)/man3/hwloc_bridge_covers_pcibus.3 \
        $(DOX_MAN_DIR)/man3/hwloc_get_hostbridge_by_pcibus.3

man3_cudadir = $(man3dir)
man3_cuda_DATA = \
        $(DOX_MAN_DIR)/man3/hwlocality_cuda.3 \
        $(DOX_MAN_DIR)/man3/hwloc_cuda_get_device_cpuset.3 \
        $(DOX_MAN_DIR)/man3/hwloc_cuda_get_device_pci_ids.3 \
        $(DOX_MAN_DIR)/man3/hwloc_cuda_get_device_pcidev.3 \
        $(DOX_MAN_DIR)/man3/hwlocality_cudart.3 \
        $(DOX_MAN_DIR)/man3/hwloc_cudart_get_device_cpuset.3 \
        $(DOX_MAN_DIR)/man3/hwloc_cudart_get_device_pci_ids.3 \
        $(DOX_MAN_DIR)/man3/hwloc_cudart_get_device_pcidev.3

man3_glibc_scheddir = $(man3dir)
man3_glibc_sched_DATA = \
        $(DOX_MAN_DIR)/man3/hwlocality_glibc_sched.3 \
        $(DOX_MAN_DIR)/man3/hwloc_cpuset_from_glibc_sched_affinity.3 \
        $(DOX_MAN_DIR)/man3/hwloc_cpuset_to_glibc_sched_affinity.3

man3_linuxdir = $(man3dir)
man3_linux_DATA = \
        $(DOX_MAN_DIR)/man3/hwlocality_linux.3 \
        $(DOX_MAN_DIR)/man3/hwloc_linux_get_tid_cpubind.3 \
        $(DOX_MAN_DIR)/man3/hwloc_linux_parse_cpumap_file.3 \
        $(DOX_MAN_DIR)/man3/hwloc_linux_set_tid_cpubind.3

man3_linux_libnumadir = $(man3dir)
man3_linux_libnuma_DATA = \
        $(DOX_MAN_DIR)/man3/hwlocality_linux_libnuma_bitmask.3 \
        $(DOX_MAN_DIR)/man3/hwloc_cpuset_from_linux_libnuma_bitmask.3 \
        $(DOX_MAN_DIR)/man3/hwloc_nodeset_from_linux_libnuma_bitmask.3 \
        $(DOX_MAN_DIR)/man3/hwloc_cpuset_to_linux_libnuma_bitmask.3 \
        $(DOX_MAN_DIR)/man3/hwloc_nodeset_to_linux_libnuma_bitmask.3 \
        $(DOX_MAN_DIR)/man3/hwlocality_linux_libnuma_ulongs.3 \
        $(DOX_MAN_DIR)/man3/hwloc_cpuset_from_linux_libnuma_ulongs.3 \
        $(DOX_MAN_DIR)/man3/hwloc_nodeset_from_linux_libnuma_ulongs.3 \
        $(DOX_MAN_DIR)/man3/hwloc_cpuset_to_linux_libnuma_ulongs.3 \
        $(DOX_MAN_DIR)/man3/hwloc_nodeset_to_linux_libnuma_ulongs.3

man3_myriexpressdir = $(man3dir)
man3_myriexpress_DATA = \
        $(DOX_MAN_DIR)/man3/hwlocality_myriexpress.3 \
        $(DOX_MAN_DIR)/man3/hwloc_mx_board_get_device_cpuset.3 \
        $(DOX_MAN_DIR)/man3/hwloc_mx_endpoint_get_device_cpuset.3

man3_openfabricsdir = $(man3dir)
man3_openfabrics_DATA = \
        $(DOX_MAN_DIR)/man3/hwlocality_openfabrics.3 \
        $(DOX_MAN_DIR)/man3/hwloc_ibv_get_device_cpuset.3 \
        $(DOX_MAN_DIR)/man3/hwloc_ibv_get_device_osdev_by_name.3

# end of manpages(3) if HWLOC_BUILD_DOXYGEN
endif

if HWLOC_BUILD_DOXYGEN

# Put in these rules to force the generation of the man pages and get
# all the dependencies right.  Additionally, this forces a
# serialization during parallel builds (e.g., "make -j X") to ensure
# that we don't get partial target errors (i.e., doxygen must be run
# *first* before we can try to process/install man pages, the HTML,
# run pdflatex, .etc.).

$(man3_MANS): $(DOX_TAG)
$(man3_topology_DATA): $(DOX_TAG)
$(man3_sets_DATA): $(DOX_TAG)
$(man3_types_DATA): $(DOX_TAG)
$(man3_objects_DATA): $(DOX_TAG)
$(man3_creation_DATA): $(DOX_TAG)
$(man3_configuration_DATA): $(DOX_TAG)
$(man3_tinker_DATA): $(DOX_TAG)
$(man3_information_DATA): $(DOX_TAG)
$(man3_traversal_DATA): $(DOX_TAG)
$(man3_conversion_DATA): $(DOX_TAG)
$(man3_cpubinding_DATA): $(DOX_TAG)
$(man3_membinding_DATA): $(DOX_TAG)
$(man3_custom_DATA): $(DOX_TAG)
$(man3_bitmap_DATA): $(DOX_TAG)
$(man3_helper_types_DATA): $(DOX_TAG)
$(man3_helper_traversal_basic_DATA): $(DOX_TAG)
$(man3_helper_find_inside_DATA): $(DOX_TAG)
$(man3_helper_find_coverings_DATA): $(DOX_TAG)
$(man3_helper_find_covering_DATA): $(DOX_TAG)
$(man3_helper_find_cache_DATA): $(DOX_TAG)
$(man3_helper_traversal_DATA): $(DOX_TAG)
$(man3_helper_binding_DATA): $(DOX_TAG)
$(man3_helper_cpuset_DATA): $(DOX_TAG)
$(man3_helper_nodeset_DATA): $(DOX_TAG)
$(man3_helper_nodeset_convert_DATA): $(DOX_TAG)
$(man3_helper_distances_DATA): $(DOX_TAG)
$(man3_helper_advanced_io_DATA): $(DOX_TAG)
$(man3_cuda_DATA): $(DOX_TAG)
$(man3_glibc_sched_DATA): $(DOX_TAG)
$(man3_linux_DATA): $(DOX_TAG)
$(man3_linux_libnuma_DATA): $(DOX_TAG)
$(man3_myriexpress_DATA): $(DOX_TAG)
$(man3_openfabrics_DATA): $(DOX_TAG)

$(DOX_LETTERPDF): $(DOX_TAG)
$(DOX_HTML_DIR): $(DOX_TAG)
$(DOX_LATEX_DIR): $(DOX_TAG)
$(DOX_MAN_DIR): $(DOX_TAG)

# Additionally, we have to ensure that the A4 and Letter PDFs aren't
# built at the same time during a parallel build (e.g., "make -j X").
# So arbitrarily make the A4 PDF dependent upon the Letter PDF.
$(DOX_A4PDF): $(DOX_TAG) $(DOX_LETTERPDF)
endif

#
# Make sure that the documentation example works
#

if HWLOC_BUILD_TESTS
TESTS = hwloc-hello hwloc-hello-cpp
check_PROGRAMS = $(TESTS)
endif HWLOC_BUILD_TESTS

hwloc-hello-cpp.cpp: $(srcdir)/hwloc-hello.c
	cp -f $(srcdir)/hwloc-hello.c $@

clean-local:
	rm -f hwloc-hello-cpp.cpp

hwloc_hello_LDADD = $(HWLOC_top_builddir)/src/libhwloc.la
hwloc_hello_DEPENDENCIES = $(hwloc_hello_LDADD)

hwloc_hello_cpp_SOURCES = hwloc-hello-cpp.cpp
hwloc_hello_cpp_LDADD = $(HWLOC_top_builddir)/src/libhwloc.la
hwloc_hello_cpp_DEPENDENCIES = $(hwloc_hello_LDADD)

#
# Only remove the actual generated documentation files for maintainers
#

MAINTAINERCLEANFILES = $(DOX_TAG) \
    -r \
    $(DOX_HTML_DIR) \
    $(DOX_MAN_DIR) \
    $(DOX_LATEX_DIR) \
    $(DOX_A4PDF) \
    $(DOX_LETTERPDF) \
    $(DOX_HTML_README)

#
# Rules for creating the top-level README file.  There does not appear
# to be an easy way to know if AC_PATH_PROG found something in
# configure.ac (!), so put a run-time check here to see if we have
# w3c.  
#
# Just like BUILD_DOXYGEN, BUILD_README will automatically be false if
# we're not building standalone.
#

if HWLOC_BUILD_README
doc readme: all $(HWLOC_top_srcdir)/README
$(HWLOC_top_srcdir)/README: $(DOX_HTML_README)
	LC_ALL=C $(HWLOC_W3_GENERATOR) $(DOX_HTML_README) | $(SED) -n -e 's/^   //' -e '/^Introduction$$/,$$p' > $@
	rm -f $(DOX_HTML_README)
$(DOX_HTML_README): $(DOX_HTML_DIR)
	rm -f $@
	sed -n -f $(srcdir)/README.sed $(DOX_HTML_DIR)/index.html > $@
else
doc readme: no-build-readme
$(HWLOC_top_srcdir)/README: no-build-readme

no-build-readme:
	@echo "ERROR: You do not have the 'w3m' or 'lynx' executables to build the README, or do not have the 'doxygen' executable to build the docs."
	@echo "ERROR: Cannot continue."
	@exit 1
endif

#DOCUPLOADHOST=sync.bordeaux.inria.fr
#DOCUPLOADOPTS=
#doc-upload: @DX_DOCDIR@/html
#	echo FIXME
#	false
#	rsync -avz --delete --chmod=ug+rwX,o+rX $(DOCUPLOADOPTS) @DX_DOCDIR@/html/ $(DOCUPLOADHOST):/web/runtime/libtopology/doc/<|MERGE_RESOLUTION|>--- conflicted
+++ resolved
@@ -328,9 +328,7 @@
         $(DOX_MAN_DIR)/man3/HWLOC_TOPOLOGY_FLAG_IS_THISSYSTEM.3 \
         $(DOX_MAN_DIR)/man3/HWLOC_TOPOLOGY_FLAG_WHOLE_IO.3 \
         $(DOX_MAN_DIR)/man3/HWLOC_TOPOLOGY_FLAG_WHOLE_SYSTEM.3 \
-<<<<<<< HEAD
         $(DOX_MAN_DIR)/man3/HWLOC_TOPOLOGY_FLAG_WHOLE_ACCELERATORS.3 \
-=======
         $(DOX_MAN_DIR)/man3/HWLOC_TOPOLOGY_FLAG_ICACHES.3 \
         $(DOX_MAN_DIR)/man3/hwloc_topology_flags_e.3 \
         $(DOX_MAN_DIR)/man3/hwloc_topology_set_flags.3 \
@@ -367,7 +365,6 @@
         $(DOX_MAN_DIR)/man3/hwloc_topology_get_depth.3 \
         $(DOX_MAN_DIR)/man3/hwloc_get_type_depth.3 \
         $(DOX_MAN_DIR)/man3/hwloc_get_type_depth_e.3 \
->>>>>>> d862ca4e
         $(DOX_MAN_DIR)/man3/HWLOC_TYPE_DEPTH_MULTIPLE.3 \
         $(DOX_MAN_DIR)/man3/HWLOC_TYPE_DEPTH_UNKNOWN.3 \
         $(DOX_MAN_DIR)/man3/HWLOC_TYPE_DEPTH_BRIDGE.3 \
