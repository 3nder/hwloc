/* Example hwloc API program.
 *
 * Copyright © 2009 INRIA, Université Bordeaux 1
 * Copyright © 2009-2010 Cisco Systems, Inc.  All rights reserved.
 *
 * hwloc-hello.c
 */

#include <hwloc.h>
#include <errno.h>
#include <stdio.h>
#include <string.h>

static void print_children(hwloc_topology_t topology, hwloc_obj_t obj, 
                           int depth)
{
    char string[128];
    unsigned i;

    hwloc_obj_snprintf(string, sizeof(string), topology, obj, "#", 0);
    printf("%*s%s\n", 2*depth, "", string);
    for (i = 0; i < obj->arity; i++) {
        print_children(topology, obj->children[i], depth + 1);
    }
}

int main(void)
{
    int depth;
    unsigned i, n;
    unsigned long size;
    int levels;
    char string[128];
    int topodepth;
    hwloc_topology_t topology;
    hwloc_bitmap_t cpuset;
    hwloc_obj_t obj;

    /* Allocate and initialize topology object. */
    hwloc_topology_init(&topology);

    /* ... Optionally, put detection configuration here to ignore
       some objects types, define a synthetic topology, etc....  

       The default is to detect all the objects of the machine that
       the caller is allowed to access.  See Configure Topology
       Detection. */

    /* Perform the topology detection. */
    hwloc_topology_load(topology);

    /* Optionally, get some additional topology information
       in case we need the topology depth later. */
    topodepth = hwloc_topology_get_depth(topology);

    /*****************************************************************
     * First example:
     * Walk the topology with an array style, from level 0 (always
     * the system level) to the lowest level (always the proc level).
     *****************************************************************/
    for (depth = 0; depth < topodepth; depth++) {
        printf("*** Objects at level %d\n", depth);
        for (i = 0; i < hwloc_get_nbobjs_by_depth(topology, depth); 
             i++) {
            hwloc_obj_snprintf(string, sizeof(string), topology,
                       hwloc_get_obj_by_depth(topology, depth, i),
                       "#", 0);
            printf("Index %u: %s\n", i, string);
        }
    }

    /*****************************************************************
     * Second example:
     * Walk the topology with a tree style.
     *****************************************************************/
    printf("*** Printing overall tree\n");
    print_children(topology, hwloc_get_root_obj(topology), 0);

    /*****************************************************************
     * Third example:
     * Print the number of sockets.
     *****************************************************************/
    depth = hwloc_get_type_depth(topology, HWLOC_OBJ_SOCKET);
    if (depth == HWLOC_TYPE_DEPTH_UNKNOWN) {
        printf("*** The number of sockets is unknown\n");
    } else {
        printf("*** %u socket(s)\n", 
               hwloc_get_nbobjs_by_depth(topology, depth));
    }

    /*****************************************************************
     * Fourth example:
     * Compute the amount of cache that the first logical processor
     * has above it.
     *****************************************************************/
    levels = 0;
    size = 0;
    for (obj = hwloc_get_obj_by_type(topology, HWLOC_OBJ_PU, 0);
         obj;
         obj = obj->parent)
      if (obj->type == HWLOC_OBJ_CACHE) {
        levels++;
        size += obj->attr->cache.size;
      }
    printf("*** Logical processor 0 has %d caches totaling %luKB\n", 
           levels, size / 1024);

    /*****************************************************************
     * Fifth example:
     * Bind to only one thread of the last core of the machine.
     *
     * First find out where cores are, or else smaller sets of CPUs if
     * the OS doesn't have the notion of a "core".
     *****************************************************************/
    depth = hwloc_get_type_or_below_depth(topology, HWLOC_OBJ_CORE);

    /* Get last core. */
    obj = hwloc_get_obj_by_depth(topology, depth,
                   hwloc_get_nbobjs_by_depth(topology, depth) - 1);
    if (obj) {
        /* Get a copy of its cpuset that we may modify. */
        cpuset = hwloc_bitmap_dup(obj->cpuset);

        /* Get only one logical processor (in case the core is
           SMT/hyperthreaded). */
        hwloc_bitmap_singlify(cpuset);

        /* And try to bind ourself there. */
        if (hwloc_set_cpubind(topology, cpuset, 0)) {
            char *str;
            int error = errno;
            hwloc_bitmap_asprintf(&str, obj->cpuset);
            printf("Couldn't bind to cpuset %s: %s\n", str, strerror(error));
            free(str);
        }

        /* Free our cpuset copy */
        hwloc_bitmap_free(cpuset);
<<<<<<< HEAD
=======
    }

    /*****************************************************************
     * Sixth example:
     * Allocate some memory on the last NUMA node, bind some existing
     * memory to the last NUMA node.
     *****************************************************************/
    /* Get last node. */
    n = hwloc_get_nbobjs_by_type(topology, HWLOC_OBJ_NODE);
    if (n) {
        void *m;
        size_t size = 1024*1024;

        obj = hwloc_get_obj_by_type(topology, HWLOC_OBJ_NODE, n - 1);
        m = hwloc_alloc_membind_nodeset(topology, size, obj->nodeset,
                HWLOC_MEMBIND_DEFAULT, 0);
        hwloc_free_membind(topology, m, size);

        m = malloc(size);
        hwloc_set_area_membind_nodeset(topology, m, size, obj->nodeset,
                HWLOC_MEMBIND_DEFAULT, 0);
        free(m);
>>>>>>> 1477f04b
    }

    /* Destroy topology object. */
    hwloc_topology_destroy(topology);

    return 0;
}<|MERGE_RESOLUTION|>--- conflicted
+++ resolved
@@ -33,7 +33,7 @@
     char string[128];
     int topodepth;
     hwloc_topology_t topology;
-    hwloc_bitmap_t cpuset;
+    hwloc_cpuset_t cpuset;
     hwloc_obj_t obj;
 
     /* Allocate and initialize topology object. */
@@ -136,8 +136,6 @@
 
         /* Free our cpuset copy */
         hwloc_bitmap_free(cpuset);
-<<<<<<< HEAD
-=======
     }
 
     /*****************************************************************
@@ -160,7 +158,6 @@
         hwloc_set_area_membind_nodeset(topology, m, size, obj->nodeset,
                 HWLOC_MEMBIND_DEFAULT, 0);
         free(m);
->>>>>>> 1477f04b
     }
 
     /* Destroy topology object. */
