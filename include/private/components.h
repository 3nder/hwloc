/*
 * Copyright © 2012 Inria.  All rights reserved.
 * See COPYING in top-level directory.
 */

#ifndef PRIVATE_COMPONENTS_H
#define PRIVATE_COMPONENTS_H 1

struct hwloc_backend;

/************************
 * Discovery components *
 ************************/

/* Discovery components taking care of the discovery.
 * They are registered by generic components, either static or plugins.
 */

typedef enum hwloc_disc_component_type_e {
  HWLOC_DISC_COMPONENT_TYPE_CPU = (1<<0), /* CPU-only discovery through the OS, or generic no-OS support.
					   */
  HWLOC_DISC_COMPONENT_TYPE_GLOBAL = (1<<1), /* xml, synthetic or custom.
					      * no additional backend is used.
					      */
  HWLOC_DISC_COMPONENT_TYPE_ADDITIONAL = (1<<2), /* pci, etc.
						  */
  /* This value is only here so that we can end the enum list without
     a comma (thereby preventing compiler warnings) */
  HWLOC_DISC_COMPONENT_TYPE_MAX
} hwloc_disc_component_type_t;

struct hwloc_disc_component {
  hwloc_disc_component_type_t type;
  const char *name;
  unsigned excludes; /* ORed set of (1<<HWLOC_DISC_COMPONENT_TYPE_*) */
  struct hwloc_backend * (*instantiate)(struct hwloc_disc_component *component, const void *data1, const void *data2, const void *data3);

  unsigned priority; /* used to sort topology->components, higher priority first.
		      * 50 for native OS components,
		      * 45 for x86,
		      * 40 for no-OS fallback,
		      * 30 for global components (xml/synthetic/custom),
		      * 20 for libpci, likely less for other additional components.
		      */
  struct hwloc_disc_component * next; /* used internally to list components by priority on topology->components */
};

extern int hwloc_disc_component_force_enable(struct hwloc_topology *topology,
					     int envvar_forced, /* 1 if forced through envvar, 0 if forced through API */
					     int type, const char *name,
					     const void *data1, const void *data2, const void *data3);
extern void hwloc_disc_components_enable_others(struct hwloc_topology *topology);

/************
 * Backends *
 ************/

/* A backend is the instantiation of a discovery component.
 * When a component gets enabled for a topology,
 * its instantiate() callback creates a backend.
 *
 * hwloc_backend_alloc() initializes all fields to default values
 * that the component may change (except "component" and "next")
 * before enabling the backend with hwloc_backend_enable().
 */

struct hwloc_backend {
  struct hwloc_disc_component * component; /* Reserved for the core, set by hwloc_backend_alloc() */
  struct hwloc_topology * topology; /* Reserved for the core, set by hwloc_backend_enable() */

  unsigned long flags; /* OR'ed set of HWLOC_BACKEND_FLAG_* */

  /* main discovery callback.
   * returns > 0 if it modified the topology tree, -1 on error, 0 otherwise.
   * maybe NULL if type is HWLOC_DISC_COMPONENT_TYPE_ADDITIONAL. */
  int (*discover)(struct hwloc_backend *backend);

  /* used by the libpci backend to retrieve pci device locality from the OS/cpu backend */
  int (*get_obj_cpuset)(struct hwloc_backend *backend, struct hwloc_backend *caller, struct hwloc_obj *obj, hwloc_bitmap_t cpuset); /* may be NULL */

  /* used by additional backends to notify other backend when new objects are added.
   * returns > 0 if it modified the topology tree, 0 otherwise. */
  int (*notify_new_object)(struct hwloc_backend *backend, struct hwloc_backend *caller, struct hwloc_obj *obj); /* may be NULL */

  void (*disable)(struct hwloc_backend *backend); /* may be NULL */
  void * private_data;
  int is_custom; /* shortcut on !strcmp(..->component->name, "custom") */
  int is_thissystem; /* -1 if doesn't matter, 0 or 1 if should enforce thissystem when enabling */

  int envvar_forced; /* 1 if forced through envvar, 0 otherwise */

  struct hwloc_backend * next; /* Used internally to list backends topology->backends.
				* Reserved for the core.
				*/
};

enum hwloc_backend_flag_e {
  HWLOC_BACKEND_FLAG_NEED_LEVELS = (1<<0) /* Levels should be reconnected before this backend discover() is used */
};

/* Allocate a backend structure, set good default values, initialize backend->component.
 * The caller will then modify whatever needed, and call hwloc_backend_enable().
 */
HWLOC_DECLSPEC struct hwloc_backend * hwloc_backend_alloc(struct hwloc_disc_component *component);

/* Enable a previously allocated and setup backend. */
HWLOC_DECLSPEC int hwloc_backend_enable(struct hwloc_topology *topology, struct hwloc_backend *backend);

/* Compute the topology is_thissystem flag based on enabled backends */
extern void hwloc_backends_is_thissystem(struct hwloc_topology *topology);

/* Used by backends discovery callbacks to request information from others.
 */
HWLOC_DECLSPEC int hwloc_backends_get_obj_cpuset(struct hwloc_backend *caller, struct hwloc_obj *obj, hwloc_bitmap_t cpuset);

/* Used by backends discovery callbacks to notify other backends (all but caller)
 * that they are adding a new object.
 */
HWLOC_DECLSPEC int hwloc_backends_notify_new_object(struct hwloc_backend *caller, struct hwloc_obj *obj);

/* Reset the list of currently enabled backend */
extern void hwloc_backends_reset(struct hwloc_topology *topology);
/* Disable and destroy all backends used by a topology */
extern void hwloc_backends_disable_all(struct hwloc_topology *topology);

/**********************
 * Generic components *
 **********************/

/* Generic components structure, either static listed by configure in static-components.h
 * or dynamically loaded as a plugin.
 */

/* Used by the core to setup/destroy the list of components */
extern void hwloc_components_init(struct hwloc_topology *topology); /* increases components refcount, should be called exactly once per topology (during init) */
extern void hwloc_components_destroy_all(struct hwloc_topology *topology); /* decreases components refcount, should be called exactly once per topology (during destroy) */

#define HWLOC_COMPONENT_ABI 1

typedef enum hwloc_component_type_e {
  HWLOC_COMPONENT_TYPE_DISC,	/* The data field must point to a struct hwloc_disc_component. */
  HWLOC_COMPONENT_TYPE_XML,	/* The data field must point to a struct hwloc_xml_component. */
  HWLOC_COMPONENT_TYPE_MAX
} hwloc_component_type_t;

struct hwloc_component {
  unsigned abi;
  hwloc_component_type_t type;
  unsigned long flags; /* unused for now */
  void * data;
};

<<<<<<< HEAD
/****************************************
 * Misc component registration routines *
 ****************************************/

#if defined(HWLOC_LINUX_SYS)
HWLOC_DECLSPEC extern const struct hwloc_component hwloc_linux_component;
#endif /* HWLOC_LINUX_SYS */

HWLOC_DECLSPEC extern const struct hwloc_component hwloc_xml_component;

#ifdef HWLOC_SOLARIS_SYS
HWLOC_DECLSPEC extern const struct hwloc_component hwloc_solaris_component;
#endif /* HWLOC_SOLARIS_SYS */

#ifdef HWLOC_AIX_SYS
HWLOC_DECLSPEC extern const struct hwloc_component hwloc_aix_component;
#endif /* HWLOC_AIX_SYS */

#ifdef HWLOC_OSF_SYS
HWLOC_DECLSPEC extern const struct hwloc_component hwloc_osf_component;
#endif /* HWLOC_OSF_SYS */

#ifdef HWLOC_WIN_SYS
HWLOC_DECLSPEC extern const struct hwloc_component hwloc_windows_component;
#endif /* HWLOC_WIN_SYS */

#ifdef HWLOC_DARWIN_SYS
HWLOC_DECLSPEC extern const struct hwloc_component hwloc_darwin_component;
#endif /* HWLOC_DARWIN_SYS */

#ifdef HWLOC_FREEBSD_SYS
HWLOC_DECLSPEC extern const struct hwloc_component hwloc_freebsd_component;
#endif /* HWLOC_FREEBSD_SYS */

#ifdef HWLOC_HPUX_SYS
HWLOC_DECLSPEC extern const struct hwloc_component hwloc_hpux_component;
#endif /* HWLOC_HPUX_SYS */

#ifdef HWLOC_HAVE_LIBPCI
HWLOC_DECLSPEC extern const struct hwloc_component hwloc_libpci_component;
#endif /* HWLOC_HAVE_LIBPCI */

HWLOC_DECLSPEC extern const struct hwloc_component hwloc_opencl_component;

HWLOC_DECLSPEC extern const struct hwloc_component hwloc_synthetic_component;

HWLOC_DECLSPEC extern const struct hwloc_component hwloc_x86_component;

HWLOC_DECLSPEC extern const struct hwloc_component hwloc_noos_component;

HWLOC_DECLSPEC extern const struct hwloc_component hwloc_custom_component;


HWLOC_DECLSPEC extern const struct hwloc_component hwloc_xml_nolibxml_component;
#ifdef HWLOC_HAVE_LIBXML2
HWLOC_DECLSPEC extern const struct hwloc_component hwloc_xml_libxml_component;
#endif

=======
>>>>>>> 5b1c8f48
#endif /* PRIVATE_COMPONENTS_H */
<|MERGE_RESOLUTION|>--- conflicted
+++ resolved
@@ -150,65 +150,4 @@
   void * data;
 };
 
-<<<<<<< HEAD
-/****************************************
- * Misc component registration routines *
- ****************************************/
-
-#if defined(HWLOC_LINUX_SYS)
-HWLOC_DECLSPEC extern const struct hwloc_component hwloc_linux_component;
-#endif /* HWLOC_LINUX_SYS */
-
-HWLOC_DECLSPEC extern const struct hwloc_component hwloc_xml_component;
-
-#ifdef HWLOC_SOLARIS_SYS
-HWLOC_DECLSPEC extern const struct hwloc_component hwloc_solaris_component;
-#endif /* HWLOC_SOLARIS_SYS */
-
-#ifdef HWLOC_AIX_SYS
-HWLOC_DECLSPEC extern const struct hwloc_component hwloc_aix_component;
-#endif /* HWLOC_AIX_SYS */
-
-#ifdef HWLOC_OSF_SYS
-HWLOC_DECLSPEC extern const struct hwloc_component hwloc_osf_component;
-#endif /* HWLOC_OSF_SYS */
-
-#ifdef HWLOC_WIN_SYS
-HWLOC_DECLSPEC extern const struct hwloc_component hwloc_windows_component;
-#endif /* HWLOC_WIN_SYS */
-
-#ifdef HWLOC_DARWIN_SYS
-HWLOC_DECLSPEC extern const struct hwloc_component hwloc_darwin_component;
-#endif /* HWLOC_DARWIN_SYS */
-
-#ifdef HWLOC_FREEBSD_SYS
-HWLOC_DECLSPEC extern const struct hwloc_component hwloc_freebsd_component;
-#endif /* HWLOC_FREEBSD_SYS */
-
-#ifdef HWLOC_HPUX_SYS
-HWLOC_DECLSPEC extern const struct hwloc_component hwloc_hpux_component;
-#endif /* HWLOC_HPUX_SYS */
-
-#ifdef HWLOC_HAVE_LIBPCI
-HWLOC_DECLSPEC extern const struct hwloc_component hwloc_libpci_component;
-#endif /* HWLOC_HAVE_LIBPCI */
-
-HWLOC_DECLSPEC extern const struct hwloc_component hwloc_opencl_component;
-
-HWLOC_DECLSPEC extern const struct hwloc_component hwloc_synthetic_component;
-
-HWLOC_DECLSPEC extern const struct hwloc_component hwloc_x86_component;
-
-HWLOC_DECLSPEC extern const struct hwloc_component hwloc_noos_component;
-
-HWLOC_DECLSPEC extern const struct hwloc_component hwloc_custom_component;
-
-
-HWLOC_DECLSPEC extern const struct hwloc_component hwloc_xml_nolibxml_component;
-#ifdef HWLOC_HAVE_LIBXML2
-HWLOC_DECLSPEC extern const struct hwloc_component hwloc_xml_libxml_component;
-#endif
-
-=======
->>>>>>> 5b1c8f48
 #endif /* PRIVATE_COMPONENTS_H */
