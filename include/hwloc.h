/*
 * Copyright © 2009 CNRS
 * Copyright © 2009-2011 INRIA.  All rights reserved.
 * Copyright © 2009-2011 Université Bordeaux 1
 * Copyright © 2009-2011 Cisco Systems, Inc.  All rights reserved.
 * See COPYING in top-level directory.
 */

/** \file
 * \brief The hwloc API.
 *
 * See hwloc/bitmap.h for bitmap specific macros.
 * See hwloc/helper.h for high-level topology traversal helpers.
 */

#ifndef HWLOC_H
#define HWLOC_H

#include <hwloc/autogen/config.h>
#include <sys/types.h>
#include <stdio.h>
#include <string.h>
#include <limits.h>

/*
 * Symbol transforms
 */
#include <hwloc/rename.h>

/*
 * Bitmap definitions
 */

#include <hwloc/bitmap.h>
#include <hwloc/cpuset.h>


#ifdef __cplusplus
extern "C" {
#endif


/** \defgroup hwlocality_api_version API version
 * @{
 */

/** \brief Indicate at build time which hwloc API version is being used. */
#define HWLOC_API_VERSION 0x00010300

/** \brief Indicate at runtime which hwloc API version was used at build time. */
HWLOC_DECLSPEC unsigned hwloc_get_api_version(void);

/** @} */



/** \defgroup hwlocality_topology Topology context
 * @{
 */

struct hwloc_topology;
/** \brief Topology context
 *
 * To be initialized with hwloc_topology_init() and built with hwloc_topology_load().
 */
typedef struct hwloc_topology * hwloc_topology_t;

/** @} */



/** \defgroup hwlocality_sets Object sets (hwloc_cpuset_t and hwloc_nodeset_t)
 *
 * Hwloc uses bitmaps to represent two distinct kinds of object sets:
 * CPU sets (::hwloc_cpuset_t) and NUMA node sets (::hwloc_nodeset_t).
 * These types are both typedefs to a common back end type
 * (::hwloc_bitmap_t), and therefore all the hwloc bitmap functions
 * are applicable to both ::hwloc_cpuset_t and ::hwloc_nodeset_t (see
 * \ref hwlocality_bitmap).
 *
 * The rationale for having two different types is that even though
 * the actions one wants to perform on these types are the same (e.g.,
 * enable and disable individual items in the set/mask), they're used
 * in very different contexts: one for specifying which processors to
 * use and one for specifying which NUMA nodes to use.  Hence, the
 * name difference is really just to reflect the intent of where the
 * type is used.
 *
 * @{
 */

/** \brief A CPU set is a bitmap whose bits are set according to CPU
 * physical OS indexes.
 *
 * It may be consulted and modified with the bitmap API as any
 * ::hwloc_bitmap_t (see hwloc/bitmap.h).
 */
typedef hwloc_bitmap_t hwloc_cpuset_t;
/** \brief A non-modifiable ::hwloc_cpuset_t. */
typedef hwloc_const_bitmap_t hwloc_const_cpuset_t;

/** \brief A node set is a bitmap whose bits are set according to NUMA
 * memory node physical OS indexes.
 *
 * It may be consulted and modified with the bitmap API as any
 * ::hwloc_bitmap_t (see hwloc/bitmap.h).
 *
 * When binding memory on a system without any NUMA node
 * (when the whole memory is considered as a single memory bank),
 * the nodeset may be either empty (no memory selected)
 * or full (whole system memory selected).
 *
 * See also \ref hwlocality_helper_nodeset_convert.
 */
typedef hwloc_bitmap_t hwloc_nodeset_t;
/** \brief A non-modifiable ::hwloc_nodeset_t.
 */
typedef hwloc_const_bitmap_t hwloc_const_nodeset_t;

/** @} */



/** \defgroup hwlocality_types Topology Object Types
 * @{
 */

/** \brief Type of topology object.
 *
 * \note Do not rely on the ordering or completeness of the values as new ones
 * may be defined in the future!  If you need to compare types, use
 * hwloc_compare_types() instead.
 */
typedef enum {
    /* ***************************************************************
       WARNING WARNING WARNING WARNING WARNING WARNING WARNING WARNING

       If new enum values are added here, you MUST also go update the
       obj_type_order[] and obj_order_type[] arrays in src/topology.c.

       WARNING WARNING WARNING WARNING WARNING WARNING WARNING WARNING
       *************************************************************** */

  HWLOC_OBJ_SYSTEM,	/**< \brief Whole system (may be a cluster of machines).
  			  * The whole system that is accessible to hwloc.
			  * That may comprise several machines in SSI systems
			  * like Kerrighed.
			  */
  HWLOC_OBJ_MACHINE,	/**< \brief Machine.
			  * The typical root object type.
			  * A set of processors and memory with cache
			  * coherency.
			  */
  HWLOC_OBJ_NODE,	/**< \brief NUMA node.
			  * A set of processors around memory which the
			  * processors can directly access.
			  */
  HWLOC_OBJ_SOCKET,	/**< \brief Socket, physical package, or chip.
			  * In the physical meaning, i.e. that you can add
			  * or remove physically.
			  */
  HWLOC_OBJ_CACHE,	/**< \brief Data cache.
			  * Can be L1, L2, L3, ...
			  */
  HWLOC_OBJ_CORE,	/**< \brief Core.
			  * A computation unit (may be shared by several
			  * logical processors).
			  */
  HWLOC_OBJ_PU,		/**< \brief Processing Unit, or (Logical) Processor.
			  * An execution unit (may share a core with some
			  * other logical processors, e.g. in the case of
			  * an SMT core).
			  *
			  * Objects of this kind are always reported and can
			  * thus be used as fallback when others are not.
			  */

  HWLOC_OBJ_GROUP,	/**< \brief Group objects.
			  * Objects which do not fit in the above but are
			  * detected by hwloc and are useful to take into
			  * account for affinity. For instance, some operating systems
			  * expose their arbitrary processors aggregation this
			  * way.  And hwloc may insert such objects to group
			  * NUMA nodes according to their distances.
			  *
			  * These objects are ignored when they do not bring
			  * any structure.
			  */

  HWLOC_OBJ_MISC,	/**< \brief Miscellaneous objects.
			  * Objects without particular meaning, that can e.g. be
			  * added by the application for its own use.
			  */

<<<<<<< HEAD
  HWLOC_OBJ_BRIDGE,	/**< \brief Bridge.
			  * Any bridge that connects the host or an I/O bus,
			  * to another I/O bus.
			  * Bridge objects have neither CPU sets, nor node sets,
			  * nor any level depth.
			  * They are not added to the topology unless I/O discovery
			  * is enabled with hwloc_topology_set_flags().
			  */
  HWLOC_OBJ_PCI_DEVICE,	/**< \brief PCI device.
			  * These objects have neither CPU sets, nor node sets,
			  * nor any level depth.
			  * They are not added to the topology unless I/O discovery
			  * is enabled with hwloc_topology_set_flags().
			  */
  HWLOC_OBJ_OS_DEVICE,	/**< \brief Operating system device.
			  * These objects have neither CPU sets, nor node sets,
			  * nor any level depth.
			  * They are not added to the topology unless I/O discovery
			  * is enabled with hwloc_topology_set_flags().
			  */

  HWLOC_OBJ_MAX         /**< \private Sentinel value */
=======
  HWLOC_OBJ_TYPE_MAX    /**< \private Sentinel value */
>>>>>>> cab9f54b

    /* ***************************************************************
       WARNING WARNING WARNING WARNING WARNING WARNING WARNING WARNING

       If new enum values are added here, you MUST also go update the
       obj_type_order[] and obj_order_type[] arrays in src/topology.c.

       WARNING WARNING WARNING WARNING WARNING WARNING WARNING WARNING
       *************************************************************** */
} hwloc_obj_type_t;

/** \brief Type of one side (upstream or downstream) of an I/O bridge. */
typedef enum hwloc_obj_bridge_type_e {
  HWLOC_OBJ_BRIDGE_HOST,	/**< \brief Host-side of a bridge, only possible upstream. */
  HWLOC_OBJ_BRIDGE_PCI		/**< \brief PCI-side of a bridge. */
} hwloc_obj_bridge_type_t;

/** \brief Type of a OS device. */
typedef enum hwloc_obj_osdev_type_e {
  HWLOC_OBJ_OSDEV_BLOCK,	/**< \brief Operating system block device.
				  * For instance "sda" on Linux. */
  HWLOC_OBJ_OSDEV_GPU,		/**< \brief Operating system GPU device.
				  * For instance the "card0" DRM device on Linux. */
  HWLOC_OBJ_OSDEV_NETWORK,	/**< \brief Operating system network device.
				  * For instance the "eth0" interface on Linux. */
  HWLOC_OBJ_OSDEV_OPENFABRICS,	/**< \brief Operating system openfabrics device.
				  * For instance the "mlx4_0" InfiniBand HCA device on Linux. */
  HWLOC_OBJ_OSDEV_DMA		/**< \brief Operating system dma engine device.
				  * For instance the "dma0chan0" DMA channel on Linux. */
} hwloc_obj_osdev_type_t;

/** \brief Compare the depth of two object types
 *
 * Types shouldn't be compared as they are, since newer ones may be added in
 * the future.  This function returns less than, equal to, or greater than zero
 * respectively if \p type1 objects usually include \p type2 objects, are the
 * same as \p type2 objects, or are included in \p type2 objects. If the types
 * can not be compared (because neither is usually contained in the other),
 * HWLOC_TYPE_UNORDERED is returned.  Object types containing CPUs can always
 * be compared (usually, a system contains machines which contain nodes which
 * contain sockets which contain caches, which contain cores, which contain
 * processors).
 *
 * \note HWLOC_OBJ_PU will always be the deepest.
 * \note This does not mean that the actual topology will respect that order:
 * e.g. as of today cores may also contain caches, and sockets may also contain
 * nodes. This is thus just to be seen as a fallback comparison method.
 */
HWLOC_DECLSPEC int hwloc_compare_types (hwloc_obj_type_t type1, hwloc_obj_type_t type2) __hwloc_attribute_const;

enum hwloc_compare_types_e {
    HWLOC_TYPE_UNORDERED = INT_MAX	/**< \brief Value returned by hwloc_compare_types when types can not be compared. \hideinitializer */
};

/** @} */



/** \defgroup hwlocality_objects Topology Objects
 * @{
 */

union hwloc_obj_attr_u;

/** \brief Object memory */
struct hwloc_obj_memory_s {
  hwloc_uint64_t total_memory; /**< \brief Total memory (in bytes) in this object and its children */
  hwloc_uint64_t local_memory; /**< \brief Local memory (in bytes) */

  unsigned page_types_len; /**< \brief Size of array \p page_types */
  /** \brief Array of local memory page types, \c NULL if no local memory and \p page_types is 0.
   *
   * The array is sorted by increasing \p size fields.
   * It contains \p page_types_len slots.
   */
  struct hwloc_obj_memory_page_type_s {
    hwloc_uint64_t size;	/**< \brief Size of pages */
    hwloc_uint64_t count;	/**< \brief Number of pages of this size */
  } * page_types;
};

/** \brief Structure of a topology object
 *
 * Applications must not modify any field except hwloc_obj.userdata.
 */
struct hwloc_obj {
  /* physical information */
  hwloc_obj_type_t type;		/**< \brief Type of object */
  unsigned os_index;			/**< \brief OS-provided physical index number */
  char *name;				/**< \brief Object description if any */

  struct hwloc_obj_memory_s memory;	/**< \brief Memory attributes */

  union hwloc_obj_attr_u *attr;		/**< \brief Object type-specific Attributes,
					 * may be \c NULL if no attribute value was found */

  /* global position */
  unsigned depth;			/**< \brief Vertical index in the hierarchy */
  unsigned logical_index;		/**< \brief Horizontal index in the whole list of similar objects,
					 * could be a "cousin_rank" since it's the rank within the "cousin" list below */
  signed os_level;			/**< \brief OS-provided physical level, -1 if unknown or meaningless */

  struct hwloc_obj *next_cousin;	/**< \brief Next object of same type */
  struct hwloc_obj *prev_cousin;	/**< \brief Previous object of same type */

  /* parent */
  struct hwloc_obj *parent;		/**< \brief Parent, \c NULL if root (system object) */
  unsigned sibling_rank;		/**< \brief Index in parent's \c children[] array */
  struct hwloc_obj *next_sibling;	/**< \brief Next object below the same parent */
  struct hwloc_obj *prev_sibling;	/**< \brief Previous object below the same parent */

  /* children */
  unsigned arity;			/**< \brief Number of children */
  struct hwloc_obj **children;		/**< \brief Children, \c children[0 .. arity -1] */
  struct hwloc_obj *first_child;	/**< \brief First child */
  struct hwloc_obj *last_child;		/**< \brief Last child */

  /* misc */
  void *userdata;			/**< \brief Application-given private data pointer, initialized to \c NULL, use it as you wish */

  /* cpusets and nodesets */
  hwloc_cpuset_t cpuset;		/**< \brief CPUs covered by this object
                                          *
                                          * This is the set of CPUs for which there are PU objects in the topology
                                          * under this object, i.e. which are known to be physically contained in this
                                          * object and known how (the children path between this object and the PU
                                          * objects).
                                          *
                                          * If the HWLOC_TOPOLOGY_FLAG_WHOLE_SYSTEM configuration flag is set, some of
                                          * these CPUs may be offline, or not allowed for binding, see online_cpuset
                                          * and allowed_cpuset.
                                          *
                                          * \note Its value must not be changed, hwloc_bitmap_dup must be used instead.
                                          */
  hwloc_cpuset_t complete_cpuset;       /**< \brief The complete CPU set of logical processors of this object,
                                          *
                                          * This includes not only the same as the cpuset field, but also the CPUs for
                                          * which topology information is unknown or incomplete, and the CPUs that are
                                          * ignored when the HWLOC_TOPOLOGY_FLAG_WHOLE_SYSTEM flag is not set.
                                          * Thus no corresponding PU object may be found in the topology, because the
                                          * precise position is undefined. It is however known that it would be somewhere
                                          * under this object.
                                          *
                                          * \note Its value must not be changed, hwloc_bitmap_dup must be used instead.
                                          */
  hwloc_cpuset_t online_cpuset;         /**< \brief The CPU set of online logical processors
                                          *
                                          * This includes the CPUs contained in this object that are online, i.e. draw
                                          * power and can execute threads.  It may however not be allowed to bind to
                                          * them due to administration rules, see allowed_cpuset.
                                          *
                                          * \note Its value must not be changed, hwloc_bitmap_dup must be used instead.
                                          */
  hwloc_cpuset_t allowed_cpuset;        /**< \brief The CPU set of allowed logical processors
                                          *
                                          * This includes the CPUs contained in this object which are allowed for
                                          * binding, i.e. passing them to the hwloc binding functions should not return
                                          * permission errors.  This is usually restricted by administration rules.
                                          * Some of them may however be offline so binding to them may still not be
                                          * possible, see online_cpuset.
                                          *
                                          * \note Its value must not be changed, hwloc_bitmap_dup must be used instead.
                                          */

  hwloc_nodeset_t nodeset;              /**< \brief NUMA nodes covered by this object or containing this object
                                          *
                                          * This is the set of NUMA nodes for which there are NODE objects in the
                                          * topology under or above this object, i.e. which are known to be physically
                                          * contained in this object or containing it and known how (the children path
                                          * between this object and the NODE objects).
                                          *
                                          * In the end, these nodes are those that are close to the current object.
                                          *
                                          * If the HWLOC_TOPOLOGY_FLAG_WHOLE_SYSTEM configuration flag is set, some of
                                          * these nodes may not be allowed for allocation, see allowed_nodeset.
                                          *
                                          * If there are no NUMA nodes in the machine, all the memory is close to this
                                          * object, so \p nodeset is full.
                                          *
                                          * \note Its value must not be changed, hwloc_bitmap_dup must be used instead.
                                          */
  hwloc_nodeset_t complete_nodeset;     /**< \brief The complete NUMA node set of this object,
                                          *
                                          * This includes not only the same as the nodeset field, but also the NUMA
                                          * nodes for which topology information is unknown or incomplete, and the nodes
                                          * that are ignored when the HWLOC_TOPOLOGY_FLAG_WHOLE_SYSTEM flag is not set.
                                          * Thus no corresponding NODE object may be found in the topology, because the
                                          * precise position is undefined. It is however known that it would be
                                          * somewhere under this object.
                                          *
                                          * If there are no NUMA nodes in the machine, all the memory is close to this
                                          * object, so \p complete_nodeset is full.
                                          *
                                          * \note Its value must not be changed, hwloc_bitmap_dup must be used instead.
                                          */
  hwloc_nodeset_t allowed_nodeset;      /**< \brief The set of allowed NUMA memory nodes
                                          *
                                          * This includes the NUMA memory nodes contained in this object which are
                                          * allowed for memory allocation, i.e. passing them to NUMA node-directed
                                          * memory allocation should not return permission errors. This is usually
                                          * restricted by administration rules.
                                          *
                                          * If there are no NUMA nodes in the machine, all the memory is close to this
                                          * object, so \p allowed_nodeset is full.
                                          *
                                          * \note Its value must not be changed, hwloc_bitmap_dup must be used instead.
                                          */

  struct hwloc_distances_s **distances;	/**< \brief Distances between all objects at same depth below this object */
  unsigned distances_count;

  struct hwloc_obj_info_s *infos;	/**< \brief Array of stringified info type=name. */
  unsigned infos_count;			/**< \brief Size of infos array. */
};
/**
 * \brief Convenience typedef; a pointer to a struct hwloc_obj.
 */
typedef struct hwloc_obj * hwloc_obj_t;

/** \brief Object type-specific Attributes */
union hwloc_obj_attr_u {
  /** \brief Cache-specific Object Attributes */
  struct hwloc_cache_attr_s {
    hwloc_uint64_t size;			  /**< \brief Size of cache in bytes */
    unsigned depth;			  /**< \brief Depth of cache */
    unsigned linesize;			  /**< \brief Cache-line size in bytes */
  } cache;
  /** \brief Group-specific Object Attributes */
  struct hwloc_group_attr_s {
    unsigned depth;			  /**< \brief Depth of group object */
  } group;
  /** \brief PCI Device specific Object Attributes */
  struct hwloc_pcidev_attr_s {
    unsigned short domain;
    unsigned char bus, dev, func;
    unsigned short class_id;
    unsigned short vendor_id, device_id, subvendor_id, subdevice_id;
    unsigned char revision;
    float linkspeed; /* in GB/s */
  } pcidev;
  /** \brief Bridge specific Object Attribues */
  struct hwloc_bridge_attr_s {
    union {
      struct hwloc_pcidev_attr_s pci;
    } upstream;
    hwloc_obj_bridge_type_t upstream_type;
    union {
      struct {
	unsigned short domain;
	unsigned char secondary_bus, subordinate_bus;
      } pci;
    } downstream;
    hwloc_obj_bridge_type_t downstream_type;
    unsigned depth;
  } bridge;
  /** \brief OS Device specific Object Attributes */
  struct hwloc_osdev_attr_s {
    hwloc_obj_osdev_type_t type;
  } osdev;
};

/** \brief Distances between objects
 *
 * One object may contain a distance structure describing distances
 * between all its descendants at a given relative depth. If the
 * containing object is the root object of the topology, then the
 * distances are available for all objects in the machine.
 *
 * The distance may be a memory latency, as defined by the ACPI SLIT
 * specification. If so, the \p latency pointer will not be \c NULL
 * and the pointed array will contain non-zero values.
 *
 * In the future, some other types of distances may be considered.
 * In these cases, \p latency will be \c NULL.
 */
struct hwloc_distances_s {
  unsigned relative_depth;	/**< \brief Relative depth of the considered objects
				 * below the object containing this distance information. */
  unsigned nbobjs;		/**< \brief Number of objects considered in the matrix.
				 * It is the number of descendant objects at \p relative_depth
				 * below the containing object.
				 * It corresponds to the result of hwloc_get_nbobjs_inside_cpuset_by_depth. */

  float *latency;		/**< \brief Matrix of latencies between objects, stored as a one-dimension array.
				 * May be \c NULL if the distances considered here are not latencies.
				 * Values are normalized to get 1.0 as the minimal value in the matrix.
				 * Latency from i-th to j-th object is stored in slot i*nbobjs+j.
				 */
  float latency_max;		/**< \brief The maximal value in the latency matrix. */
  float latency_base;		/**< \brief The multiplier that should be applied to latency matrix
				 * to retrieve the original OS-provided latencies.
				 * Usually 10 on Linux since ACPI SLIT uses 10 for local latency.
				 */
};

/** \brief Object info */
struct hwloc_obj_info_s {
  char *name;	/**< \brief Info name */
  char *value;	/**< \brief Info value */
};

/** @} */



/** \defgroup hwlocality_creation Create and Destroy Topologies
 * @{
 */

/** \brief Allocate a topology context.
 *
 * \param[out] topologyp is assigned a pointer to the new allocated context.
 *
 * \return 0 on success, -1 on error.
 */
HWLOC_DECLSPEC int hwloc_topology_init (hwloc_topology_t *topologyp);

/** \brief Build the actual topology
 *
 * Build the actual topology once initialized with hwloc_topology_init() and
 * tuned with \ref hwlocality_configuration routines.
 * No other routine may be called earlier using this topology context.
 *
 * \param topology is the topology to be loaded with objects.
 *
 * \return 0 on success, -1 on error.
 *
 * \sa hwlocality_configuration
 */
HWLOC_DECLSPEC int hwloc_topology_load(hwloc_topology_t topology);

/** \brief Terminate and free a topology context
 *
 * \param topology is the topology to be freed
 */
HWLOC_DECLSPEC void hwloc_topology_destroy (hwloc_topology_t topology);

/** \brief Run internal checks on a topology structure
 *
 * \param topology is the topology to be checked
 */
HWLOC_DECLSPEC void hwloc_topology_check(hwloc_topology_t topology);

/** @} */



/** \defgroup hwlocality_configuration Configure Topology Detection
 *
 * These functions can optionally be called between hwloc_topology_init() and
 * hwloc_topology_load() to configure how the detection should be performed,
 * e.g. to ignore some objects types, define a synthetic topology, etc.
 *
 * If none of them is called, the default is to detect all the objects of the
 * machine that the caller is allowed to access.
 *
 * This default behavior may also be modified through environment variables
 * if the application did not modify it already.
 * Setting HWLOC_XMLFILE in the environment enforces the discovery from a XML
 * file as if hwloc_topology_set_xml() had been called.
 * HWLOC_FSROOT switches to reading the topology from the specified Linux
 * filesystem root as if hwloc_topology_set_fsroot() had been called.
 * Finally, HWLOC_THISSYSTEM enforces the return value of
 * hwloc_topology_is_thissystem().
 *
 * @{
 */

/** \brief Ignore an object type.
 *
 * Ignore all objects from the given type.
 * The bottom-level type HWLOC_OBJ_PU may not be ignored.
 * The top-level object of the hierarchy will never be ignored, even if this function
 * succeeds.
 * I/O objects may not be ignored, topology flags should be used to configure
 * their discovery instead.
 */
HWLOC_DECLSPEC int hwloc_topology_ignore_type(hwloc_topology_t topology, hwloc_obj_type_t type);

/** \brief Ignore an object type if it does not bring any structure.
 *
 * Ignore all objects from the given type as long as they do not bring any structure:
 * Each ignored object should have a single children or be the only child of its parent.
 * The bottom-level type HWLOC_OBJ_PU may not be ignored.
 * I/O objects may not be ignored, topology flags should be used to configure
 * their discovery instead.
 */
HWLOC_DECLSPEC int hwloc_topology_ignore_type_keep_structure(hwloc_topology_t topology, hwloc_obj_type_t type);

/** \brief Ignore all objects that do not bring any structure.
 *
 * Ignore all objects that do not bring any structure:
 * Each ignored object should have a single children or be the only child of its parent.
 * I/O objects may not be ignored, topology flags should be used to configure
 * their discovery instead.
 */
HWLOC_DECLSPEC int hwloc_topology_ignore_all_keep_structure(hwloc_topology_t topology);

/** \brief Flags to be set onto a topology context before load.
 *
 * Flags should be given to hwloc_topology_set_flags().
 */
enum hwloc_topology_flags_e {
  HWLOC_TOPOLOGY_FLAG_WHOLE_SYSTEM = (1<<0),
 /**< \brief Detect the whole system, ignore reservations and offline settings.
   * \hideinitializer
   *
   * Gather all resources, even if some were disabled by the administrator.
   * For instance, ignore Linux Cpusets and gather all processors and memory nodes,
   * and ignore the fact that some resources may be offline.
   */

  HWLOC_TOPOLOGY_FLAG_IS_THISSYSTEM = (1<<1),
 /**< \brief Assume that the selected backend provides the topology for the
   * system on which we are running.
   * \hideinitializer
   *
   * This forces hwloc_topology_is_thissystem to return 1, i.e. makes hwloc assume that
   * the selected backend provides the topology for the system on which we are running,
   * even if it is not the OS-specific backend but the XML backend for instance.
   * This means making the binding functions actually call the OS-specific
   * system calls and really do binding, while the XML backend would otherwise
   * provide empty hooks just returning success.
   *
   * Setting the environment variable HWLOC_THISSYSTEM may also result in the
   * same behavior.
   *
   * This can be used for efficiency reasons to first detect the topology once,
   * save it to an XML file, and quickly reload it later through the XML
   * backend, but still having binding functions actually do bind.
   */

  /* \brief Detect PCI devices.
   *
   * By default, I/O devices are ignored. This flag enables I/O device
   * detection using the libpci backend. Only the common PCI devices (GPUs,
   * NICs, block devices, ...) and host bridges (objects that connect the host
   * objects to an I/O subsystem) will be added to the topology.
   * Uncommon devices and other bridges (such as PCI-to-PCI bridges) will be
   * ignored.
   */
  HWLOC_TOPOLOGY_FLAG_IO_DEVICES = (1<<2),

  /* \brief Detect PCI bridges.
   *
   * This flag should be combined with HWLOC_TOPOLOGY_FLAG_IO_DEVICES to enable
   * the detection of both common devices and of all useful bridges (bridges that
   * have at least one device behind them).
   */
  HWLOC_TOPOLOGY_FLAG_IO_BRIDGES = (1<<3),

  /* \brief Detect the whole PCI hierarchy.
   *
   * This flag enables detection of all I/O devices (even the uncommon ones)
   * and bridges (even those that have no device behind them) using the libpci
   * backend.
   */
  HWLOC_TOPOLOGY_FLAG_WHOLE_IO = (1<<4)
};

/** \brief Set OR'ed flags to non-yet-loaded topology.
 *
 * Set a OR'ed set of ::hwloc_topology_flags_e onto a topology that was not yet loaded.
 */
HWLOC_DECLSPEC int hwloc_topology_set_flags (hwloc_topology_t topology, unsigned long flags);

/** \brief Change the file-system root path when building the topology from sysfs/procfs.
 *
 * On Linux system, use sysfs and procfs files as if they were mounted on the given
 * \p fsroot_path instead of the main file-system root. Setting the environment
 * variable HWLOC_FSROOT may also result in this behavior.
 * Not using the main file-system root causes hwloc_topology_is_thissystem()
 * to return 0.
 *
 * \note For conveniency, this backend provides empty binding hooks which just
 * return success.  To have hwloc still actually call OS-specific hooks, the
 * HWLOC_TOPOLOGY_FLAG_IS_THISSYSTEM has to be set to assert that the loaded
 * file is really the underlying system.
 */
HWLOC_DECLSPEC int hwloc_topology_set_fsroot(hwloc_topology_t __hwloc_restrict topology, const char * __hwloc_restrict fsroot_path);

/** \brief Change which pid the topology is viewed from
 *
 * On some systems, processes may have different views of the machine, for
 * instance the set of allowed CPUs. By default, hwloc exposes the view from
 * the current process. Calling hwloc_topology_set_pid() permits to make it
 * expose the topology of the machine from the point of view of another
 * process.
 *
 * \note hwloc_pid_t is pid_t on unix platforms, and HANDLE on native Windows
 * platforms
 * \note -1 is returned and errno is set to ENOSYS on platforms that do not
 * support this feature.
 */
HWLOC_DECLSPEC int hwloc_topology_set_pid(hwloc_topology_t __hwloc_restrict topology, hwloc_pid_t pid);

/** \brief Enable synthetic topology.
 *
 * Gather topology information from the given \p description
 * which should be a space-separated string of numbers describing
 * the arity of each level.
 * Each number may be prefixed with a type and a colon to enforce the type
 * of a level.  If only some level types are enforced, hwloc will try to
 * choose the other types according to usual topologies, but it may fail
 * and you may have to specify more level types manually.
 *
 * If \p description was properly parsed and describes a valid topology
 * configuration, this function returns 0.
 * Otherwise -1 is returned and errno is set to EINVAL.
 *
 * \note For conveniency, this backend provides empty binding hooks which just
 * return success.
 */
HWLOC_DECLSPEC int hwloc_topology_set_synthetic(hwloc_topology_t __hwloc_restrict topology, const char * __hwloc_restrict description);

/** \brief Enable XML-file based topology.
 *
 * Gather topology information from the XML file given at \p xmlpath.
 * Setting the environment variable HWLOC_XMLFILE may also result in this behavior.
 * This file may have been generated earlier with lstopo file.xml.
 *
 * \note For conveniency, this backend provides empty binding hooks which just
 * return success.  To have hwloc still actually call OS-specific hooks, the
 * HWLOC_TOPOLOGY_FLAG_IS_THISSYSTEM has to be set to assert that the loaded
 * file is really the underlying system.
 */
HWLOC_DECLSPEC int hwloc_topology_set_xml(hwloc_topology_t __hwloc_restrict topology, const char * __hwloc_restrict xmlpath);

/** \brief Enable XML based topology using a memory buffer instead of a file.
 *
 * Gather topology information from the XML memory buffer given at \p buffer
 * and of length \p length.
 */
HWLOC_DECLSPEC int hwloc_topology_set_xmlbuffer(hwloc_topology_t __hwloc_restrict topology, const char * __hwloc_restrict buffer, int size);

/** \brief Provide a distance matrix.
 *
 * Provide the matrix of distances between a set of objects of the given type.
 * The set may or may not contain all the existing objects of this type.
 * The objects are specified by their OS/physical index in the \p os_index
 * array. The \p distances matrix follows the same order.
 * The distance from object i to object j in the i*nbobjs+j.
 */
HWLOC_DECLSPEC int hwloc_topology_set_distance_matrix(hwloc_topology_t __hwloc_restrict topology,
						      hwloc_obj_type_t type, unsigned nbobjs,
						      unsigned *os_index, float *distances);

/** \brief Flags describing actual discovery support for this topology. */
struct hwloc_topology_discovery_support {
  /** \brief Detecting the number of PU objects is supported. */
  unsigned char pu;
};

/** \brief Flags describing actual PU binding support for this topology. */
struct hwloc_topology_cpubind_support {
  /** Binding the whole current process is supported.  */
  unsigned char set_thisproc_cpubind;
  /** Getting the binding of the whole current process is supported.  */
  unsigned char get_thisproc_cpubind;
  /** Binding a whole given process is supported.  */
  unsigned char set_proc_cpubind;
  /** Getting the binding of a whole given process is supported.  */
  unsigned char get_proc_cpubind;
  /** Binding the current thread only is supported.  */
  unsigned char set_thisthread_cpubind;
  /** Getting the binding of the current thread only is supported.  */
  unsigned char get_thisthread_cpubind;
  /** Binding a given thread only is supported.  */
  unsigned char set_thread_cpubind;
  /** Getting the binding of a given thread only is supported.  */
  unsigned char get_thread_cpubind;
  /** Getting the last processors where the whole current process ran is supported */
  unsigned char get_thisproc_last_cpu_location;
  /** Getting the last processors where a whole process ran is supported */
  unsigned char get_proc_last_cpu_location;
  /** Getting the last processors where the current thread ran is supported */
  unsigned char get_thisthread_last_cpu_location;
};

/** \brief Flags describing actual memory binding support for this topology. */
struct hwloc_topology_membind_support {
  /** Binding the whole current process is supported.  */
  unsigned char set_thisproc_membind;
  /** Getting the binding of the whole current process is supported.  */
  unsigned char get_thisproc_membind;
  /** Binding a whole given process is supported.  */
  unsigned char set_proc_membind;
  /** Getting the binding of a whole given process is supported.  */
  unsigned char get_proc_membind;
  /** Binding the current thread only is supported.  */
  unsigned char set_thisthread_membind;
  /** Getting the binding of the current thread only is supported.  */
  unsigned char get_thisthread_membind;
  /** Binding a given memory area is supported. */
  unsigned char set_area_membind;
  /** Getting the binding of a given memory area is supported.  */
  unsigned char get_area_membind;
  /** Allocating a bound memory area is supported. */
  unsigned char alloc_membind;
  /** First-touch policy is supported. */
  unsigned char firsttouch_membind;
  /** Bind policy is supported. */
  unsigned char bind_membind;
  /** Interleave policy is supported. */
  unsigned char interleave_membind;
  /** Replication policy is supported. */
  unsigned char replicate_membind;
  /** Next-touch migration policy is supported. */
  unsigned char nexttouch_membind;

  /** Migration flags is supported. */
  unsigned char migrate_membind;
};

/** \brief Set of flags describing actual support for this topology.
 *
 * This is retrieved with hwloc_topology_get_support() and will be valid until
 * the topology object is destroyed.  Note: the values are correct only after
 * discovery.
 */
struct hwloc_topology_support {
  struct hwloc_topology_discovery_support *discovery;
  struct hwloc_topology_cpubind_support *cpubind;
  struct hwloc_topology_membind_support *membind;
};

/** \brief Retrieve the topology support. */
HWLOC_DECLSPEC const struct hwloc_topology_support *hwloc_topology_get_support(hwloc_topology_t __hwloc_restrict topology);

/** @} */



/** \defgroup hwlocality_tinker Tinker with topologies.
 * @{
 */

/** \brief Export the topology into an XML file.
 *
 * This file may be loaded later through hwloc_topology_set_xml().
 */
HWLOC_DECLSPEC void hwloc_topology_export_xml(hwloc_topology_t topology, const char *xmlpath);

/** \brief Export the topology into a newly-allocated XML memory buffer.
 *
 * \p xmlbuffer is allocated by the callee and should be freed with xmlFree later in the caller.
 *
 * This memory buffer may be loaded later through hwloc_topology_set_xmlbuffer().
 */
HWLOC_DECLSPEC void hwloc_topology_export_xmlbuffer(hwloc_topology_t topology, char **xmlbuffer, int *buflen);

/** \brief Add a MISC object to the topology
 *
 * A new MISC object will be created and inserted into the topology at the
 * position given by bitmap \p cpuset. This offers a way to add new
 * intermediate levels to the topology hierarchy.
 *
 * \p cpuset and \p name will be copied to setup the new object attributes.
 *
 * \return the newly-created object.
 * \return \c NULL if the insertion conflicts with the existing topology tree.
 */
HWLOC_DECLSPEC hwloc_obj_t hwloc_topology_insert_misc_object_by_cpuset(hwloc_topology_t topology, hwloc_const_cpuset_t cpuset, const char *name);

/** \brief Add a MISC object as a leaf of the topology
 *
 * A new MISC object will be created and inserted into the topology at the
 * position given by parent. It is appended to the list of existing children,
 * without ever adding any intermediate hierarchy level. This is useful for
 * annotating the topology without actually changing the hierarchy.
 *
 * \p name will be copied to the setup the new object attributes.
 * However, the new leaf object will not have any \p cpuset.
 *
 * \return the newly-created object
 */
HWLOC_DECLSPEC hwloc_obj_t hwloc_topology_insert_misc_object_by_parent(hwloc_topology_t topology, hwloc_obj_t parent, const char *name);

/** \brief Flags to be given to hwloc_topology_restrict(). */
enum hwloc_restrict_flags_e {
  HWLOC_RESTRICT_FLAG_ADAPT_DISTANCES = (1<<0),
 /**< \brief Adapt distance matrices according to objects being removed during restriction.
   * If this flag is not set, distance matrices are removed.
   * \hideinitializer
   */
  HWLOC_RESTRICT_FLAG_ADAPT_MISC = (1<<1),
 /**< \brief Move Misc objects to ancestors if their parents are removed during restriction.
   * If this flag is not set, Misc objects are removed when their parents are removed.
   * \hideinitializer
   */
  HWLOC_RESTRICT_FLAG_ADAPT_IO = (1<<2)
 /**< \brief Move I/O objects to ancestors if their parents are removed during restriction.
   * If this flag is not set, I/O devices and bridges are removed when their parents are removed.
   * \hideinitializer
   */
};

/** \brief Restrict the topology to the given CPU set.
 *
 * Topology \p topology is modified so as to remove all objects that
 * are not included (or partially included) in the CPU set \p cpuset.
 * All objects CPU and node sets are restricted accordingly.
 *
 * \p flags is a OR'ed set of ::hwloc_restrict_flags_e.
 *
 * \note This call may not be reverted by restricting back to a larger
 * cpuset. Once dropped during restriction, objects may not be brought
 * back, except by reloading the entire topology with hwloc_topology_load().
 */
HWLOC_DECLSPEC int hwloc_topology_restrict(hwloc_topology_t __hwloc_restrict topology, hwloc_const_cpuset_t cpuset, unsigned long flags);

/** @} */



/** \defgroup hwlocality_information Get some Topology Information
 * @{
 */

/** \brief Get the depth of the hierachical tree of objects.
 *
 * This is the depth of HWLOC_OBJ_PU objects plus one.
 */
HWLOC_DECLSPEC unsigned hwloc_topology_get_depth(hwloc_topology_t __hwloc_restrict topology) __hwloc_attribute_pure;

/** \brief Returns the depth of objects of type \p type.
 *
 * If no object of this type is present on the underlying architecture, or if
 * the OS doesn't provide this kind of information, the function returns
 * HWLOC_TYPE_DEPTH_UNKNOWN.
 *
 * If type is absent but a similar type is acceptable, see also
 * hwloc_get_type_or_below_depth() and hwloc_get_type_or_above_depth().
 *
 * If some objects of the given type exist in different levels, for instance
 * L1 and L2 caches, the function returns HWLOC_TYPE_DEPTH_MULTIPLE.
 *
 * If an I/O object type is given, the function returns HWLOC_TYPE_DEPTH_UNKNOWN
 * because I/O objects are not stored in levels as other CPU-related objects do.
 * If you ever need to traverse the list of PCI or OS devices, you should use
 * hwloc_get_next_pcidev() or hwloc_get_next_osdev().
 */
HWLOC_DECLSPEC int hwloc_get_type_depth (hwloc_topology_t topology, hwloc_obj_type_t type);

enum hwloc_get_type_depth_e {
    HWLOC_TYPE_DEPTH_UNKNOWN = -1, /**< \brief No object of given type exists in the topology. \hideinitializer */
    HWLOC_TYPE_DEPTH_MULTIPLE = -2 /**< \brief Objects of given type exist at different depth in the topology. \hideinitializer */
};

/** \brief Returns the type of objects at depth \p depth.
 *
 * \return -1 if depth \p depth does not exist.
 */
HWLOC_DECLSPEC hwloc_obj_type_t hwloc_get_depth_type (hwloc_topology_t topology, unsigned depth) __hwloc_attribute_pure;

/** \brief Returns the width of level at depth \p depth */
HWLOC_DECLSPEC unsigned hwloc_get_nbobjs_by_depth (hwloc_topology_t topology, unsigned depth) __hwloc_attribute_pure;

/** \brief Returns the width of level type \p type
 *
 * If no object for that type exists, 0 is returned.
 * If there are several levels with objects of that type, -1 is returned.
 */
static __hwloc_inline int __hwloc_attribute_pure
hwloc_get_nbobjs_by_type (hwloc_topology_t topology, hwloc_obj_type_t type)
{
	int depth = hwloc_get_type_depth(topology, type);
	if (depth == HWLOC_TYPE_DEPTH_UNKNOWN)
		return 0;
	if (depth == HWLOC_TYPE_DEPTH_MULTIPLE)
		return -1; /* FIXME: agregate nbobjs from different levels? */
	return hwloc_get_nbobjs_by_depth(topology, depth);
}

/** \brief Does the topology context come from this system?
 *
 * \return 1 if this topology context was built using the system
 * running this program.
 * \return 0 instead (for instance if using another file-system root,
 * a XML topology file, or a synthetic topology).
 */
HWLOC_DECLSPEC int hwloc_topology_is_thissystem(hwloc_topology_t  __hwloc_restrict topology) __hwloc_attribute_pure;

/** @} */



/** \defgroup hwlocality_traversal Retrieve Objects
 * @{
 */

/** \brief Returns the topology object at index \p index from depth \p depth */
HWLOC_DECLSPEC hwloc_obj_t hwloc_get_obj_by_depth (hwloc_topology_t topology, unsigned depth, unsigned idx) __hwloc_attribute_pure;

/** \brief Returns the topology object at index \p index with type \p type
 *
 * If no object for that type exists, \c NULL is returned.
 * If there are several levels with objects of that type, \c NULL is returned
 * and ther caller may fallback to hwloc_get_obj_by_depth().
 */
static __hwloc_inline hwloc_obj_t __hwloc_attribute_pure
hwloc_get_obj_by_type (hwloc_topology_t topology, hwloc_obj_type_t type, unsigned idx)
{
  int depth = hwloc_get_type_depth(topology, type);
  if (depth == HWLOC_TYPE_DEPTH_UNKNOWN)
    return NULL;
  if (depth == HWLOC_TYPE_DEPTH_MULTIPLE)
    return NULL;
  return hwloc_get_obj_by_depth(topology, depth, idx);
}

/** @} */



/** \defgroup hwlocality_conversion Object/String Conversion
 * @{
 */

/** \brief Return a stringified topology object type */
HWLOC_DECLSPEC const char * hwloc_obj_type_string (hwloc_obj_type_t type) __hwloc_attribute_const;

/** \brief Return an object type from the string
 *
 * \return -1 if unrecognized.
 */
HWLOC_DECLSPEC hwloc_obj_type_t hwloc_obj_type_of_string (const char * string) __hwloc_attribute_pure;

/** \brief Stringify the type of a given topology object into a human-readable form.
 *
 * It differs from hwloc_obj_type_string() because it prints type attributes such
 * as cache depth.
 *
 * If \p size is 0, \p string may safely be \c NULL.
 *
 * \return the number of character that were actually written if not truncating,
 * or that would have been written (not including the ending \\0).
 */
HWLOC_DECLSPEC int hwloc_obj_type_snprintf(char * __hwloc_restrict string, size_t size, hwloc_obj_t obj,
				   int verbose);

/** \brief Stringify the attributes of a given topology object into a human-readable form.
 *
 * Attribute values are separated by \p separator.
 *
 * Only the major attributes are printed in non-verbose mode.
 *
 * If \p size is 0, \p string may safely be \c NULL.
 *
 * \return the number of character that were actually written if not truncating,
 * or that would have been written (not including the ending \\0).
 */
HWLOC_DECLSPEC int hwloc_obj_attr_snprintf(char * __hwloc_restrict string, size_t size, hwloc_obj_t obj, const char * __hwloc_restrict separator,
				   int verbose);

/** \brief Stringify a given topology object into a human-readable form.
 *
 * \note This function is deprecated in favor of hwloc_obj_type_snprintf()
 * and hwloc_obj_attr_snprintf() since it is not very flexible and
 * only prints physical/OS indexes.
 *
 * Fill string \p string up to \p size characters with the description
 * of topology object \p obj in topology \p topology.
 *
 * If \p verbose is set, a longer description is used. Otherwise a
 * short description is used.
 *
 * \p indexprefix is used to prefix the \p os_index attribute number of
 * the object in the description. If \c NULL, the \c # character is used.
 *
 * If \p size is 0, \p string may safely be \c NULL.
 *
 * \return the number of character that were actually written if not truncating,
 * or that would have been written (not including the ending \\0).
 */
HWLOC_DECLSPEC int hwloc_obj_snprintf(char * __hwloc_restrict string, size_t size,
			     hwloc_topology_t topology, hwloc_obj_t obj,
			     const char * __hwloc_restrict indexprefix, int verbose);

/** \brief Stringify the cpuset containing a set of objects.
 *
 * If \p size is 0, \p string may safely be \c NULL.
 *
 * \return the number of character that were actually written if not truncating,
 * or that would have been written (not including the ending \\0).
 */
HWLOC_DECLSPEC int hwloc_obj_cpuset_snprintf(char * __hwloc_restrict str, size_t size, size_t nobj, const hwloc_obj_t * __hwloc_restrict objs);

/** \brief Search the given key name in object infos and return the corresponding value.
 *
 * \return \c NULL if no such key exists.
 */
static __hwloc_inline char * __hwloc_attribute_pure
hwloc_obj_get_info_by_name(hwloc_obj_t obj, const char *name)
{
  unsigned i;
  for(i=0; i<obj->infos_count; i++)
    if (!strcmp(obj->infos[i].name, name))
      return obj->infos[i].value;
  return NULL;
}

/** @} */



/** \defgroup hwlocality_cpubinding CPU binding
 *
 * It is often useful to call hwloc_bitmap_singlify() first so that a single CPU
 * remains in the set. This way, the process will not even migrate between
 * different CPUs. Some operating systems also only support that kind of binding.
 *
 * \note Some operating systems do not provide all hwloc-supported
 * mechanisms to bind processes, threads, etc. and the corresponding
 * binding functions may fail. -1 is returned and errno is set to
 * ENOSYS when it is not possible to bind the requested kind of object
 * processes/threads. errno is set to EXDEV when the requested cpuset
 * can not be enforced (e.g. some systems only allow one CPU, and some
 * other systems only allow one NUMA node).
 *
 * The most portable version that should be preferred over the others, whenever
 * possible, is
 *
 * \code
 * hwloc_set_cpubind(topology, set, 0),
 * \endcode
 *
 * as it just binds the current program, assuming it is single-threaded, or
 *
 * \code
 * hwloc_set_cpubind(topology, set, HWLOC_CPUBIND_THREAD),
 * \endcode
 *
 * which binds the current thread of the current program (which may be
 * multithreaded).
 *
 * \note To unbind, just call the binding function with either a full cpuset or
 * a cpuset equal to the system cpuset.
 *
 * \note On some operating systems, CPU binding may have effects on memory binding, see
 * ::HWLOC_CPUBIND_NOMEMBIND
 * @{
 */

/** \brief Process/Thread binding flags.
 *
 * These bit flags can be used to refine the binding policy.
 *
 * The default (0) is to bind the current process, assumed to be
 * single-threaded, in a non-strict way.  This is the most portable
 * way to bind as all operating systems usually provide it.
 *
 * \note Not all systems support all kinds of binding.  See the
 * "Detailed Description" section of \ref hwlocality_cpubinding for a
 * description of errors that can occur.
 */
typedef enum {
  HWLOC_CPUBIND_PROCESS = (1<<0), /**< \brief Bind all threads of the current
                                   * (possibly) multithreaded process.
                                   * \hideinitializer */
  HWLOC_CPUBIND_THREAD = (1<<1),  /**< \brief Bind current thread of current process.
                                   * \hideinitializer */
  HWLOC_CPUBIND_STRICT = (1<<2),  /**< \brief Request for strict binding from the OS.
                                   * \hideinitializer
                                   *
                                   * By default, when the designated CPUs are
                                   * all busy while other CPUs are idle, operating systems
                                   * may execute the thread/process on those
                                   * other CPUs instead of the designated CPUs,
                                   * to let them progress anyway.  Strict
                                   * binding means that the thread/process will
                                   * _never_ execute on other cpus than the
                                   * designated CPUs, even when those are busy
                                   * with other tasks and other CPUs are idle.
                                   *
                                   * \note Depending on the operating system,
                                   * strict binding may not be
                                   * possible (e.g., the OS does not implement it) or not
                                   * allowed (e.g., for an administrative reasons), and the
                                   * function will fail in that case.
				   *
				   * When retrieving the binding of a process,
				   * this flag checks whether all its threads
				   * actually have the same binding.
				   * If the flag is not given, the binding of
				   * each thread will be accumulated.
				   *
				   * \note This flag is meaningless when retrieving
				   * the binding of a thread.
                                   */
  HWLOC_CPUBIND_NOMEMBIND = (1<<3)/**< \brief Avoid any effect on memory binding
                                   * \hideinitializer
                                   *
                                   * On some operating systems, some CPU binding function
                                   * would also bind the memory on the
                                   * corresponding NUMA node.  It is often not
                                   * a problem for the application, but if it
                                   * is, setting this flag will make hwloc
                                   * avoid using OS functions that would also
                                   * bind memory.  This will however reduce the
                                   * support of CPU bindings, i.e. potentially
                                   * return -1 with errno set to ENOSYS in some
                                   * cases.
                                   */
} hwloc_cpubind_flags_t;

/** \brief Bind current process or thread on cpus given in bitmap \p set
 *
 * \return -1 with errno set to ENOSYS if the action is not supported
 * \return -1 with errno set to EXDEV if the binding cannot be enforced
 */
HWLOC_DECLSPEC int hwloc_set_cpubind(hwloc_topology_t topology, hwloc_const_cpuset_t set, int flags);

/** \brief Get current process or thread binding
 */
HWLOC_DECLSPEC int hwloc_get_cpubind(hwloc_topology_t topology, hwloc_cpuset_t set, int flags);

/** \brief Bind a process \p pid on cpus given in bitmap \p set
 *
 * \note hwloc_pid_t is pid_t on unix platforms, and HANDLE on native Windows
 * platforms
 *
 * \note HWLOC_CPUBIND_THREAD can not be used in \p flags.
 */
HWLOC_DECLSPEC int hwloc_set_proc_cpubind(hwloc_topology_t topology, hwloc_pid_t pid, hwloc_const_cpuset_t set, int flags);

/** \brief Get the current binding of process \p pid
 *
 * \note hwloc_pid_t is pid_t on unix platforms, and HANDLE on native Windows
 * platforms
 *
 * \note HWLOC_CPUBIND_THREAD can not be used in \p flags.
 */
HWLOC_DECLSPEC int hwloc_get_proc_cpubind(hwloc_topology_t topology, hwloc_pid_t pid, hwloc_cpuset_t set, int flags);

#ifdef hwloc_thread_t
/** \brief Bind a thread \p tid on cpus given in bitmap \p set
 *
 * \note hwloc_thread_t is pthread_t on unix platforms, and HANDLE on native
 * Windows platforms
 *
 * \note HWLOC_CPUBIND_PROCESS can not be used in \p flags.
 */
HWLOC_DECLSPEC int hwloc_set_thread_cpubind(hwloc_topology_t topology, hwloc_thread_t tid, hwloc_const_cpuset_t set, int flags);
#endif

#ifdef hwloc_thread_t
/** \brief Get the current binding of thread \p tid
 *
 * \note hwloc_thread_t is pthread_t on unix platforms, and HANDLE on native
 * Windows platforms
 *
 * \note HWLOC_CPUBIND_PROCESS can not be used in \p flags.
 */
HWLOC_DECLSPEC int hwloc_get_thread_cpubind(hwloc_topology_t topology, hwloc_thread_t tid, hwloc_cpuset_t set, int flags);
#endif

/** \brief Get the last CPU where the current process or thread ran.
 *
 * The operating system may move some tasks from one processor
 * to another at any time according to their binding,
 * so this function may return something that is already
 * outdated.
 */
HWLOC_DECLSPEC int hwloc_get_last_cpu_location(hwloc_topology_t topology, hwloc_cpuset_t set, int flags);

/** \brief Get the last CPU where a process ran.
 *
 * The operating system may move some tasks from one processor
 * to another at any time according to their binding,
 * so this function may return something that is already
 * outdated.
 *
 * \note HWLOC_CPUBIND_THREAD can not be used in \p flags.
 */
HWLOC_DECLSPEC int hwloc_get_proc_last_cpu_location(hwloc_topology_t topology, hwloc_pid_t pid, hwloc_cpuset_t set, int flags);

/** @} */



/** \defgroup hwlocality_membinding Memory binding
 *
 * \note Not all operating systems support all ways to bind existing
 * allocated memory (e.g., migration), future memory allocation,
 * explicit memory allocation, etc.  Using a binding flag or policy
 * that is not supported by the underlying OS will cause hwloc's
 * binding functions to fail and return -1.  errno will be set to
 * ENOSYS when the system does support the specified action or policy
 * (e.g., some systems only allow binding memory on a per-thread
 * basis, whereas other systems only allow binding memory for all
 * threads in a process).  errno will be set to EXDEV when the
 * requested cpuset can not be enforced (e.g., some systems only allow
 * binding memory to a single NUMA node).
 *
 * The most portable form that should be preferred over the others
 * whenever possible is as follows:
 *
 * \code
 * hwloc_alloc_membind_policy(topology, size, set, 
 *                            HWLOC_MEMBIND_DEFAULT, 0);
 * \endcode
 *
 * This will allocate some memory hopefully bound to the specified set.
 * To do so, hwloc will possibly have to change the current memory
 * binding policy in order to actually get the memory bound, if the OS
 * does not provide any other way to simply allocate bound memory
 * without changing the policy for all allocations. That is the
 * difference with hwloc_alloc_membind(), which will never change the
 * current memory binding policy. Note that since HWLOC_MEMBIND_STRICT
 * was not specified, failures to bind will not be reported --
 * generally, only memory allocation failures will be reported (e.g.,
 * even a plain malloc() would have failed with ENOMEM).
 *
 * Each hwloc memory binding function is available in two forms: one
 * that takes a CPU set argument and another that takes a NUMA memory
 * node set argument (see \ref hwlocality_sets and \ref
 * hwlocality_bitmap for a discussion of CPU sets and NUMA memory node
 * sets).  The names of the latter form end with _nodeset.  It is also
 * possible to convert between CPU set and node set using
 * hwloc_cpuset_to_nodeset() or hwloc_cpuset_from_nodeset().
 *
 * \note On some operating systems, memory binding affects the CPU
 * binding; see ::HWLOC_MEMBIND_NOCPUBIND 
 * @{
 */

/** \brief Memory binding policy.
 *
 * These constants can be used to choose the binding policy.  Only one policy can
 * be used at a time (i.e., the values cannot be OR'ed together).
 *
 * \note Not all systems support all kinds of binding.  See the
 * "Detailed Description" section of \ref hwlocality_membinding for a
 * description of errors that can occur.
 */
typedef enum {
  HWLOC_MEMBIND_DEFAULT =	0,	/**< \brief Reset the memory allocation policy to the system default.
					 * \hideinitializer */
  HWLOC_MEMBIND_FIRSTTOUCH =	1,	/**< \brief Allocate memory
                                         * but do not immediately bind
                                         * it to a specific locality.
                                         * Instead, each page in the
                                         * allocation is bound only
                                         * when it is first touched.
                                         * Pages are individually
                                         * bound to the local NUMA
                                         * node of the first thread
                                         * that touches it.
                                         * \hideinitializer */
  HWLOC_MEMBIND_BIND =		2,	/**< \brief Allocate memory on the specified nodes.
					 * \hideinitializer */
  HWLOC_MEMBIND_INTERLEAVE =	3,	/**< \brief Allocate memory on
                                         * the given nodes in an
                                         * interleaved / round-robin
                                         * manner.  The precise layout
                                         * of the memory across
                                         * multiple NUMA nodes is
                                         * OS/system specific.
                                         * Interleaving can be useful
                                         * when threads distributed across
                                         * the specified NUMA nodes
                                         * will all be accessing the whole
                                         * memory range concurrently, since
                                         * the interleave will then balance
                                         * the memory references.
                                         * \hideinitializer */
  HWLOC_MEMBIND_REPLICATE =	4,	/**< \brief Replicate memory
					 * on the given nodes; reads
					 * from this memory will
					 * attempt to be serviced from
					 * the NUMA node local to the
					 * reading thread.
					 * Replicating can be useful
					 * when multiple threads from
					 * the specified NUMA nodes
					 * will be sharing the same
					 * read-only data.
                                         *
                                         * This policy can only be
					 * used with existing memory
					 * allocations (i.e., the
					 * hwloc_set_*membind*()
					 * functions); it cannot be
					 * used with functions that
					 * allocate new memory (i.e.,
					 * the hwloc_alloc*()
					 * functions).
					 * \hideinitializer */
  HWLOC_MEMBIND_NEXTTOUCH =	5,	/**< \brief For each page bound
                                         * with this policy, by next time
                                         * it is touched (and next time only),
                                         * it is moved from
                                         * its current location to the
                                         * local NUMA node of the
                                         * thread where the memory
                                         * reference occurred (if it
                                         * needs to be moved at all).
					 * \hideinitializer */
  HWLOC_MEMBIND_MIXED = -1              /**< \brief Returned by hwloc_get_membind*()
                                         * functions when multiple threads or
                                         * parts of a memory area have
                                         * differing memory binding policies.
                                         * \hideinitializer */
} hwloc_membind_policy_t;

/** \brief Memory binding flags.
 *
 * These flags can be used to refine the binding policy.  All flags
 * can be logically OR'ed together with the exception of
 * HWLOC_MEMBIND_PROCESS and HWLOC_MEMBIND_THREAD; these two flags are
 * mutually exclusive.
 *
 * \note Not all systems support all kinds of binding.  See the
 * "Detailed Description" section of \ref hwlocality_membinding for a
 * description of errors that can occur.
 */
typedef enum {
  HWLOC_MEMBIND_PROCESS =       (1<<0), /**< \brief Set policy for all
                                         * threads of the specified
                                         * (possibly multithreaded)
                                         * process.  This flag is
                                         * mutually exclusive with
                                         * HWLOC_MEMBIND_THREAD.
                                         * \hideinitializer */
  HWLOC_MEMBIND_THREAD =        (1<<1), /**< \brief Set policy for a
                                         * specific thread of the
                                         * current process.  This flag
                                         * is mutually exclusive with
                                         * HWLOC_MEMBIND_PROCESS.
                                         * \hideinitializer */
  HWLOC_MEMBIND_STRICT =        (1<<2), /**< Request strict binding
                                         * from the OS.  The function
                                         * will fail if the binding
                                         * can not be guaranteed /
                                         * completely enforced.
                                         *
                                         * This flag has slightly
                                         * different meanings
                                         * depending on which function
                                         * it is used with.  
                                         * \hideinitializer  */
  HWLOC_MEMBIND_MIGRATE =       (1<<3), /**< \brief Migrate existing
                                         * allocated memory.  If the
                                         * memory cannot be migrated
                                         * and the
                                         * HWLOC_MEMBIND_STRICT flag
                                         * is passed, an error will be
                                         * returned.
                                         * \hideinitializer  */
  HWLOC_MEMBIND_NOCPUBIND =     (1<<4)  /**< \brief Avoid any effect
                                         * on CPU binding.
                                         *
                                         * On some operating systems,
                                         * some underlying memory
                                         * binding functions also bind
                                         * the application to the
                                         * corresponding CPU(s).
                                         * Using this flag will cause
                                         * hwloc to avoid using OS
                                         * functions that could
                                         * potentially affect CPU
                                         * bindings.  Note, however,
                                         * that using NOCPUBIND may
                                         * reduce hwloc's overall
                                         * memory binding support.
                                         * Specifically: some of
                                         * hwloc's memory binding
                                         * functions may fail with
                                         * errno set to ENOSYS when
                                         * used with NOCPUBIND.
                                         * \hideinitializer
                                         */
} hwloc_membind_flags_t;

/** \brief Set the default memory binding policy of the current
 * process or thread to prefer the NUMA node(s) specified by \p nodeset
 *
 * If neither HWLOC_MEMBIND_PROCESS nor HWLOC_MEMBIND_THREAD is
 * specified, the current process is assumed to be single-threaded.
 * This is the most portable form as it permits hwloc to use either
 * process-based OS functions or thread-based OS functions, depending
 * on which are available.
 *
 * \return -1 with errno set to ENOSYS if the action is not supported
 * \return -1 with errno set to EXDEV if the binding cannot be enforced
 */
HWLOC_DECLSPEC int hwloc_set_membind_nodeset(hwloc_topology_t topology, hwloc_const_nodeset_t nodeset, hwloc_membind_policy_t policy, int flags);

/** \brief Set the default memory binding policy of the current
 * process or thread to prefer the NUMA node(s) near the specified \p
 * cpuset
 *
 * If neither HWLOC_MEMBIND_PROCESS nor HWLOC_MEMBIND_THREAD is
 * specified, the current process is assumed to be single-threaded.
 * This is the most portable form as it permits hwloc to use either
 * process-based OS functions or thread-based OS functions, depending
 * on which are available.
 *
 * \return -1 with errno set to ENOSYS if the action is not supported
 * \return -1 with errno set to EXDEV if the binding cannot be enforced
 */
HWLOC_DECLSPEC int hwloc_set_membind(hwloc_topology_t topology, hwloc_const_cpuset_t cpuset, hwloc_membind_policy_t policy, int flags);

/** \brief Query the default memory binding policy and locality of the
 * current process or thread.
 *
 * This function has two output parameters: \p nodeset and \p policy.
 * The values returned in these parameters depend on both the \p flags
 * passed in and the current memory binding policies and nodesets in
 * the queried target.
 *
 * Passing the HWLOC_MEMBIND_PROCESS flag specifies that the query
 * target is the current policies and nodesets for all the threads in
 * the current process.  Passing HWLOC_MEMBIND_THREAD specifies that
 * the query target is the current policy and nodeset for only the
 * thread invoking this function.
 *
 * If neither of these flags are passed (which is the most portable
 * method), the process is assumed to be single threaded.  This allows
 * hwloc to use either process-based OS functions or thread-based OS
 * functions, depending on which are available.
 *
 * HWLOC_MEMBIND_STRICT is only meaningful when HWLOC_MEMBIND_PROCESS
 * is also specified.  In this case, hwloc will check the default
 * memory policies and nodesets for all threads in the process.  If
 * they are not identical, -1 is returned and errno is set to EXDEV.
 * If they are identical, the values are returned in \p nodeset and \p
 * policy.
 *
 * Otherwise, if HWLOC_MEMBIND_PROCESS is specified (and
 * HWLOC_MEMBIND_STRICT is \em not specified), \p nodeset is set to
 * the logical OR of all threads' default nodeset.  If all threads'
 * default policies are the same, \p policy is set to that policy.  If
 * they are different, \p policy is set to HWLOC_MEMBIND_MIXED.
 *
 * In the HWLOC_MEMBIND_THREAD case (or when neither
 * HWLOC_MEMBIND_PROCESS or HWLOC_MEMBIND_THREAD is specified), there
 * is only one nodeset and policy; they are returned in \p nodeset and
 * \p policy, respectively.
 *
 * If any other flags are specified, -1 is returned and errno is set
 * to EINVAL.
 */
HWLOC_DECLSPEC int hwloc_get_membind_nodeset(hwloc_topology_t topology, hwloc_nodeset_t nodeset, hwloc_membind_policy_t * policy, int flags);

/** \brief Query the default memory binding policy and locality of the
 * current process or thread (the locality is returned in \p cpuset as
 * CPUs near the locality's actual NUMA node(s)).
 *
 * This function has two output parameters: \p cpuset and \p policy.
 * The values returned in these parameters depend on both the \p flags
 * passed in and the current memory binding policies and nodesets in
 * the queried target.
 *
 * Passing the HWLOC_MEMBIND_PROCESS flag specifies that the query
 * target is the current policies and nodesets for all the threads in
 * the current process.  Passing HWLOC_MEMBIND_THREAD specifies that
 * the query target is the current policy and nodeset for only the
 * thread invoking this function.
 *
 * If neither of these flags are passed (which is the most portable
 * method), the process is assumed to be single threaded.  This allows
 * hwloc to use either process-based OS functions or thread-based OS
 * functions, depending on which are available.
 *
 * HWLOC_MEMBIND_STRICT is only meaningful when HWLOC_MEMBIND_PROCESS
 * is also specified.  In this case, hwloc will check the default
 * memory policies and nodesets for all threads in the process.  If
 * they are not identical, -1 is returned and errno is set to EXDEV.
 * If they are identical, the policy is returned in \p policy.  \p
 * cpuset is set to the union of CPUs near the NUMA node(s) in the
 * nodeset.
 *
 * Otherwise, if HWLOC_MEMBIND_PROCESS is specified (and
 * HWLOC_MEMBIND_STRICT is \em not specified), the default nodeset
 * from each thread is logically OR'ed together.  \p cpuset is set to
 * the union of CPUs near the NUMA node(s) in the resulting nodeset.
 * If all threads' default policies are the same, \p policy is set to
 * that policy.  If they are different, \p policy is set to
 * HWLOC_MEMBIND_MIXED.
 *
 * In the HWLOC_MEMBIND_THREAD case (or when neither
 * HWLOC_MEMBIND_PROCESS or HWLOC_MEMBIND_THREAD is specified), there
 * is only one nodeset and policy.  The policy is returned in \p
 * policy; \p cpuset is set to the union of CPUs near the NUMA node(s)
 * in the \p nodeset.
 *
 * If any other flags are specified, -1 is returned and errno is set
 * to EINVAL.
 */
HWLOC_DECLSPEC int hwloc_get_membind(hwloc_topology_t topology, hwloc_cpuset_t cpuset, hwloc_membind_policy_t * policy, int flags);

/** \brief Set the default memory binding policy of the specified
 * process to prefer the NUMA node(s) specified by \p nodeset
 *
 * \return -1 with errno set to ENOSYS if the action is not supported
 * \return -1 with errno set to EXDEV if the binding cannot be enforced
 */
HWLOC_DECLSPEC int hwloc_set_proc_membind_nodeset(hwloc_topology_t topology, hwloc_pid_t pid, hwloc_const_nodeset_t nodeset, hwloc_membind_policy_t policy, int flags);

/** \brief Set the default memory binding policy of the specified
 * process to prefer the NUMA node(s) near the specified \p cpuset
 *
 * \return -1 with errno set to ENOSYS if the action is not supported
 * \return -1 with errno set to EXDEV if the binding cannot be enforced
 */
HWLOC_DECLSPEC int hwloc_set_proc_membind(hwloc_topology_t topology, hwloc_pid_t pid, hwloc_const_cpuset_t cpuset, hwloc_membind_policy_t policy, int flags);

/** \brief Query the default memory binding policy and locality of the
 * specified process.
 *
 * This function has two output parameters: \p nodeset and \p policy.
 * The values returned in these parameters depend on both the \p flags
 * passed in and the current memory binding policies and nodesets in
 * the queried target.
 *
 * Passing the HWLOC_MEMBIND_PROCESS flag specifies that the query
 * target is the current policies and nodesets for all the threads in
 * the specified process.  If HWLOC_MEMBIND_PROCESS is not specified
 * (which is the most portable method), the process is assumed to be
 * single threaded.  This allows hwloc to use either process-based OS
 * functions or thread-based OS functions, depending on which are
 * available.
 *
 * Note that it does not make sense to pass HWLOC_MEMBIND_THREAD to
 * this function.
 *
 * If HWLOC_MEMBIND_STRICT is specified, hwloc will check the default
 * memory policies and nodesets for all threads in the specified
 * process.  If they are not identical, -1 is returned and errno is
 * set to EXDEV.  If they are identical, the values are returned in \p
 * nodeset and \p policy.
 *
 * Otherwise, \p nodeset is set to the logical OR of all threads'
 * default nodeset.  If all threads' default policies are the same, \p
 * policy is set to that policy.  If they are different, \p policy is
 * set to HWLOC_MEMBIND_MIXED.
 *
 * If any other flags are specified, -1 is returned and errno is set
 * to EINVAL.
 */
HWLOC_DECLSPEC int hwloc_get_proc_membind_nodeset(hwloc_topology_t topology, hwloc_pid_t pid, hwloc_nodeset_t nodeset, hwloc_membind_policy_t * policy, int flags);

/** \brief Query the default memory binding policy and locality of the
 * specified process (the locality is returned in \p cpuset as CPUs
 * near the locality's actual NUMA node(s)).
 *
 * This function has two output parameters: \p cpuset and \p policy.
 * The values returned in these parameters depend on both the \p flags
 * passed in and the current memory binding policies and nodesets in
 * the queried target.
 *
 * Passing the HWLOC_MEMBIND_PROCESS flag specifies that the query
 * target is the current policies and nodesets for all the threads in
 * the specified process.  If HWLOC_MEMBIND_PROCESS is not specified
 * (which is the most portable method), the process is assumed to be
 * single threaded.  This allows hwloc to use either process-based OS
 * functions or thread-based OS functions, depending on which are
 * available.
 *
 * Note that it does not make sense to pass HWLOC_MEMBIND_THREAD to
 * this function.
 *
 * If HWLOC_MEMBIND_STRICT is specified, hwloc will check the default
 * memory policies and nodesets for all threads in the specified
 * process.  If they are not identical, -1 is returned and errno is
 * set to EXDEV.  If they are identical, the policy is returned in \p
 * policy.  \p cpuset is set to the union of CPUs near the NUMA
 * node(s) in the nodeset.
 *
 * Otherwise, the default nodeset from each thread is logically OR'ed
 * together.  \p cpuset is set to the union of CPUs near the NUMA
 * node(s) in the resulting nodeset.  If all threads' default policies
 * are the same, \p policy is set to that policy.  If they are
 * different, \p policy is set to HWLOC_MEMBIND_MIXED.
 *
 * If any other flags are specified, -1 is returned and errno is set
 * to EINVAL.
 */
HWLOC_DECLSPEC int hwloc_get_proc_membind(hwloc_topology_t topology, hwloc_pid_t pid, hwloc_cpuset_t cpuset, hwloc_membind_policy_t * policy, int flags);

/** \brief Bind the already-allocated memory identified by (addr, len)
 * to the NUMA node(s) in \p nodeset.
 *
 * \return -1 with errno set to ENOSYS if the action is not supported
 * \return -1 with errno set to EXDEV if the binding cannot be enforced
 */
HWLOC_DECLSPEC int hwloc_set_area_membind_nodeset(hwloc_topology_t topology, const void *addr, size_t len, hwloc_const_nodeset_t nodeset, hwloc_membind_policy_t policy, int flags);

/** \brief Bind the already-allocated memory identified by (addr, len)
 * to the NUMA node(s) near \p cpuset.
 *
 * \return -1 with errno set to ENOSYS if the action is not supported
 * \return -1 with errno set to EXDEV if the binding cannot be enforced
 */
HWLOC_DECLSPEC int hwloc_set_area_membind(hwloc_topology_t topology, const void *addr, size_t len, hwloc_const_cpuset_t cpuset, hwloc_membind_policy_t policy, int flags);

/** \brief Query the NUMA node(s) and binding policy of the memory
 * identified by (\p addr, \p len ).
 *
 * This function has two output parameters: \p nodeset and \p policy.
 * The values returned in these parameters depend on both the \p flags
 * passed in and the memory binding policies and nodesets of the pages
 * in the address range.
 *
 * If HWLOC_MEMBIND_STRICT is specified, the target pages are first
 * checked to see if they all have the same memory binding policy and
 * nodeset.  If they do not, -1 is returned and errno is set to EXDEV.
 * If they are identical across all pages, the nodeset and policy are
 * returned in \p nodeset and \p policy, respectively.
 *
 * If HWLOC_MEMBIND_STRICT is not specified, \p nodeset is set to the
 * union of all NUMA node(s) containing pages in the address range.
 * If all pages in the target have the same policy, it is returned in
 * \p policy.  Otherwise, \p policy is set to HWLOC_MEMBIND_MIXED.
 *
 * If any other flags are specified, -1 is returned and errno is set
 * to EINVAL.
 */
HWLOC_DECLSPEC int hwloc_get_area_membind_nodeset(hwloc_topology_t topology, const void *addr, size_t len, hwloc_nodeset_t nodeset, hwloc_membind_policy_t * policy, int flags);

/** \brief Query the CPUs near the NUMA node(s) and binding policy of
 * the memory identified by (\p addr, \p len ).
 *
 * This function has two output parameters: \p cpuset and \p policy.
 * The values returned in these parameters depend on both the \p flags
 * passed in and the memory binding policies and nodesets of the pages
 * in the address range.
 *
 * If HWLOC_MEMBIND_STRICT is specified, the target pages are first
 * checked to see if they all have the same memory binding policy and
 * nodeset.  If they do not, -1 is returned and errno is set to EXDEV.
 * If they are identical across all pages, the policy is returned in
 * \p policy.  \p cpuset is set to the union of CPUs near the NUMA
 * node(s) in the nodeset.
 *
 * If HWLOC_MEMBIND_STRICT is not specified, the union of all NUMA
 * node(s) containing pages in the address range is calculated.  \p
 * cpuset is then set to the CPUs near the NUMA node(s) in this union.
 * If all pages in the target have the same policy, it is returned in
 * \p policy.  Otherwise, \p policy is set to HWLOC_MEMBIND_MIXED.
 *
 * If any other flags are specified, -1 is returned and errno is set
 * to EINVAL.
 */
HWLOC_DECLSPEC int hwloc_get_area_membind(hwloc_topology_t topology, const void *addr, size_t len, hwloc_cpuset_t cpuset, hwloc_membind_policy_t * policy, int flags);

/** \brief Allocate some memory
 *
 * This is equivalent to malloc(), except that it tries to allocate
 * page-aligned memory from the OS.
 *
 * \note The allocated memory should be freed with hwloc_free().
 */
HWLOC_DECLSPEC void *hwloc_alloc(hwloc_topology_t topology, size_t len);

/** \brief Allocate some memory on the given nodeset \p nodeset
 *
 * \return -1 with errno set to ENOSYS if the action is not supported
 * and HWLOC_MEMBIND_STRICT is given
 * \return -1 with errno set to EXDEV if the binding cannot be enforced
 * and HWLOC_MEMBIND_STRICT is given
 *
 * \note The allocated memory should be freed with hwloc_free().
 */
HWLOC_DECLSPEC void *hwloc_alloc_membind_nodeset(hwloc_topology_t topology, size_t len, hwloc_const_nodeset_t nodeset, hwloc_membind_policy_t policy, int flags) __hwloc_attribute_malloc;

/** \brief Allocate some memory on memory nodes near the given cpuset \p cpuset
 *
 * \return -1 with errno set to ENOSYS if the action is not supported
 * and HWLOC_MEMBIND_STRICT is given
 * \return -1 with errno set to EXDEV if the binding cannot be enforced
 * and HWLOC_MEMBIND_STRICT is given
 *
 * \note The allocated memory should be freed with hwloc_free().
 */
HWLOC_DECLSPEC void *hwloc_alloc_membind(hwloc_topology_t topology, size_t len, hwloc_const_cpuset_t cpuset, hwloc_membind_policy_t policy, int flags) __hwloc_attribute_malloc;

/** \brief Free memory that was previously allocated by hwloc_alloc()
 * or hwloc_alloc_membind().
 */
HWLOC_DECLSPEC int hwloc_free(hwloc_topology_t topology, void *addr, size_t len);

/** @} */



/** \defgroup hwlocality_iodev Basic I/O Device Management
 * @{
 */

/** \brief Get the next PCI device in the system.
 *
 * This is useful for enumerating PCI device objects because
 * those are not available through a common level or depth.
 *
 * \return the first PCI device if \p prev is \c NULL.
 */
HWLOC_DECLSPEC struct hwloc_obj * hwloc_get_next_pcidev(struct hwloc_topology *topology, struct hwloc_obj *prev);

/** \brief Get the next OS device in the system.
 *
 * This is useful for enumerating OS device objects because
 * those are not available through a common level or depth.
 *
 * \return the first OS device if \p prev is \c NULL.
 */
HWLOC_DECLSPEC struct hwloc_obj * hwloc_get_next_osdev(struct hwloc_topology *topology, struct hwloc_obj *prev);

/** @} */



#ifdef __cplusplus
} /* extern "C" */
#endif


/* high-level helpers */
#include <hwloc/helper.h>


#endif /* HWLOC_H */<|MERGE_RESOLUTION|>--- conflicted
+++ resolved
@@ -192,7 +192,6 @@
 			  * added by the application for its own use.
 			  */
 
-<<<<<<< HEAD
   HWLOC_OBJ_BRIDGE,	/**< \brief Bridge.
 			  * Any bridge that connects the host or an I/O bus,
 			  * to another I/O bus.
@@ -214,10 +213,7 @@
 			  * is enabled with hwloc_topology_set_flags().
 			  */
 
-  HWLOC_OBJ_MAX         /**< \private Sentinel value */
-=======
   HWLOC_OBJ_TYPE_MAX    /**< \private Sentinel value */
->>>>>>> cab9f54b
 
     /* ***************************************************************
        WARNING WARNING WARNING WARNING WARNING WARNING WARNING WARNING
