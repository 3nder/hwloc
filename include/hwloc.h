--- conflicted
+++ resolved
@@ -82,18 +82,12 @@
  *
  * It may be consulted and modified with the bitmap API as any ::hwloc_bitmap_t (see hwloc/bitmap.h).
  *
-<<<<<<< HEAD
- * If there are no NUMA nodes in the system (when the whole memory is considered
- * as a single memory bank), the nodeset may be either empty (no memory selected)
- * or full (whole memory selected).
-=======
  * When binding memory on a system without any NUMA node
  * (when the whole memory is considered as a single memory bank),
  * the nodeset may be either empty (no memory selected)
  * or full (whole system memory selected).
  *
  * See also \ref hwlocality_helper_nodeset_convert.
->>>>>>> 1477f04b
  */
 typedef hwloc_bitmap_t hwloc_nodeset_t;
 /** \brief A non-modifiable ::hwloc_nodeset_t.
@@ -311,11 +305,8 @@
                                           * If the HWLOC_TOPOLOGY_FLAG_WHOLE_SYSTEM configuration flag is set, some of
                                           * these nodes may not be allowed for allocation, see allowed_nodeset.
                                           *
-<<<<<<< HEAD
-=======
 					  * If the machine contains no NUMA memory node, \p nodeset is \c NULL.
 					  *
->>>>>>> 1477f04b
                                           * \note Its value must not be changed, hwloc_bitmap_dup must be used instead.
                                           */
   hwloc_nodeset_t complete_nodeset;     /**< \brief The complete NUMA node set of this object,
@@ -327,11 +318,8 @@
                                           * precise position is undefined. It is however known that it would be
                                           * somewhere under this object.
                                           *
-<<<<<<< HEAD
-=======
 					  * If the machine contains no NUMA memory node, \p complete_nodeset is \c NULL.
 					  *
->>>>>>> 1477f04b
                                           * \note Its value must not be changed, hwloc_bitmap_dup must be used instead.
                                           */
   hwloc_nodeset_t allowed_nodeset;      /**< \brief The set of allowed NUMA memory nodes
@@ -341,11 +329,8 @@
                                           * memory allocation should not return permission errors. This is usually
                                           * restricted by administration rules.
                                           *
-<<<<<<< HEAD
-=======
 					  * If the machine contains no NUMA memory node, \p allowed_nodeset is \c NULL.
 					  *
->>>>>>> 1477f04b
                                           * \note Its value must not be changed, hwloc_bitmap_dup must be used instead.
                                           */
 
@@ -374,7 +359,6 @@
   } group;
 };
 
-<<<<<<< HEAD
 /** \brief Distances between objects
  *
  * One object may contain a distance structure describing distances
@@ -403,8 +387,6 @@
 				 */
 };
 
-=======
->>>>>>> 1477f04b
 /** \brief Object info */
 struct hwloc_obj_info_s {
   char *name;	/**< \brief Info name */
