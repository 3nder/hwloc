--- conflicted
+++ resolved
@@ -22,254 +22,6 @@
 extern "C" {
 #endif
 
-<<<<<<< HEAD
-
-/** \defgroup hwlocality_cpuset The Cpuset API
- *
- * For use in hwloc itself, a hwloc_cpuset_t represents a set of logical
- * processors. It may be infinite.
- *
- * \note cpusets are indexed by OS logical processor physical number.
- * @{
- */
-
-
-/** \brief
- * Set of CPUs represented as an opaque pointer to an internal bitmask.
- */
-typedef struct hwloc_cpuset_s * hwloc_cpuset_t;
-typedef const struct hwloc_cpuset_s * hwloc_const_cpuset_t;
-
-/** \brief
- * Set of NUMA nodes represented as an opaque pointer to an internal bitmask.
- */
-typedef struct hwloc_cpuset_s * hwloc_nodeset_t;
-typedef const struct hwloc_cpuset_s * hwloc_const_nodeset_t;
-
-
-/*
- * CPU set allocation, freeing and copying.
- */
-
-/** \brief Allocate a new empty CPU set.  
-    
-    \returns A valid CPU set or NULL.
-
-    The CPU set should be freed by a corresponding call to
-    hwloc_cpuset_free(). */
-HWLOC_DECLSPEC hwloc_cpuset_t hwloc_cpuset_alloc(void) __hwloc_attribute_malloc;
-
-/** \brief Free CPU set \p set */
-HWLOC_DECLSPEC void hwloc_cpuset_free(hwloc_cpuset_t set);
-
-/** \brief Duplicate CPU set \p set by allocating a new CPU set and copying \p set's contents */
-HWLOC_DECLSPEC hwloc_cpuset_t hwloc_cpuset_dup(hwloc_const_cpuset_t set) __hwloc_attribute_malloc;
-
-/** \brief Copy the contents of CPU set \p src into the already allocated CPU set \p dst */
-HWLOC_DECLSPEC void hwloc_cpuset_copy(hwloc_cpuset_t dst, hwloc_const_cpuset_t src);
-
-
-/*
- * Cpuset/String Conversion
- */
-
-/** \brief Stringify a cpuset.
- *
- * Up to \p buflen characters may be written in buffer \p buf.
- *
- * \return the number of character that were actually written if not truncating,
- * or that would have been written  (not including the ending \\0).
- */
-HWLOC_DECLSPEC int hwloc_cpuset_snprintf(char * __hwloc_restrict buf, size_t buflen, hwloc_const_cpuset_t set);
-
-/** \brief Stringify a cpuset into a newly allocated string.
- *
- * \return the number of character that were actually written
- * (not including the ending \\0).
- */
-HWLOC_DECLSPEC int hwloc_cpuset_asprintf(char ** strp, hwloc_const_cpuset_t set);
-
-/** \brief Parse a cpuset string and stores it in CPU set \p set.
- *
- * Must start and end with a digit.
- */
-HWLOC_DECLSPEC int hwloc_cpuset_from_string(hwloc_cpuset_t set, const char * __hwloc_restrict string);
-
-/** \brief Stringify a cpuset in the taskset-specific format.
- *
- * The taskset command manipulates cpuset strings that contain a single
- * (possible very long) hexadecimal number starting with 0x.
- */
-HWLOC_DECLSPEC int hwloc_cpuset_taskset_snprintf(char * __hwloc_restrict buf, size_t buflen, hwloc_const_cpuset_t set);
-
-/** \brief Stringify a cpuset into a newly allocated taskset-specific string.
- */
-HWLOC_DECLSPEC int hwloc_cpuset_taskset_asprintf(char ** strp, hwloc_const_cpuset_t set);
-
-/** \brief Parse a taskset-specific cpuset string and stores it in CPU set \p set.
- */
-HWLOC_DECLSPEC int hwloc_cpuset_taskset_sscanf(hwloc_cpuset_t set, const char * __hwloc_restrict string);
-
-
-/*
- *  Primitives & macros for building, modifying and consulting "sets" of cpus.
- */
-
-/** \brief Empty the CPU set \p set */
-HWLOC_DECLSPEC void hwloc_cpuset_zero(hwloc_cpuset_t set);
-
-/** \brief Fill CPU set \p set with all possible CPUs (even if those CPUs don't exist or are otherwise unavailable) */
-HWLOC_DECLSPEC void hwloc_cpuset_fill(hwloc_cpuset_t set);
-
-/** \brief Setup CPU set \p set from unsigned long \p mask */
-HWLOC_DECLSPEC void hwloc_cpuset_from_ulong(hwloc_cpuset_t set, unsigned long mask);
-
-/** \brief Setup CPU set \p set from unsigned long \p mask used as \p i -th subset */
-HWLOC_DECLSPEC void hwloc_cpuset_from_ith_ulong(hwloc_cpuset_t set, unsigned i, unsigned long mask);
-
-/** \brief Convert the beginning part of CPU set \p set into unsigned long \p mask */
-HWLOC_DECLSPEC unsigned long hwloc_cpuset_to_ulong(hwloc_const_cpuset_t set) __hwloc_attribute_pure;
-
-/** \brief Convert the \p i -th subset of CPU set \p set into unsigned long mask */
-HWLOC_DECLSPEC unsigned long hwloc_cpuset_to_ith_ulong(hwloc_const_cpuset_t set, unsigned i) __hwloc_attribute_pure;
-
-/** \brief Empty the CPU set \p set and add CPU \p cpu */
-HWLOC_DECLSPEC void hwloc_cpuset_cpu(hwloc_cpuset_t set, unsigned cpu);
-
-/** \brief Empty the CPU set \p set and add all but the CPU \p cpu */
-HWLOC_DECLSPEC void hwloc_cpuset_all_but_cpu(hwloc_cpuset_t set, unsigned cpu);
-
-/** \brief Add CPU \p cpu in CPU set \p set */
-HWLOC_DECLSPEC void hwloc_cpuset_set(hwloc_cpuset_t set, unsigned cpu);
-
-/** \brief Add CPUs from \p begincpu to \p endcpu in CPU set \p set */
-HWLOC_DECLSPEC void hwloc_cpuset_set_range(hwloc_cpuset_t set, unsigned begincpu, unsigned endcpu);
-
-/** \brief Replace \p i -th subset of CPU set \p set with unsigned long \p mask */
-HWLOC_DECLSPEC void hwloc_cpuset_set_ith_ulong(hwloc_cpuset_t set, unsigned i, unsigned long mask);
-
-/** \brief Remove CPU \p cpu from CPU set \p set */
-HWLOC_DECLSPEC void hwloc_cpuset_clr(hwloc_cpuset_t set, unsigned cpu);
-
-/** \brief Remove CPUs from \p begincpu to \p endcpu in CPU set \p set */
-HWLOC_DECLSPEC void hwloc_cpuset_clr_range(hwloc_cpuset_t set, unsigned begincpu, unsigned endcpu);
-
-/** \brief Test whether CPU \p cpu is part of set \p set */
-HWLOC_DECLSPEC int hwloc_cpuset_isset(hwloc_const_cpuset_t set, unsigned cpu) __hwloc_attribute_pure;
-
-/** \brief Test whether set \p set is empty */
-HWLOC_DECLSPEC int hwloc_cpuset_iszero(hwloc_const_cpuset_t set) __hwloc_attribute_pure;
-
-/** \brief Test whether set \p set is completely full */
-HWLOC_DECLSPEC int hwloc_cpuset_isfull(hwloc_const_cpuset_t set) __hwloc_attribute_pure;
-
-/** \brief Test whether set \p set1 is equal to set \p set2 */
-HWLOC_DECLSPEC int hwloc_cpuset_isequal (hwloc_const_cpuset_t set1, hwloc_const_cpuset_t set2) __hwloc_attribute_pure;
-
-/** \brief Test whether sets \p set1 and \p set2 intersects */
-HWLOC_DECLSPEC int hwloc_cpuset_intersects (hwloc_const_cpuset_t set1, hwloc_const_cpuset_t set2) __hwloc_attribute_pure;
-
-/** \brief Test whether set \p sub_set is part of set \p super_set */
-HWLOC_DECLSPEC int hwloc_cpuset_isincluded (hwloc_const_cpuset_t sub_set, hwloc_const_cpuset_t super_set) __hwloc_attribute_pure;
-
-/** \brief Or sets \p set1 and \p set2 and store the result in set \p res */
-HWLOC_DECLSPEC void hwloc_cpuset_or (hwloc_cpuset_t res, hwloc_const_cpuset_t set1, hwloc_const_cpuset_t set2);
-
-/** \brief And sets \p set1 and \p set2 and store the result in set \p res */
-HWLOC_DECLSPEC void hwloc_cpuset_and (hwloc_cpuset_t res, hwloc_const_cpuset_t set1, hwloc_const_cpuset_t set2);
-
-/** \brief And set \p set1 and the negation of \p set2 and store the result in set \p res */
-HWLOC_DECLSPEC void hwloc_cpuset_andnot (hwloc_cpuset_t res, hwloc_const_cpuset_t set1, hwloc_const_cpuset_t set2);
-
-/** \brief Xor sets \p set1 and \p set2 and store the result in set \p res */
-HWLOC_DECLSPEC void hwloc_cpuset_xor (hwloc_cpuset_t res, hwloc_const_cpuset_t set1, hwloc_const_cpuset_t set2);
-
-/** \brief Negate set \p set and store the result in set \p res */
-HWLOC_DECLSPEC void hwloc_cpuset_not (hwloc_cpuset_t res, hwloc_const_cpuset_t set);
-
-/** \brief Compute the first CPU (least significant bit) in CPU set \p set
- *
- * \return -1 if no CPU is set.
- */
-HWLOC_DECLSPEC int hwloc_cpuset_first(hwloc_const_cpuset_t set) __hwloc_attribute_pure;
-
-/** \brief Compute the last CPU (most significant bit) in CPU set \p set
- *
- * \return -1 if no CPU is set, or if the CPU set is infinite.
- */
-HWLOC_DECLSPEC int hwloc_cpuset_last(hwloc_const_cpuset_t set) __hwloc_attribute_pure;
-
-/** \brief Compute the next CPU in CPU set \p set which is after CPU \p prev_cpu
- *
- * \return -1 if no CPU with higher index is set.
- */
-HWLOC_DECLSPEC int hwloc_cpuset_next(hwloc_const_cpuset_t set, unsigned prev_cpu) __hwloc_attribute_pure;
-
-/** \brief Keep a single CPU among those set in CPU set \p set
- *
- * May be useful before binding so that the process does not
- * have a chance of migrating between multiple logical CPUs
- * in the original mask.
- */
-HWLOC_DECLSPEC void hwloc_cpuset_singlify(hwloc_cpuset_t set);
-
-/** \brief Compare CPU sets \p set1 and \p set2 using their lowest index CPU.
- *
- * Smaller least significant bit is smaller.
- * The empty CPU set is considered higher than anything.
- */
-HWLOC_DECLSPEC int hwloc_cpuset_compare_first(hwloc_const_cpuset_t set1, hwloc_const_cpuset_t set2) __hwloc_attribute_pure;
-
-/** \brief Compare CPU sets \p set1 and \p set2 using their highest index CPU.
- *
- * Higher most significant bit is higher.
- * The empty CPU set is considered lower than anything.
- */
-HWLOC_DECLSPEC int hwloc_cpuset_compare(hwloc_const_cpuset_t set1, hwloc_const_cpuset_t set2) __hwloc_attribute_pure;
-
-/** \brief Compute the "weight" of CPU set \p set (i.e., number of
- * CPUs that are in the set).
- *
- * \return the number of CPUs that are in the set.
- */
-HWLOC_DECLSPEC int hwloc_cpuset_weight(hwloc_const_cpuset_t set) __hwloc_attribute_pure;
-
-/** \brief Loop macro iterating on CPU set \p set
- * \hideinitializer
- *
- * \p cpu is the loop variable; it should be an unsigned int.  The
- * first iteration will set \p cpu to the lowest index CPU in the set.
- * Successive iterations will iterate through, in order, all remaining
- * CPUs that in the set.  To be specific: each iteration will return a
- * value for \p cpu such that hwloc_cpuset_isset(set, cpu) is true.
- *
- * The loop is infinite if the CPU set is infinite.
- */
-#define hwloc_cpuset_foreach_begin(cpu, set) \
-do { \
-        for (cpu = hwloc_cpuset_first(set); \
-             (unsigned) cpu != (unsigned) -1; \
-             cpu = hwloc_cpuset_next(set, cpu)) { \
-/** \brief End of loop. Needs a terminating ';'.
- * \hideinitializer
- *
- * \sa hwloc_cpuset_foreach_begin */
-#define hwloc_cpuset_foreach_end() \
-        } \
-} while (0)
-
-struct hwloc_topology;
-/** \brief Convert a CPU set into a NUMA node set
- */
-HWLOC_DECLSPEC void hwloc_cpuset_to_nodeset(struct hwloc_topology *topology, hwloc_const_cpuset_t cpuset, hwloc_cpuset_t nodeset);
-
-/** \brief Convert a NUMA node set set into a CPU set
- */
-HWLOC_DECLSPEC void hwloc_cpuset_from_nodeset(struct hwloc_topology *topology, hwloc_cpuset_t cpuset, hwloc_const_cpuset_t nodeset);
-
-/** @} */
-
-=======
 #include "hwloc/bitmap.h"
 
 typedef hwloc_bitmap_t hwloc_cpuset_t;
@@ -318,7 +70,6 @@
 #define hwloc_cpuset_weight hwloc_bitmap_weight
 #define hwloc_cpuset_foreach_begin hwloc_bitmap_foreach_begin
 #define hwloc_cpuset_foreach_end hwloc_bitmap_foreach_end
->>>>>>> 323ba112
 
 #ifdef __cplusplus
 } /* extern "C" */
