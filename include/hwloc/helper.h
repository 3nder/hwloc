/*
 * Copyright © 2009 CNRS, INRIA, Université Bordeaux 1
 * Copyright © 2009-2010 Cisco Systems, Inc.  All rights reserved.
 * See COPYING in top-level directory.
 */

/** \file
 * \brief High-level hwloc traversal helpers.
 */

#ifndef HWLOC_HELPER_H
#define HWLOC_HELPER_H

#ifndef HWLOC_H
#error Please include the main hwloc.h instead
#endif

#include <stdlib.h>
#include <errno.h>


#ifdef __cplusplus
extern "C" {
#endif


/** \defgroup hwlocality_helper_types Object Type Helpers
 * @{
 */

/** \brief Returns the depth of objects of type \p type or below
 *
 * If no object of this type is present on the underlying architecture, the
 * function returns the depth of the first "present" object typically found
 * inside \p type.
 */
static __hwloc_inline int __hwloc_attribute_pure
hwloc_get_type_or_below_depth (hwloc_topology_t topology, hwloc_obj_type_t type)
{
  int depth = hwloc_get_type_depth(topology, type);

  if (depth != HWLOC_TYPE_DEPTH_UNKNOWN)
    return depth;

  /* find the highest existing level with type order >= */
  for(depth = hwloc_get_type_depth(topology, HWLOC_OBJ_PU); ; depth--)
    if (hwloc_compare_types(hwloc_get_depth_type(topology, depth), type) < 0)
      return depth+1;

  /* Shouldn't ever happen, as there is always a SYSTEM level with lower order and known depth.  */
  /* abort(); */
}

/** \brief Returns the depth of objects of type \p type or above
 *
 * If no object of this type is present on the underlying architecture, the
 * function returns the depth of the first "present" object typically
 * containing \p type.
 */
static __hwloc_inline int __hwloc_attribute_pure
hwloc_get_type_or_above_depth (hwloc_topology_t topology, hwloc_obj_type_t type)
{
  int depth = hwloc_get_type_depth(topology, type);

  if (depth != HWLOC_TYPE_DEPTH_UNKNOWN)
    return depth;

  /* find the lowest existing level with type order <= */
  for(depth = 0; ; depth++)
    if (hwloc_compare_types(hwloc_get_depth_type(topology, depth), type) > 0)
      return depth-1;

  /* Shouldn't ever happen, as there is always a PU level with higher order and known depth.  */
  /* abort(); */
}

/** @} */



/** \defgroup hwlocality_helper_traversal_basic Basic Traversal Helpers
 * @{
 */

/** \brief Returns the top-object of the topology-tree.
 *
 * Its type is typically ::HWLOC_OBJ_MACHINE but it could be different
 * for complex topologies.  This function replaces the old deprecated
 * hwloc_get_system_obj().
 */
static __hwloc_inline hwloc_obj_t __hwloc_attribute_pure
hwloc_get_root_obj (hwloc_topology_t topology)
{
  return hwloc_get_obj_by_depth (topology, 0, 0);
}

/** \brief Returns the ancestor object of \p obj at depth \p depth. */
static __hwloc_inline hwloc_obj_t __hwloc_attribute_pure
hwloc_get_ancestor_obj_by_depth (hwloc_topology_t topology __hwloc_attribute_unused, unsigned depth, hwloc_obj_t obj)
{
  hwloc_obj_t ancestor = obj;
  if (obj->depth < depth)
    return NULL;
  while (ancestor && ancestor->depth > depth)
    ancestor = ancestor->parent;
  return ancestor;
}

/** \brief Returns the ancestor object of \p obj with type \p type. */
static __hwloc_inline hwloc_obj_t __hwloc_attribute_pure
hwloc_get_ancestor_obj_by_type (hwloc_topology_t topology __hwloc_attribute_unused, hwloc_obj_type_t type, hwloc_obj_t obj)
{
  hwloc_obj_t ancestor = obj->parent;
  while (ancestor && ancestor->type != type)
    ancestor = ancestor->parent;
  return ancestor;
}

/** \brief Returns the next object at depth \p depth.
 *
 * If \p prev is \c NULL, return the first object at depth \p depth.
 */
static __hwloc_inline hwloc_obj_t
hwloc_get_next_obj_by_depth (hwloc_topology_t topology, unsigned depth, hwloc_obj_t prev)
{
  if (!prev)
    return hwloc_get_obj_by_depth (topology, depth, 0);
  if (prev->depth != depth)
    return NULL;
  return prev->next_cousin;
}

/** \brief Returns the next object of type \p type.
 *
 * If \p prev is \c NULL, return the first object at type \p type.  If
 * there are multiple or no depth for given type, return \c NULL and
 * let the caller fallback to hwloc_get_next_obj_by_depth().
 */
static __hwloc_inline hwloc_obj_t
hwloc_get_next_obj_by_type (hwloc_topology_t topology, hwloc_obj_type_t type,
		   hwloc_obj_t prev)
{
  int depth = hwloc_get_type_depth(topology, type);
  if (depth == HWLOC_TYPE_DEPTH_UNKNOWN || depth == HWLOC_TYPE_DEPTH_MULTIPLE)
    return NULL;
  return hwloc_get_next_obj_by_depth (topology, depth, prev);
}

/** \brief Returns the object of type ::HWLOC_OBJ_PU with \p os_index.
 *
 * \note The \p os_index field of object should most of the times only be
 * used for pretty-printing purpose. Type ::HWLOC_OBJ_PU is the only case
 * where \p os_index could actually be useful, when manually binding to
 * processors.
 * However, using CPU sets to hide this complexity should often be preferred.
 */
static __hwloc_inline hwloc_obj_t __hwloc_attribute_pure
hwloc_get_pu_obj_by_os_index(hwloc_topology_t topology, unsigned os_index)
{
  hwloc_obj_t obj = NULL;
  while ((obj = hwloc_get_next_obj_by_type(topology, HWLOC_OBJ_PU, obj)) != NULL)
    if (obj->os_index == os_index)
      return obj;
  return NULL;
}

/** \brief Return the next child.
 *
 * If \p prev is \c NULL, return the first child.
 */
static __hwloc_inline hwloc_obj_t
hwloc_get_next_child (hwloc_topology_t topology __hwloc_attribute_unused, hwloc_obj_t parent, hwloc_obj_t prev)
{
  if (!prev)
    return parent->first_child;
  if (prev->parent != parent)
    return NULL;
  return prev->next_sibling;
}

/** \brief Returns the common parent object to objects lvl1 and lvl2 */
static __hwloc_inline hwloc_obj_t __hwloc_attribute_pure
hwloc_get_common_ancestor_obj (hwloc_topology_t topology __hwloc_attribute_unused, hwloc_obj_t obj1, hwloc_obj_t obj2)
{
  /* the loop isn't so easy since intermediate ancestors may have
   * different depth, causing us to alternate between using obj1->parent
   * and obj2->parent. Also, even if at some point we find ancestors of
   * of the same depth, their ancestors may have different depth again.
   */
  while (obj1 != obj2) {
    while (obj1->depth > obj2->depth)
      obj1 = obj1->parent;
    while (obj2->depth > obj1->depth)
      obj2 = obj2->parent;
    if (obj1 != obj2 && obj1->depth == obj2->depth) {
      obj1 = obj1->parent;
      obj2 = obj2->parent;
    }
  }
  return obj1;
}

/** \brief Returns true if _obj_ is inside the subtree beginning
    with \p subtree_root. */
static __hwloc_inline int __hwloc_attribute_pure
hwloc_obj_is_in_subtree (hwloc_topology_t topology __hwloc_attribute_unused, hwloc_obj_t obj, hwloc_obj_t subtree_root)
{
  return hwloc_bitmap_isincluded(obj->cpuset, subtree_root->cpuset);
}

/** @} */



/** \defgroup hwlocality_helper_find_inside Finding Objects Inside a CPU set
 * @{
 */

/** \brief Get the first largest object included in the given cpuset \p set.
 *
 * \return the first object that is included in \p set and whose parent is not.
 *
 * This is convenient for iterating over all largest objects within a CPU set
 * by doing a loop getting the first largest object and clearing its CPU set
 * from the remaining CPU set.
 */
static __hwloc_inline hwloc_obj_t
hwloc_get_first_largest_obj_inside_cpuset(hwloc_topology_t topology, hwloc_const_cpuset_t set)
{
  hwloc_obj_t obj = hwloc_get_root_obj(topology);
  if (!hwloc_bitmap_intersects(obj->cpuset, set))
    return NULL;
  while (!hwloc_bitmap_isincluded(obj->cpuset, set)) {
    /* while the object intersects without being included, look at its children */
    hwloc_obj_t child = NULL;
    while ((child = hwloc_get_next_child(topology, obj, child)) != NULL) {
      if (hwloc_bitmap_intersects(child->cpuset, set))
	break;
    }
    if (!child)
      /* no child intersects, return their father */
      return obj;
    /* found one intersecting child, look at its children */
    obj = child;
  }
  /* obj is included, return it */
  return obj;
}

/** \brief Get the set of largest objects covering exactly a given cpuset \p set
 *
 * \return the number of objects returned in \p objs.
 */
HWLOC_DECLSPEC int hwloc_get_largest_objs_inside_cpuset (hwloc_topology_t topology, hwloc_const_cpuset_t set,
						 hwloc_obj_t * __hwloc_restrict objs, int max);

/** \brief Return the next object at depth \p depth included in CPU set \p set.
 *
 * If \p prev is \c NULL, return the first object at depth \p depth
 * included in \p set.  The next invokation should pass the previous
 * return value in \p prev so as to obtain the next object in \p set.
 */
static __hwloc_inline hwloc_obj_t
hwloc_get_next_obj_inside_cpuset_by_depth (hwloc_topology_t topology, hwloc_const_cpuset_t set,
					   unsigned depth, hwloc_obj_t prev)
{
  hwloc_obj_t next = hwloc_get_next_obj_by_depth(topology, depth, prev);
  while (next && !hwloc_bitmap_isincluded(next->cpuset, set))
    next = next->next_cousin;
  return next;
}

/** \brief Return the next object of type \p type included in CPU set \p set.
 *
 * If there are multiple or no depth for given type, return \c NULL
 * and let the caller fallback to
 * hwloc_get_next_obj_inside_cpuset_by_depth().
 */
static __hwloc_inline hwloc_obj_t
hwloc_get_next_obj_inside_cpuset_by_type (hwloc_topology_t topology, hwloc_const_cpuset_t set,
					  hwloc_obj_type_t type, hwloc_obj_t prev)
{
  int depth = hwloc_get_type_depth(topology, type);
  if (depth == HWLOC_TYPE_DEPTH_UNKNOWN || depth == HWLOC_TYPE_DEPTH_MULTIPLE)
    return NULL;
  return hwloc_get_next_obj_inside_cpuset_by_depth(topology, set, depth, prev);
}

/** \brief Return the \p index -th object at depth \p depth included in CPU set \p set.
 */
static __hwloc_inline hwloc_obj_t __hwloc_attribute_pure
hwloc_get_obj_inside_cpuset_by_depth (hwloc_topology_t topology, hwloc_const_cpuset_t set,
				      unsigned depth, unsigned idx)
{
  unsigned count = 0;
  hwloc_obj_t obj = hwloc_get_obj_by_depth (topology, depth, 0);
  while (obj) {
    if (hwloc_bitmap_isincluded(obj->cpuset, set)) {
      if (count == idx)
	return obj;
      count++;
    }
    obj = obj->next_cousin;
  }
  return NULL;
}

/** \brief Return the \p idx -th object of type \p type included in CPU set \p set.
 *
 * If there are multiple or no depth for given type, return \c NULL
 * and let the caller fallback to
 * hwloc_get_obj_inside_cpuset_by_depth().
 */
static __hwloc_inline hwloc_obj_t __hwloc_attribute_pure
hwloc_get_obj_inside_cpuset_by_type (hwloc_topology_t topology, hwloc_const_cpuset_t set,
				     hwloc_obj_type_t type, unsigned idx)
{
  int depth = hwloc_get_type_depth(topology, type);
  if (depth == HWLOC_TYPE_DEPTH_UNKNOWN || depth == HWLOC_TYPE_DEPTH_MULTIPLE)
    return NULL;
  return hwloc_get_obj_inside_cpuset_by_depth(topology, set, depth, idx);
}

/** \brief Return the number of objects at depth \p depth included in CPU set \p set. */
static __hwloc_inline unsigned __hwloc_attribute_pure
hwloc_get_nbobjs_inside_cpuset_by_depth (hwloc_topology_t topology, hwloc_const_cpuset_t set,
					 unsigned depth)
{
  hwloc_obj_t obj = hwloc_get_obj_by_depth (topology, depth, 0);
  int count = 0;
  while (obj) {
    if (hwloc_bitmap_isincluded(obj->cpuset, set))
      count++;
    obj = obj->next_cousin;
  }
  return count;
}

/** \brief Return the number of objects of type \p type included in CPU set \p set.
 *
 * If no object for that type exists inside CPU set \p set, 0 is
 * returned.  If there are several levels with objects of that type
 * inside CPU set \p set, -1 is returned.
 */
static __hwloc_inline int __hwloc_attribute_pure
hwloc_get_nbobjs_inside_cpuset_by_type (hwloc_topology_t topology, hwloc_const_cpuset_t set,
					hwloc_obj_type_t type)
{
  int depth = hwloc_get_type_depth(topology, type);
  if (depth == HWLOC_TYPE_DEPTH_UNKNOWN)
    return 0;
  if (depth == HWLOC_TYPE_DEPTH_MULTIPLE)
    return -1; /* FIXME: agregate nbobjs from different levels? */
  return hwloc_get_nbobjs_inside_cpuset_by_depth(topology, set, depth);
}

/** @} */



/** \defgroup hwlocality_helper_find_covering Finding a single Object covering at least CPU set
 * @{
 */

/** \brief Get the child covering at least CPU set \p set.
 *
 * \return \c NULL if no child matches or if \p set is empty.
 */
static __hwloc_inline hwloc_obj_t __hwloc_attribute_pure
hwloc_get_child_covering_cpuset (hwloc_topology_t topology __hwloc_attribute_unused, hwloc_const_cpuset_t set,
				hwloc_obj_t parent)
{
  hwloc_obj_t child;

  if (hwloc_bitmap_iszero(set))
    return NULL;

  child = parent->first_child;
  while (child) {
    if (hwloc_bitmap_isincluded(set, child->cpuset))
      return child;
    child = child->next_sibling;
  }
  return NULL;
}

/** \brief Get the lowest object covering at least CPU set \p set
 *
 * \return \c NULL if no object matches or if \p set is empty.
 */
static __hwloc_inline hwloc_obj_t __hwloc_attribute_pure
hwloc_get_obj_covering_cpuset (hwloc_topology_t topology, hwloc_const_cpuset_t set)
{
  struct hwloc_obj *current = hwloc_get_root_obj(topology);

  if (hwloc_bitmap_iszero(set))
    return NULL;

  if (!hwloc_bitmap_isincluded(set, current->cpuset))
    return NULL;

  while (1) {
    hwloc_obj_t child = hwloc_get_child_covering_cpuset(topology, set, current);
    if (!child)
      return current;
    current = child;
  }
}


/** @} */



/** \defgroup hwlocality_helper_find_coverings Finding a set of similar Objects covering at least a CPU set
 * @{
 */

/** \brief Iterate through same-depth objects covering at least CPU set \p set
 *
 * If object \p prev is \c NULL, return the first object at depth \p
 * depth covering at least part of CPU set \p set.  The next
 * invokation should pass the previous return value in \p prev so as
 * to obtain the next object covering at least another part of \p set.
 */
static __hwloc_inline hwloc_obj_t
hwloc_get_next_obj_covering_cpuset_by_depth(hwloc_topology_t topology, hwloc_const_cpuset_t set,
					    unsigned depth, hwloc_obj_t prev)
{
  hwloc_obj_t next = hwloc_get_next_obj_by_depth(topology, depth, prev);
  while (next && !hwloc_bitmap_intersects(set, next->cpuset))
    next = next->next_cousin;
  return next;
}

/** \brief Iterate through same-type objects covering at least CPU set \p set
 *
 * If object \p prev is \c NULL, return the first object of type \p
 * type covering at least part of CPU set \p set.  The next invokation
 * should pass the previous return value in \p prev so as to obtain
 * the next object of type \p type covering at least another part of
 * \p set.
 *
 * If there are no or multiple depths for type \p type, \c NULL is returned.
 * The caller may fallback to hwloc_get_next_obj_covering_cpuset_by_depth()
 * for each depth.
 */
static __hwloc_inline hwloc_obj_t
hwloc_get_next_obj_covering_cpuset_by_type(hwloc_topology_t topology, hwloc_const_cpuset_t set,
					   hwloc_obj_type_t type, hwloc_obj_t prev)
{
  int depth = hwloc_get_type_depth(topology, type);
  if (depth == HWLOC_TYPE_DEPTH_UNKNOWN || depth == HWLOC_TYPE_DEPTH_MULTIPLE)
    return NULL;
  return hwloc_get_next_obj_covering_cpuset_by_depth(topology, set, depth, prev);
}

/** @} */



/** \defgroup hwlocality_helper_find_cache Cache-specific Finding Helpers
 * @{
 */

/** \brief Get the first cache covering a cpuset \p set
 *
 * \return \c NULL if no cache matches
 */
static __hwloc_inline hwloc_obj_t __hwloc_attribute_pure
hwloc_get_cache_covering_cpuset (hwloc_topology_t topology, hwloc_const_cpuset_t set)
{
  hwloc_obj_t current = hwloc_get_obj_covering_cpuset(topology, set);
  while (current) {
    if (current->type == HWLOC_OBJ_CACHE)
      return current;
    current = current->parent;
  }
  return NULL;
}

/** \brief Get the first cache shared between an object and somebody else
 *
 * \return \c NULL if no cache matches
 */
static __hwloc_inline hwloc_obj_t __hwloc_attribute_pure
hwloc_get_shared_cache_covering_obj (hwloc_topology_t topology __hwloc_attribute_unused, hwloc_obj_t obj)
{
  hwloc_obj_t current = obj->parent;
  while (current) {
    if (!hwloc_bitmap_isequal(current->cpuset, obj->cpuset)
        && current->type == HWLOC_OBJ_CACHE)
      return current;
    current = current->parent;
  }
  return NULL;
}

/** @} */



/** \defgroup hwlocality_helper_traversal Advanced Traversal Helpers
 * @{
 */

/** \brief Do a depth-first traversal of the topology to find and sort
 *
 *  all objects that are at the same depth than \p src.
 *  Report in \p objs up to \p max physically closest ones to \p src.
 *
 *  \return the number of objects returned in \p objs.
 */
/* TODO: rather provide an iterator? Provide a way to know how much should be allocated? By returning the total number of objects instead? */
HWLOC_DECLSPEC unsigned hwloc_get_closest_objs (hwloc_topology_t topology, hwloc_obj_t src, hwloc_obj_t * __hwloc_restrict objs, unsigned max);

/** \brief Find an object below another object, both specified by types and indexes.
 *
 * Start from the top system object and find object of type \p type1
 * and index \p idx1.  Then look below this object and find another
 * object of type \p type2 and index \p idx2.  Indexes are specified
 * within the parent, not withing the entire system.
 *
 * For instance, if type1 is SOCKET, idx1 is 2, type2 is CORE and idx2
 * is 3, return the fourth core object below the third socket.
 */
static __hwloc_inline hwloc_obj_t __hwloc_attribute_pure
hwloc_get_obj_below_by_type (hwloc_topology_t topology,
			     hwloc_obj_type_t type1, unsigned idx1,
			     hwloc_obj_type_t type2, unsigned idx2)
{
  hwloc_obj_t obj;

  obj = hwloc_get_obj_by_type (topology, type1, idx1);
  if (!obj)
    return NULL;

  return hwloc_get_obj_inside_cpuset_by_type(topology, obj->cpuset, type2, idx2);
}

/** \brief Find an object below a chain of objects specified by types and indexes.
 *
 * This is a generalized version of hwloc_get_obj_below_by_type().
 *
 * Arrays \p typev and \p idxv must contain \p nr types and indexes.
 *
 * Start from the top system object and walk the arrays \p typev and \p idxv.
 * For each type and index couple in the arrays, look under the previously found
 * object to find the index-th object of the given type.
 * Indexes are specified within the parent, not withing the entire system.
 *
 * For instance, if nr is 3, typev contains NODE, SOCKET and CORE,
 * and idxv contains 0, 1 and 2, return the third core object below
 * the second socket below the first NUMA node.
 */
static __hwloc_inline hwloc_obj_t __hwloc_attribute_pure
hwloc_get_obj_below_array_by_type (hwloc_topology_t topology, int nr, hwloc_obj_type_t *typev, unsigned *idxv)
{
  hwloc_obj_t obj = hwloc_get_root_obj(topology);
  int i;

  for(i=0; i<nr; i++) {
    obj = hwloc_get_obj_inside_cpuset_by_type(topology, obj->cpuset, typev[i], idxv[i]);
    if (!obj)
      return NULL;
  }

  return obj;
}

/** @} */



/** \defgroup hwlocality_helper_binding Binding Helpers
 * @{
 */

/** \brief Distribute \p n items over the topology under \p root
 *
 * Array \p cpuset will be filled with \p n cpusets distributed linearly over
 * the topology under \p root .
 *
 * This is typically useful when an application wants to distribute \p n
 * threads over a machine, giving each of them as much private cache as
 * possible and keeping them locally in number order.
 *
 * The caller may typically want to also call hwloc_bitmap_singlify()
 * before binding a thread so that it does not move at all.
 */
static __hwloc_inline void
hwloc_distribute(hwloc_topology_t topology, hwloc_obj_t root, hwloc_cpuset_t *cpuset, unsigned n)
{
  unsigned i;
  unsigned u;
  unsigned chunk_size, complete_chunks;
  hwloc_cpuset_t *cpusetp;

  if (!root->arity || n == 1) {
    /* Got to the bottom, we can't split any more, put everything there.  */
    for (i=0; i<n; i++)
      cpuset[i] = hwloc_bitmap_dup(root->cpuset);
    return;
  }

  /* Divide n in root->arity chunks.  */
  chunk_size = (n + root->arity - 1) / root->arity;
  complete_chunks = n % root->arity;
  if (!complete_chunks)
    complete_chunks = root->arity;

  /* Allocate complete chunks first.  */
  for (cpusetp = cpuset, i = 0;
       i < complete_chunks;
       i ++, cpusetp += chunk_size)
    hwloc_distribute(topology, root->children[i], cpusetp, chunk_size);

  /* Now allocate not-so-complete chunks.  */
  for (u = i;
       u < root->arity;
       u++, cpusetp += chunk_size-1)
    hwloc_distribute(topology, root->children[u], cpusetp, chunk_size-1);
}

/** @} */



<<<<<<< HEAD
/** \defgroup hwlocality_distances Distances
 * @{
 */

/** \brief Get the distances between all objects at the given depth.
 *
 * \return a distances structure containing a matrix with all distances
 * between all objects at the given depth.
 *
 * Slot i+nbobjs*j contains the distance from the object of logical index i
 * the object of logical index j.
 *
 * \note This function only returns matrices covering the whole topology,
 * without any unknown distance value. Those matrices are available in
 * top-level object of the hierarchy. Matrices of lower objects are not
 * reported here since they cover only part of the machine.
 *
 * The returned structure belongs to the hwloc library. The caller should
 * not modify or free it.
 *
 * \return \c NULL if no such distance matrix exists.
 */

static __hwloc_inline const struct hwloc_distances_s *
hwloc_get_whole_distance_matrix(hwloc_topology_t topology, unsigned depth)
{
  hwloc_obj_t root = hwloc_get_root_obj(topology);
  unsigned i;
  for(i=0; i<root->distances_count; i++)
    if (root->distances[i].relative_depth == depth)
      return &root->distances[i];
  return NULL;
}

/** \brief Get distances for the given depth and covering some objects
 *
 * Return a distance matrix that describes depth \p depth and covers at
 * least object \p obj and all its ancestors.
 *
 * When looking for the distance between some objects, a common ancestor should
 * be passed in \p obj.
 *
 * \p firstp is set to logical index of the first object described by the matrix.
 *
 * The returned structure belongs to the hwloc library. The caller should
 * not modify or free it.
 */
static __hwloc_inline const struct hwloc_distances_s *
hwloc_get_distance_matrix_covering_obj_by_depth(hwloc_topology_t topology,
						hwloc_obj_t obj, unsigned depth,
						unsigned *firstp)
{
  while (obj) {
    unsigned i;
    for(i=0; i<obj->distances_count; i++)
      if (obj->distances[i].relative_depth == depth - obj->depth) {
	if (!obj->distances[i].nbobjs)
	  continue;
	*firstp = hwloc_get_next_obj_inside_cpuset_by_depth(topology, obj->cpuset, depth, NULL)->logical_index;
	return &obj->distances[i];
      }
    obj = obj->parent;
  }
  return NULL;
}

/** \brief Get the latency in both directions between two objects.
 *
 * Look at ancestor objects from the bottom to the top until one of them
 * contains a distance matrix that matches the objects exactly.
 *
 * \p latency gets the value from object \p obj1 to \p obj2, while
 * \p reverse_latency gets the reverse-direction value, which
 * may be different on some architectures.
 *
 * \return -1 if no ancestor contains a matching latency matrix.
 */
static __hwloc_inline int
hwloc_get_latency(hwloc_topology_t topology,
		   hwloc_obj_t obj1, hwloc_obj_t obj2,
		   float *latency, float *reverse_latency)
{
  hwloc_obj_t ancestor;
  const struct hwloc_distances_s * distances;
  unsigned first_logical ;

  if (obj1->depth != obj2->depth) {
    errno = EINVAL;
    return -1;
  }

  ancestor = hwloc_get_common_ancestor_obj(topology, obj1, obj2);
  distances = hwloc_get_distance_matrix_covering_obj_by_depth(topology, ancestor, obj1->depth, &first_logical);
  if (distances && distances->latency) {
    const float * latency_matrix = distances->latency;
    unsigned nbobjs = distances->nbobjs;
    unsigned l1 = obj1->logical_index - first_logical;
    unsigned l2 = obj2->logical_index - first_logical;
    *latency = latency_matrix[l1*nbobjs+l2];
    *reverse_latency = latency_matrix[l2*nbobjs+l1];
    return 0;
  }

  errno = ENOSYS;
  return -1;
}

/** @} */



=======
>>>>>>> 1477f04b
/** \defgroup hwlocality_helper_cpuset Cpuset Helpers
 * @{
 */
/* \brief Get complete CPU set
 *
 * \return the complete CPU set of logical processors of the system. If the
 * topology is the result of a combination of several systems, NULL is
 * returned.
 *
 * \note The returned cpuset is not newly allocated and should thus not be
 * changed or freed; hwloc_cpuset_dup must be used to obtain a local copy.
 */
static __hwloc_inline hwloc_const_cpuset_t __hwloc_attribute_pure
hwloc_topology_get_complete_cpuset(hwloc_topology_t topology)
{
  return hwloc_get_root_obj(topology)->complete_cpuset;
}

/* \brief Get topology CPU set
 *
 * \return the CPU set of logical processors of the system for which hwloc
 * provides topology information. This is equivalent to the cpuset of the
 * system object. If the topology is the result of a combination of several
 * systems, NULL is returned.
 *
 * \note The returned cpuset is not newly allocated and should thus not be
 * changed or freed; hwloc_cpuset_dup must be used to obtain a local copy.
 */
static __hwloc_inline hwloc_const_cpuset_t __hwloc_attribute_pure
hwloc_topology_get_topology_cpuset(hwloc_topology_t topology)
{
  return hwloc_get_root_obj(topology)->cpuset;
}

/** \brief Get online CPU set
 *
 * \return the CPU set of online logical processors of the system. If the
 * topology is the result of a combination of several systems, NULL is
 * returned.
 *
 * \note The returned cpuset is not newly allocated and should thus not be
 * changed or freed; hwloc_cpuset_dup must be used to obtain a local copy.
 */
static __hwloc_inline hwloc_const_cpuset_t __hwloc_attribute_pure
hwloc_topology_get_online_cpuset(hwloc_topology_t topology)
{
  return hwloc_get_root_obj(topology)->online_cpuset;
}

/** \brief Get allowed CPU set
 *
 * \return the CPU set of allowed logical processors of the system. If the
 * topology is the result of a combination of several systems, NULL is
 * returned.
 *
 * \note The returned cpuset is not newly allocated and should thus not be
 * changed or freed, hwloc_cpuset_dup must be used to obtain a local copy.
 */
static __hwloc_inline hwloc_const_cpuset_t __hwloc_attribute_pure
hwloc_topology_get_allowed_cpuset(hwloc_topology_t topology)
{
  return hwloc_get_root_obj(topology)->allowed_cpuset;
}

<<<<<<< HEAD
=======
/** @} */



/** \defgroup hwlocality_helper_nodeset Nodeset Helpers
 * @{
 */
/* \brief Get complete node set
 *
 * \return the complete node set of memory of the system. If the
 * topology is the result of a combination of several systems, or if it
 * contains no NUMA memory nodes, NULL is returned;
 *
 * \note The returned nodeset is not newly allocated and should thus not be
 * changed or freed; hwloc_nodeset_dup must be used to obtain a local copy.
 */
static __hwloc_inline hwloc_const_nodeset_t __hwloc_attribute_pure
hwloc_topology_get_complete_nodeset(hwloc_topology_t topology)
{
  return hwloc_get_root_obj(topology)->complete_nodeset;
}

/* \brief Get topology node set
 *
 * \return the node set of memory of the system for which hwloc
 * provides topology information. This is equivalent to the nodeset of the
 * system object. If the topology is the result of a combination of several
 * systems, or if it contains no NUMA memory nodes, NULL is returned.
 *
 * \note The returned nodeset is not newly allocated and should thus not be
 * changed or freed; hwloc_nodeset_dup must be used to obtain a local copy.
 */
static __hwloc_inline hwloc_const_nodeset_t __hwloc_attribute_pure
hwloc_topology_get_topology_nodeset(hwloc_topology_t topology)
{
  return hwloc_get_root_obj(topology)->nodeset;
}

/** \brief Get allowed node set
 *
 * \return the node set of allowed memory of the system. If the
 * topology is the result of a combination of several systems, or if it
 * contains no NUMA memory nodes, NULL is returned.
 *
 * \note The returned nodeset is not newly allocated and should thus not be
 * changed or freed, hwloc_nodeset_dup must be used to obtain a local copy.
 */
static __hwloc_inline hwloc_const_nodeset_t __hwloc_attribute_pure
hwloc_topology_get_allowed_nodeset(hwloc_topology_t topology)
{
  return hwloc_get_root_obj(topology)->allowed_nodeset;
}

>>>>>>> 1477f04b
/** @} */



/** \defgroup hwlocality_helper_nodeset_convert Conversion between cpuset and nodeset 
 *
 * There are two semantics for converting cpusets to nodesets depending on how
 * non-NUMA machines are handled.
 *
 * When manipulating nodesets for memory binding, non-NUMA machines should be
 * considered as having a single NUMA node. The standard conversion routines
 * below should be used so that marking the first bit of the nodeset means
 * that memory should be bound to a non-NUMA whole machine.
 *
 * When manipulating nodesets as an actual list of NUMA nodes without any
 * need to handle memory binding on non-NUMA machines, the strict conversion
 * routines may be used instead.
 * @{
 */

/** \brief Convert a CPU set into a NUMA node set and handle non-NUMA cases
 *
 * If some NUMA nodes have no CPUs at all, this function never sets their
 * indexes in the output node set, even if a full CPU set is given in input.
 *
 * If the topology contains no NUMA nodes, the machine is considered
 * as a single memory node, and the following behavior is used:
 * If \p cpuset is empty, \p nodeset will be emptied as well.
 * Otherwise \p nodeset will be entirely filled.
 */
static __hwloc_inline void
hwloc_cpuset_to_nodeset(hwloc_topology_t topology, hwloc_const_cpuset_t cpuset, hwloc_nodeset_t nodeset)
{
	int depth = hwloc_get_type_depth(topology, HWLOC_OBJ_NODE);
	hwloc_obj_t obj;

	if (depth == HWLOC_TYPE_DEPTH_UNKNOWN) {
		 if (hwloc_bitmap_iszero(cpuset))
			hwloc_bitmap_zero(nodeset);
		else
			/* Assume the whole system */
			hwloc_bitmap_fill(nodeset);
		return;
	}

	hwloc_bitmap_zero(nodeset);
	obj = NULL;
	while ((obj = hwloc_get_next_obj_covering_cpuset_by_depth(topology, cpuset, depth, obj)) != NULL)
		hwloc_bitmap_set(nodeset, obj->os_index);
}

/** \brief Convert a CPU set into a NUMA node set without handling non-NUMA cases
 *
 * This is the strict variant of ::hwloc_cpuset_to_nodeset. It does not fix
 * non-NUMA cases. If the topology contains some NUMA nodes, behave exactly
 * the same. However, if the topology contains no NUMA nodes, return an empty
 * nodeset.
 */
static __hwloc_inline void
hwloc_cpuset_to_nodeset_strict(struct hwloc_topology *topology, hwloc_const_cpuset_t cpuset, hwloc_nodeset_t nodeset)
{
	int depth = hwloc_get_type_depth(topology, HWLOC_OBJ_NODE);
	hwloc_obj_t obj;
	if (depth == HWLOC_TYPE_DEPTH_UNKNOWN )
		return;
	hwloc_bitmap_zero(nodeset);
	obj = NULL;
	while ((obj = hwloc_get_next_obj_covering_cpuset_by_depth(topology, cpuset, depth, obj)) != NULL)
		hwloc_bitmap_set(nodeset, obj->os_index);
}

/** \brief Convert a NUMA node set into a CPU set and handle non-NUMA cases
 *
 * If the topology contains no NUMA nodes, the machine is considered
 * as a single memory node, and the following behavior is used:
 * If \p nodeset is empty, \p cpuset will be emptied as well.
 * Otherwise \p cpuset will be entirely filled.
 * This is useful for manipulating memory binding sets.
 */
static __hwloc_inline void
hwloc_cpuset_from_nodeset(hwloc_topology_t topology, hwloc_cpuset_t cpuset, hwloc_const_nodeset_t nodeset)
{
	int depth = hwloc_get_type_depth(topology, HWLOC_OBJ_NODE);
	hwloc_obj_t obj;

	if (depth == HWLOC_TYPE_DEPTH_UNKNOWN ) {
		if (hwloc_bitmap_iszero(nodeset))
			hwloc_bitmap_zero(cpuset);
		else
			/* Assume the whole system */
			hwloc_bitmap_fill(cpuset);
		return;
	}

	hwloc_bitmap_zero(cpuset);
	obj = NULL;
	while ((obj = hwloc_get_next_obj_by_depth(topology, depth, obj)) != NULL) {
		if (hwloc_bitmap_isset(nodeset, obj->os_index))
			hwloc_bitmap_or(cpuset, cpuset, obj->cpuset);
	}
}

/** \brief Convert a NUMA node set into a CPU set without handling non-NUMA cases
 *
 * This is the strict variant of ::hwloc_cpuset_from_nodeset. It does not fix
 * non-NUMA cases. If the topology contains some NUMA nodes, behave exactly
 * the same. However, if the topology contains no NUMA nodes, return an empty
 * cpuset.
 */
static __hwloc_inline void
hwloc_cpuset_from_nodeset_strict(struct hwloc_topology *topology, hwloc_cpuset_t cpuset, hwloc_const_nodeset_t nodeset)
{
	int depth = hwloc_get_type_depth(topology, HWLOC_OBJ_NODE);
	hwloc_obj_t obj;
	if (depth == HWLOC_TYPE_DEPTH_UNKNOWN )
		return;
	hwloc_bitmap_zero(cpuset);
	obj = NULL;
	while ((obj = hwloc_get_next_obj_by_depth(topology, depth, obj)) != NULL)
		if (hwloc_bitmap_isset(nodeset, obj->os_index))
			hwloc_bitmap_or(cpuset, cpuset, obj->cpuset);
}

/** @} */



/* TODO: add helper which changes the current memory policy and allocates bound
 * memory, to maximize chances to get something bound at the expense of
 * changing the current memory policy.  */



#ifdef __cplusplus
} /* extern "C" */
#endif


#endif /* HWLOC_HELPER_H */<|MERGE_RESOLUTION|>--- conflicted
+++ resolved
@@ -626,7 +626,256 @@
 
 
 
-<<<<<<< HEAD
+/** \defgroup hwlocality_helper_cpuset Cpuset Helpers
+ * @{
+ */
+/* \brief Get complete CPU set
+ *
+ * \return the complete CPU set of logical processors of the system. If the
+ * topology is the result of a combination of several systems, NULL is
+ * returned.
+ *
+ * \note The returned cpuset is not newly allocated and should thus not be
+ * changed or freed; hwloc_cpuset_dup must be used to obtain a local copy.
+ */
+static __hwloc_inline hwloc_const_cpuset_t __hwloc_attribute_pure
+hwloc_topology_get_complete_cpuset(hwloc_topology_t topology)
+{
+  return hwloc_get_root_obj(topology)->complete_cpuset;
+}
+
+/* \brief Get topology CPU set
+ *
+ * \return the CPU set of logical processors of the system for which hwloc
+ * provides topology information. This is equivalent to the cpuset of the
+ * system object. If the topology is the result of a combination of several
+ * systems, NULL is returned.
+ *
+ * \note The returned cpuset is not newly allocated and should thus not be
+ * changed or freed; hwloc_cpuset_dup must be used to obtain a local copy.
+ */
+static __hwloc_inline hwloc_const_cpuset_t __hwloc_attribute_pure
+hwloc_topology_get_topology_cpuset(hwloc_topology_t topology)
+{
+  return hwloc_get_root_obj(topology)->cpuset;
+}
+
+/** \brief Get online CPU set
+ *
+ * \return the CPU set of online logical processors of the system. If the
+ * topology is the result of a combination of several systems, NULL is
+ * returned.
+ *
+ * \note The returned cpuset is not newly allocated and should thus not be
+ * changed or freed; hwloc_cpuset_dup must be used to obtain a local copy.
+ */
+static __hwloc_inline hwloc_const_cpuset_t __hwloc_attribute_pure
+hwloc_topology_get_online_cpuset(hwloc_topology_t topology)
+{
+  return hwloc_get_root_obj(topology)->online_cpuset;
+}
+
+/** \brief Get allowed CPU set
+ *
+ * \return the CPU set of allowed logical processors of the system. If the
+ * topology is the result of a combination of several systems, NULL is
+ * returned.
+ *
+ * \note The returned cpuset is not newly allocated and should thus not be
+ * changed or freed, hwloc_cpuset_dup must be used to obtain a local copy.
+ */
+static __hwloc_inline hwloc_const_cpuset_t __hwloc_attribute_pure
+hwloc_topology_get_allowed_cpuset(hwloc_topology_t topology)
+{
+  return hwloc_get_root_obj(topology)->allowed_cpuset;
+}
+
+/** @} */
+
+
+
+/** \defgroup hwlocality_helper_nodeset Nodeset Helpers
+ * @{
+ */
+/* \brief Get complete node set
+ *
+ * \return the complete node set of memory of the system. If the
+ * topology is the result of a combination of several systems, or if it
+ * contains no NUMA memory nodes, NULL is returned;
+ *
+ * \note The returned nodeset is not newly allocated and should thus not be
+ * changed or freed; hwloc_nodeset_dup must be used to obtain a local copy.
+ */
+static __hwloc_inline hwloc_const_nodeset_t __hwloc_attribute_pure
+hwloc_topology_get_complete_nodeset(hwloc_topology_t topology)
+{
+  return hwloc_get_root_obj(topology)->complete_nodeset;
+}
+
+/* \brief Get topology node set
+ *
+ * \return the node set of memory of the system for which hwloc
+ * provides topology information. This is equivalent to the nodeset of the
+ * system object. If the topology is the result of a combination of several
+ * systems, or if it contains no NUMA memory nodes, NULL is returned.
+ *
+ * \note The returned nodeset is not newly allocated and should thus not be
+ * changed or freed; hwloc_nodeset_dup must be used to obtain a local copy.
+ */
+static __hwloc_inline hwloc_const_nodeset_t __hwloc_attribute_pure
+hwloc_topology_get_topology_nodeset(hwloc_topology_t topology)
+{
+  return hwloc_get_root_obj(topology)->nodeset;
+}
+
+/** \brief Get allowed node set
+ *
+ * \return the node set of allowed memory of the system. If the
+ * topology is the result of a combination of several systems, or if it
+ * contains no NUMA memory nodes, NULL is returned.
+ *
+ * \note The returned nodeset is not newly allocated and should thus not be
+ * changed or freed, hwloc_nodeset_dup must be used to obtain a local copy.
+ */
+static __hwloc_inline hwloc_const_nodeset_t __hwloc_attribute_pure
+hwloc_topology_get_allowed_nodeset(hwloc_topology_t topology)
+{
+  return hwloc_get_root_obj(topology)->allowed_nodeset;
+}
+
+/** @} */
+
+
+
+/** \defgroup hwlocality_helper_nodeset_convert Conversion between cpuset and nodeset 
+ *
+ * There are two semantics for converting cpusets to nodesets depending on how
+ * non-NUMA machines are handled.
+ *
+ * When manipulating nodesets for memory binding, non-NUMA machines should be
+ * considered as having a single NUMA node. The standard conversion routines
+ * below should be used so that marking the first bit of the nodeset means
+ * that memory should be bound to a non-NUMA whole machine.
+ *
+ * When manipulating nodesets as an actual list of NUMA nodes without any
+ * need to handle memory binding on non-NUMA machines, the strict conversion
+ * routines may be used instead.
+ * @{
+ */
+
+/** \brief Convert a CPU set into a NUMA node set and handle non-NUMA cases
+ *
+ * If some NUMA nodes have no CPUs at all, this function never sets their
+ * indexes in the output node set, even if a full CPU set is given in input.
+ *
+ * If the topology contains no NUMA nodes, the machine is considered
+ * as a single memory node, and the following behavior is used:
+ * If \p cpuset is empty, \p nodeset will be emptied as well.
+ * Otherwise \p nodeset will be entirely filled.
+ */
+static __hwloc_inline void
+hwloc_cpuset_to_nodeset(hwloc_topology_t topology, hwloc_const_cpuset_t cpuset, hwloc_nodeset_t nodeset)
+{
+	int depth = hwloc_get_type_depth(topology, HWLOC_OBJ_NODE);
+	hwloc_obj_t obj;
+
+	if (depth == HWLOC_TYPE_DEPTH_UNKNOWN) {
+		 if (hwloc_bitmap_iszero(cpuset))
+			hwloc_bitmap_zero(nodeset);
+		else
+			/* Assume the whole system */
+			hwloc_bitmap_fill(nodeset);
+		return;
+	}
+
+	hwloc_bitmap_zero(nodeset);
+	obj = NULL;
+	while ((obj = hwloc_get_next_obj_covering_cpuset_by_depth(topology, cpuset, depth, obj)) != NULL)
+		hwloc_bitmap_set(nodeset, obj->os_index);
+}
+
+/** \brief Convert a CPU set into a NUMA node set without handling non-NUMA cases
+ *
+ * This is the strict variant of ::hwloc_cpuset_to_nodeset. It does not fix
+ * non-NUMA cases. If the topology contains some NUMA nodes, behave exactly
+ * the same. However, if the topology contains no NUMA nodes, return an empty
+ * nodeset.
+ */
+static __hwloc_inline void
+hwloc_cpuset_to_nodeset_strict(struct hwloc_topology *topology, hwloc_const_cpuset_t cpuset, hwloc_nodeset_t nodeset)
+{
+	int depth = hwloc_get_type_depth(topology, HWLOC_OBJ_NODE);
+	hwloc_obj_t obj;
+	if (depth == HWLOC_TYPE_DEPTH_UNKNOWN )
+		return;
+	hwloc_bitmap_zero(nodeset);
+	obj = NULL;
+	while ((obj = hwloc_get_next_obj_covering_cpuset_by_depth(topology, cpuset, depth, obj)) != NULL)
+		hwloc_bitmap_set(nodeset, obj->os_index);
+}
+
+/** \brief Convert a NUMA node set into a CPU set and handle non-NUMA cases
+ *
+ * If the topology contains no NUMA nodes, the machine is considered
+ * as a single memory node, and the following behavior is used:
+ * If \p nodeset is empty, \p cpuset will be emptied as well.
+ * Otherwise \p cpuset will be entirely filled.
+ * This is useful for manipulating memory binding sets.
+ */
+static __hwloc_inline void
+hwloc_cpuset_from_nodeset(hwloc_topology_t topology, hwloc_cpuset_t cpuset, hwloc_const_nodeset_t nodeset)
+{
+	int depth = hwloc_get_type_depth(topology, HWLOC_OBJ_NODE);
+	hwloc_obj_t obj;
+
+	if (depth == HWLOC_TYPE_DEPTH_UNKNOWN ) {
+		if (hwloc_bitmap_iszero(nodeset))
+			hwloc_bitmap_zero(cpuset);
+		else
+			/* Assume the whole system */
+			hwloc_bitmap_fill(cpuset);
+		return;
+	}
+
+	hwloc_bitmap_zero(cpuset);
+	obj = NULL;
+	while ((obj = hwloc_get_next_obj_by_depth(topology, depth, obj)) != NULL) {
+		if (hwloc_bitmap_isset(nodeset, obj->os_index))
+			hwloc_bitmap_or(cpuset, cpuset, obj->cpuset);
+	}
+}
+
+/** \brief Convert a NUMA node set into a CPU set without handling non-NUMA cases
+ *
+ * This is the strict variant of ::hwloc_cpuset_from_nodeset. It does not fix
+ * non-NUMA cases. If the topology contains some NUMA nodes, behave exactly
+ * the same. However, if the topology contains no NUMA nodes, return an empty
+ * cpuset.
+ */
+static __hwloc_inline void
+hwloc_cpuset_from_nodeset_strict(struct hwloc_topology *topology, hwloc_cpuset_t cpuset, hwloc_const_nodeset_t nodeset)
+{
+	int depth = hwloc_get_type_depth(topology, HWLOC_OBJ_NODE);
+	hwloc_obj_t obj;
+	if (depth == HWLOC_TYPE_DEPTH_UNKNOWN )
+		return;
+	hwloc_bitmap_zero(cpuset);
+	obj = NULL;
+	while ((obj = hwloc_get_next_obj_by_depth(topology, depth, obj)) != NULL)
+		if (hwloc_bitmap_isset(nodeset, obj->os_index))
+			hwloc_bitmap_or(cpuset, cpuset, obj->cpuset);
+}
+
+/** @} */
+
+
+
+/* TODO: add helper which changes the current memory policy and allocates bound
+ * memory, to maximize chances to get something bound at the expense of
+ * changing the current memory policy.  */
+
+
+
 /** \defgroup hwlocality_distances Distances
  * @{
  */
@@ -738,261 +987,6 @@
 
 
 
-=======
->>>>>>> 1477f04b
-/** \defgroup hwlocality_helper_cpuset Cpuset Helpers
- * @{
- */
-/* \brief Get complete CPU set
- *
- * \return the complete CPU set of logical processors of the system. If the
- * topology is the result of a combination of several systems, NULL is
- * returned.
- *
- * \note The returned cpuset is not newly allocated and should thus not be
- * changed or freed; hwloc_cpuset_dup must be used to obtain a local copy.
- */
-static __hwloc_inline hwloc_const_cpuset_t __hwloc_attribute_pure
-hwloc_topology_get_complete_cpuset(hwloc_topology_t topology)
-{
-  return hwloc_get_root_obj(topology)->complete_cpuset;
-}
-
-/* \brief Get topology CPU set
- *
- * \return the CPU set of logical processors of the system for which hwloc
- * provides topology information. This is equivalent to the cpuset of the
- * system object. If the topology is the result of a combination of several
- * systems, NULL is returned.
- *
- * \note The returned cpuset is not newly allocated and should thus not be
- * changed or freed; hwloc_cpuset_dup must be used to obtain a local copy.
- */
-static __hwloc_inline hwloc_const_cpuset_t __hwloc_attribute_pure
-hwloc_topology_get_topology_cpuset(hwloc_topology_t topology)
-{
-  return hwloc_get_root_obj(topology)->cpuset;
-}
-
-/** \brief Get online CPU set
- *
- * \return the CPU set of online logical processors of the system. If the
- * topology is the result of a combination of several systems, NULL is
- * returned.
- *
- * \note The returned cpuset is not newly allocated and should thus not be
- * changed or freed; hwloc_cpuset_dup must be used to obtain a local copy.
- */
-static __hwloc_inline hwloc_const_cpuset_t __hwloc_attribute_pure
-hwloc_topology_get_online_cpuset(hwloc_topology_t topology)
-{
-  return hwloc_get_root_obj(topology)->online_cpuset;
-}
-
-/** \brief Get allowed CPU set
- *
- * \return the CPU set of allowed logical processors of the system. If the
- * topology is the result of a combination of several systems, NULL is
- * returned.
- *
- * \note The returned cpuset is not newly allocated and should thus not be
- * changed or freed, hwloc_cpuset_dup must be used to obtain a local copy.
- */
-static __hwloc_inline hwloc_const_cpuset_t __hwloc_attribute_pure
-hwloc_topology_get_allowed_cpuset(hwloc_topology_t topology)
-{
-  return hwloc_get_root_obj(topology)->allowed_cpuset;
-}
-
-<<<<<<< HEAD
-=======
-/** @} */
-
-
-
-/** \defgroup hwlocality_helper_nodeset Nodeset Helpers
- * @{
- */
-/* \brief Get complete node set
- *
- * \return the complete node set of memory of the system. If the
- * topology is the result of a combination of several systems, or if it
- * contains no NUMA memory nodes, NULL is returned;
- *
- * \note The returned nodeset is not newly allocated and should thus not be
- * changed or freed; hwloc_nodeset_dup must be used to obtain a local copy.
- */
-static __hwloc_inline hwloc_const_nodeset_t __hwloc_attribute_pure
-hwloc_topology_get_complete_nodeset(hwloc_topology_t topology)
-{
-  return hwloc_get_root_obj(topology)->complete_nodeset;
-}
-
-/* \brief Get topology node set
- *
- * \return the node set of memory of the system for which hwloc
- * provides topology information. This is equivalent to the nodeset of the
- * system object. If the topology is the result of a combination of several
- * systems, or if it contains no NUMA memory nodes, NULL is returned.
- *
- * \note The returned nodeset is not newly allocated and should thus not be
- * changed or freed; hwloc_nodeset_dup must be used to obtain a local copy.
- */
-static __hwloc_inline hwloc_const_nodeset_t __hwloc_attribute_pure
-hwloc_topology_get_topology_nodeset(hwloc_topology_t topology)
-{
-  return hwloc_get_root_obj(topology)->nodeset;
-}
-
-/** \brief Get allowed node set
- *
- * \return the node set of allowed memory of the system. If the
- * topology is the result of a combination of several systems, or if it
- * contains no NUMA memory nodes, NULL is returned.
- *
- * \note The returned nodeset is not newly allocated and should thus not be
- * changed or freed, hwloc_nodeset_dup must be used to obtain a local copy.
- */
-static __hwloc_inline hwloc_const_nodeset_t __hwloc_attribute_pure
-hwloc_topology_get_allowed_nodeset(hwloc_topology_t topology)
-{
-  return hwloc_get_root_obj(topology)->allowed_nodeset;
-}
-
->>>>>>> 1477f04b
-/** @} */
-
-
-
-/** \defgroup hwlocality_helper_nodeset_convert Conversion between cpuset and nodeset 
- *
- * There are two semantics for converting cpusets to nodesets depending on how
- * non-NUMA machines are handled.
- *
- * When manipulating nodesets for memory binding, non-NUMA machines should be
- * considered as having a single NUMA node. The standard conversion routines
- * below should be used so that marking the first bit of the nodeset means
- * that memory should be bound to a non-NUMA whole machine.
- *
- * When manipulating nodesets as an actual list of NUMA nodes without any
- * need to handle memory binding on non-NUMA machines, the strict conversion
- * routines may be used instead.
- * @{
- */
-
-/** \brief Convert a CPU set into a NUMA node set and handle non-NUMA cases
- *
- * If some NUMA nodes have no CPUs at all, this function never sets their
- * indexes in the output node set, even if a full CPU set is given in input.
- *
- * If the topology contains no NUMA nodes, the machine is considered
- * as a single memory node, and the following behavior is used:
- * If \p cpuset is empty, \p nodeset will be emptied as well.
- * Otherwise \p nodeset will be entirely filled.
- */
-static __hwloc_inline void
-hwloc_cpuset_to_nodeset(hwloc_topology_t topology, hwloc_const_cpuset_t cpuset, hwloc_nodeset_t nodeset)
-{
-	int depth = hwloc_get_type_depth(topology, HWLOC_OBJ_NODE);
-	hwloc_obj_t obj;
-
-	if (depth == HWLOC_TYPE_DEPTH_UNKNOWN) {
-		 if (hwloc_bitmap_iszero(cpuset))
-			hwloc_bitmap_zero(nodeset);
-		else
-			/* Assume the whole system */
-			hwloc_bitmap_fill(nodeset);
-		return;
-	}
-
-	hwloc_bitmap_zero(nodeset);
-	obj = NULL;
-	while ((obj = hwloc_get_next_obj_covering_cpuset_by_depth(topology, cpuset, depth, obj)) != NULL)
-		hwloc_bitmap_set(nodeset, obj->os_index);
-}
-
-/** \brief Convert a CPU set into a NUMA node set without handling non-NUMA cases
- *
- * This is the strict variant of ::hwloc_cpuset_to_nodeset. It does not fix
- * non-NUMA cases. If the topology contains some NUMA nodes, behave exactly
- * the same. However, if the topology contains no NUMA nodes, return an empty
- * nodeset.
- */
-static __hwloc_inline void
-hwloc_cpuset_to_nodeset_strict(struct hwloc_topology *topology, hwloc_const_cpuset_t cpuset, hwloc_nodeset_t nodeset)
-{
-	int depth = hwloc_get_type_depth(topology, HWLOC_OBJ_NODE);
-	hwloc_obj_t obj;
-	if (depth == HWLOC_TYPE_DEPTH_UNKNOWN )
-		return;
-	hwloc_bitmap_zero(nodeset);
-	obj = NULL;
-	while ((obj = hwloc_get_next_obj_covering_cpuset_by_depth(topology, cpuset, depth, obj)) != NULL)
-		hwloc_bitmap_set(nodeset, obj->os_index);
-}
-
-/** \brief Convert a NUMA node set into a CPU set and handle non-NUMA cases
- *
- * If the topology contains no NUMA nodes, the machine is considered
- * as a single memory node, and the following behavior is used:
- * If \p nodeset is empty, \p cpuset will be emptied as well.
- * Otherwise \p cpuset will be entirely filled.
- * This is useful for manipulating memory binding sets.
- */
-static __hwloc_inline void
-hwloc_cpuset_from_nodeset(hwloc_topology_t topology, hwloc_cpuset_t cpuset, hwloc_const_nodeset_t nodeset)
-{
-	int depth = hwloc_get_type_depth(topology, HWLOC_OBJ_NODE);
-	hwloc_obj_t obj;
-
-	if (depth == HWLOC_TYPE_DEPTH_UNKNOWN ) {
-		if (hwloc_bitmap_iszero(nodeset))
-			hwloc_bitmap_zero(cpuset);
-		else
-			/* Assume the whole system */
-			hwloc_bitmap_fill(cpuset);
-		return;
-	}
-
-	hwloc_bitmap_zero(cpuset);
-	obj = NULL;
-	while ((obj = hwloc_get_next_obj_by_depth(topology, depth, obj)) != NULL) {
-		if (hwloc_bitmap_isset(nodeset, obj->os_index))
-			hwloc_bitmap_or(cpuset, cpuset, obj->cpuset);
-	}
-}
-
-/** \brief Convert a NUMA node set into a CPU set without handling non-NUMA cases
- *
- * This is the strict variant of ::hwloc_cpuset_from_nodeset. It does not fix
- * non-NUMA cases. If the topology contains some NUMA nodes, behave exactly
- * the same. However, if the topology contains no NUMA nodes, return an empty
- * cpuset.
- */
-static __hwloc_inline void
-hwloc_cpuset_from_nodeset_strict(struct hwloc_topology *topology, hwloc_cpuset_t cpuset, hwloc_const_nodeset_t nodeset)
-{
-	int depth = hwloc_get_type_depth(topology, HWLOC_OBJ_NODE);
-	hwloc_obj_t obj;
-	if (depth == HWLOC_TYPE_DEPTH_UNKNOWN )
-		return;
-	hwloc_bitmap_zero(cpuset);
-	obj = NULL;
-	while ((obj = hwloc_get_next_obj_by_depth(topology, depth, obj)) != NULL)
-		if (hwloc_bitmap_isset(nodeset, obj->os_index))
-			hwloc_bitmap_or(cpuset, cpuset, obj->cpuset);
-}
-
-/** @} */
-
-
-
-/* TODO: add helper which changes the current memory policy and allocates bound
- * memory, to maximize chances to get something bound at the expense of
- * changing the current memory policy.  */
-
-
-
 #ifdef __cplusplus
 } /* extern "C" */
 #endif
