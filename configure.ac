--- conflicted
+++ resolved
@@ -201,11 +201,8 @@
 # Prepare the I/O summary
 hwloc_probeio_list=
 test "x$hwloc_pci_happy" = "xyes" && hwloc_probeio_list="$hwloc_probeio_list PCI"
-<<<<<<< HEAD
 test "x$hwloc_opencl_happy" = "xyes" && hwloc_probeio_list="$hwloc_probeio_list OpenCL"
-=======
 test "x$hwloc_nvml_happy" = "xyes" && hwloc_probeio_list="$hwloc_probeio_list NVML"
->>>>>>> 734d7515
 test "x$hwloc_probeio_list" = "x" && hwloc_probeio_list=" no"
 
 # Beginning of generic support
