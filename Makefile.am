# Copyright © 2009      INRIA, Université Bordeaux 1
# Copyright © 2009-2010 Cisco Systems, Inc.  All rights reserved.

# Note that the -I directory must *exactly* match what was specified
# via AC_CONFIG_MACRO_DIR in configure.ac.
ACLOCAL_AMFLAGS = -I ./config

SUBDIRS = src include
if HWLOC_BUILD_STANDALONE
SUBDIRS += utils tests doc
endif

<<<<<<< HEAD
=======
# Do not let automake automatically add the non-standalone dirs to the
# distribution tarball if we're building in embedded mode.
DIST_SUBDIRS = $(SUBDIRS)

>>>>>>> 0267c491
# Only install the pkg file if we're building in standalone mode
if HWLOC_BUILD_STANDALONE
pkgconfigdir = $(libdir)/pkgconfig
pkgconfig_DATA = hwloc.pc
endif

#
# "make distcheck" requires that tarballs are able to be able to "make
# dist", so we have to include config/distscript.csh.
#
EXTRA_DIST = \
        README VERSION COPYING AUTHORS \
        config/hwloc_get_version.sh \
        config/distscript.csh

if HWLOC_BUILD_STANDALONE
#
# Double check that we generated both the doxygen docs and a new copy
# of the top-level README file.
#
cannot-dist:
	@echo "ERROR: Did not build both of the doxygen docs and README."
	@echo "ERROR: This tarball is not complete!"
	@echo "ERROR: Cowardly refusing to complete successfully..."
	@exit 1

# Refuse to make dist if we can't make the doxygen stuff (note that
# BUILD_DOXYGEN will automatically be false if we're not building
# standalone).
if !HWLOC_BUILD_DOXYGEN
dist-hook: cannot-dist
else
if !HWLOC_BUILD_README
dist-hook: cannot-dist
else
dist-hook:
	csh "$(top_srcdir)/config/distscript.csh" "$(top_srcdir)" "$(distdir)" "$(HWLOC_VERSION)" "$(HWLOC_SVN_R)"
endif HWLOC_BUILD_README
endif HWLOC_BUILD_DOXYGEN
<<<<<<< HEAD
=======
endif HWLOC_BUILD_STANDALONE
>>>>>>> 0267c491

#
# Build the top-level README file
#

if HWLOC_BUILD_STANDALONE
.PHONY: doc readme
doc readme:
	$(MAKE) -C doc readme
endif HWLOC_BUILD_STANDALONE<|MERGE_RESOLUTION|>--- conflicted
+++ resolved
@@ -10,13 +10,10 @@
 SUBDIRS += utils tests doc
 endif
 
-<<<<<<< HEAD
-=======
 # Do not let automake automatically add the non-standalone dirs to the
 # distribution tarball if we're building in embedded mode.
 DIST_SUBDIRS = $(SUBDIRS)
 
->>>>>>> 0267c491
 # Only install the pkg file if we're building in standalone mode
 if HWLOC_BUILD_STANDALONE
 pkgconfigdir = $(libdir)/pkgconfig
@@ -56,10 +53,7 @@
 	csh "$(top_srcdir)/config/distscript.csh" "$(top_srcdir)" "$(distdir)" "$(HWLOC_VERSION)" "$(HWLOC_SVN_R)"
 endif HWLOC_BUILD_README
 endif HWLOC_BUILD_DOXYGEN
-<<<<<<< HEAD
-=======
 endif HWLOC_BUILD_STANDALONE
->>>>>>> 0267c491
 
 #
 # Build the top-level README file
